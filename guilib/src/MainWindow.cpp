--- conflicted
+++ resolved
@@ -675,7 +675,8 @@
 			else
 			{
 				// we receive too many odometry events! just send without data
-				emit odometryReceived(SensorData(cv::Mat(), odomEvent->data().id()), odomEvent->info());
+				OdometryEvent tmp(SensorData(cv::Mat(), odomEvent->data().id()), odomEvent->pose(), odomEvent->covariance(), odomEvent->info());
+				emit odometryReceived(tmp);
 			}
 		}
 	}
@@ -703,22 +704,13 @@
 {
 	_processingOdometry = true;
 	UTimer time;
-<<<<<<< HEAD
 	// Process Data
-	if(data.isValid())
-=======
-	Transform pose = odom.pose();
-	bool lost = false;
-	bool lostStateChanged = false;
-
-	if(pose.isNull())
->>>>>>> 039ae45d
-	{
-		Transform pose = data.pose();
+	if(!odom.data().imageRaw().empty())
+	{
+		Transform pose = odom.pose();
 		bool lost = false;
 		bool lostStateChanged = false;
 
-<<<<<<< HEAD
 		if(pose.isNull())
 		{
 			UDEBUG("odom lost"); // use last pose
@@ -729,11 +721,11 @@
 			pose = _lastOdomPose;
 			lost = true;
 		}
-		else if(info.inliers>0 &&
+		else if(odom.info().inliers>0 &&
 				_preferencesDialog->getOdomQualityWarnThr() &&
-				info.inliers < _preferencesDialog->getOdomQualityWarnThr())
-		{
-			UDEBUG("odom warn, quality(inliers)=%d thr=%d", info.inliers, _preferencesDialog->getOdomQualityWarnThr());
+				odom.info().inliers < _preferencesDialog->getOdomQualityWarnThr())
+		{
+			UDEBUG("odom warn, quality(inliers)=%d thr=%d", odom.info().inliers, _preferencesDialog->getOdomQualityWarnThr());
 			lostStateChanged = _ui->widget_cloudViewer->getBackgroundColor() == Qt::darkRed;
 			_ui->widget_cloudViewer->setBackgroundColor(Qt::darkYellow);
 			_ui->imageView_odometry->setBackgroundColor(Qt::darkYellow);
@@ -757,237 +749,96 @@
 			if(!pose.isNull())
 			{
 				// 3d cloud
-				if(data.depthOrRightImage().cols == data.image().cols &&
-				   data.depthOrRightImage().rows == data.image().rows &&
-				   !data.depthOrRightImage().empty() &&
-				   data.fx() > 0.0f &&
-				   data.fyOrBaseline() > 0.0f &&
+				if(odom.data().depthOrRightRaw().cols == odom.data().imageRaw().cols &&
+				   odom.data().depthOrRightRaw().rows == odom.data().imageRaw().rows &&
+				   !odom.data().depthOrRightRaw().empty() &&
+				   (odom.data().cameraModels().size() || odom.data().stereoCameraModel().isValid()) &&
 				   _preferencesDialog->isCloudsShown(1))
 				{
 					pcl::PointCloud<pcl::PointXYZRGB>::Ptr cloud;
-					cloud = createCloud(0,
-							data.image(),
-							data.depthOrRightImage(),
-							data.fx(),
-							data.fyOrBaseline(),
-							data.cx(),
-							data.cy(),
-							data.localTransform(),
-							pose,
-							_preferencesDialog->getCloudVoxelSize(1),
+					cloud = util3d::cloudRGBFromSensorData(odom.data(),
 							_preferencesDialog->getCloudDecimation(1),
-							_preferencesDialog->getCloudMaxDepth(1));
-
-					if(!_ui->widget_cloudViewer->addOrUpdateCloud("cloudOdom", cloud, _odometryCorrection))
+							_preferencesDialog->getCloudMaxDepth(1),
+							_preferencesDialog->getCloudVoxelSize(1));
+					if(cloud->size())
 					{
-						UERROR("Adding cloudOdom to viewer failed!");
+						cloud = util3d::transformPointCloud(cloud, pose);
+
+						if(!_ui->widget_cloudViewer->addOrUpdateCloud("cloudOdom", cloud, _odometryCorrection))
+						{
+							UERROR("Adding cloudOdom to viewer failed!");
+						}
+						_ui->widget_cloudViewer->setCloudVisibility("cloudOdom", true);
+						_ui->widget_cloudViewer->setCloudOpacity("cloudOdom", _preferencesDialog->getCloudOpacity(1));
+						_ui->widget_cloudViewer->setCloudPointSize("cloudOdom", _preferencesDialog->getCloudPointSize(1));
 					}
-					_ui->widget_cloudViewer->setCloudVisibility("cloudOdom", true);
-					_ui->widget_cloudViewer->setCloudOpacity("cloudOdom", _preferencesDialog->getCloudOpacity(1));
-					_ui->widget_cloudViewer->setCloudPointSize("cloudOdom", _preferencesDialog->getCloudPointSize(1));
+					else
+					{
+						UWARN("Empty cloudOdom!");
+						_ui->widget_cloudViewer->setCloudVisibility("cloudOdom", false);
+					}
 				}
 
 				// 2d cloud
-				if(!data.laserScan().empty() &&
+				if(!odom.data().laserScanRaw().empty() &&
 					_preferencesDialog->isScansShown(1))
-=======
-		pose = _lastOdomPose;
-		lost = true;
-	}
-	else if(odom.info().inliers>0 &&
-			_preferencesDialog->getOdomQualityWarnThr() &&
-			odom.info().inliers < _preferencesDialog->getOdomQualityWarnThr())
-	{
-		UDEBUG("odom warn, quality(inliers)=%d thr=%d", odom.info().inliers, _preferencesDialog->getOdomQualityWarnThr());
-		lostStateChanged = _ui->widget_cloudViewer->getBackgroundColor() == Qt::darkRed;
-		_ui->widget_cloudViewer->setBackgroundColor(Qt::darkYellow);
-		_ui->imageView_odometry->setBackgroundColor(Qt::darkYellow);
-	}
-	else
-	{
-		UDEBUG("odom ok");
-		lostStateChanged = _ui->widget_cloudViewer->getBackgroundColor() == Qt::darkRed;
-		_ui->widget_cloudViewer->setBackgroundColor(_ui->widget_cloudViewer->getDefaultBackgroundColor());
-		_ui->imageView_odometry->setBackgroundColor(Qt::black);
-	}
-
-	if(odom.info().inliers >= 0)
-	{
-		_ui->statsToolBox->updateStat("Odometry/Inliers/", (float)odom.data().id(), (float)odom.info().inliers);
-	}
-	if(odom.info().matches >= 0)
-	{
-		_ui->statsToolBox->updateStat("Odometry/Matches/", (float)odom.data().id(), (float)odom.info().matches);
-	}
-	if(odom.info().variance >= 0)
-	{
-		_ui->statsToolBox->updateStat("Odometry/StdDev/", (float)odom.data().id(), sqrt((float)odom.info().variance));
-	}
-	if(odom.info().variance >= 0)
-	{
-		_ui->statsToolBox->updateStat("Odometry/Variance/", (float)odom.data().id(), (float)odom.info().variance);
-	}
-	if(odom.info().time > 0)
-	{
-		_ui->statsToolBox->updateStat("Odometry/Time/ms", (float)odom.data().id(), (float)odom.info().time*1000.0f);
-	}
-	if(odom.info().features >=0)
-	{
-		_ui->statsToolBox->updateStat("Odometry/Features/", (float)odom.data().id(), (float)odom.info().features);
-	}
-	if(odom.info().localMapSize >=0)
-	{
-		_ui->statsToolBox->updateStat("Odometry/Local_map_size/", (float)odom.data().id(), (float)odom.info().localMapSize);
-	}
-	_ui->statsToolBox->updateStat("Odometry/ID/", (float)odom.data().id(), (float)odom.data().id());
-
-	float x,y,z, roll,pitch,yaw;
-	pose.getTranslationAndEulerAngles(x,y,z,roll,pitch,yaw);
-	_ui->statsToolBox->updateStat("Odometry/T_x/m", (float)odom.data().id(), x);
-	_ui->statsToolBox->updateStat("Odometry/T_y/m", (float)odom.data().id(), y);
-	_ui->statsToolBox->updateStat("Odometry/T_z/m", (float)odom.data().id(), z);
-	_ui->statsToolBox->updateStat("Odometry/T_roll/deg", (float)odom.data().id(), roll*180.0/CV_PI);
-	_ui->statsToolBox->updateStat("Odometry/T_pitch/deg", (float)odom.data().id(), pitch*180.0/CV_PI);
-	_ui->statsToolBox->updateStat("Odometry/T_yaw/deg", (float)odom.data().id(), yaw*180.0/CV_PI);
-
-	if(!pose.isNull() && (_ui->dockWidget_cloudViewer->isVisible() || _ui->graphicsView_graphView->isVisible()))
-	{
-		_lastOdomPose = pose;
-		_odometryReceived = true;
-	}
-
-	if(_ui->dockWidget_cloudViewer->isVisible())
-	{
-		if(!pose.isNull())
-		{
-			// 3d cloud
-			if(odom.data().depthOrRightRaw().cols == odom.data().imageRaw().cols &&
-			   odom.data().depthOrRightRaw().rows == odom.data().imageRaw().rows &&
-			   !odom.data().depthOrRightRaw().empty() &&
-			   (odom.data().cameraModels().size() || odom.data().stereoCameraModel().isValid()) &&
-			   _preferencesDialog->isCloudsShown(1))
-			{
-				pcl::PointCloud<pcl::PointXYZRGB>::Ptr cloud;
-				cloud = util3d::cloudRGBFromSensorData(odom.data(),
-						_preferencesDialog->getCloudDecimation(1),
-						_preferencesDialog->getCloudMaxDepth(1),
-						_preferencesDialog->getCloudVoxelSize(1));
-				if(cloud->size())
-				{
-					cloud = util3d::transformPointCloud(cloud, pose);
-
-					if(!_ui->widget_cloudViewer->addOrUpdateCloud("cloudOdom", cloud, _odometryCorrection))
-					{
-						UERROR("Adding cloudOdom to viewer failed!");
-					}
-					_ui->widget_cloudViewer->setCloudVisibility("cloudOdom", true);
-					_ui->widget_cloudViewer->setCloudOpacity("cloudOdom", _preferencesDialog->getCloudOpacity(1));
-					_ui->widget_cloudViewer->setCloudPointSize("cloudOdom", _preferencesDialog->getCloudPointSize(1));
-				}
-				else
-				{
-					UWARN("Empty cloudOdom!");
-					_ui->widget_cloudViewer->setCloudVisibility("cloudOdom", false);
-				}
-			}
-
-			// 2d cloud
-			if(!odom.data().laserScanRaw().empty() &&
-				_preferencesDialog->isScansShown(1))
-			{
-				pcl::PointCloud<pcl::PointXYZ>::Ptr cloud;
-				cloud = util3d::laserScanToPointCloud(odom.data().laserScanRaw());
-				cloud = util3d::transformPointCloud(cloud, pose);
-				if(!_ui->widget_cloudViewer->addOrUpdateCloud("scanOdom", cloud, _odometryCorrection))
->>>>>>> 039ae45d
 				{
 					pcl::PointCloud<pcl::PointXYZ>::Ptr cloud;
-					cloud = util3d::laserScanToPointCloud(data.laserScan());
+					cloud = util3d::laserScanToPointCloud(odom.data().laserScanRaw());
 					cloud = util3d::transformPointCloud(cloud, pose);
 					if(!_ui->widget_cloudViewer->addOrUpdateCloud("scanOdom", cloud, _odometryCorrection))
 					{
-						UERROR("Adding scanOdom to viewer failed!");
+						pcl::PointCloud<pcl::PointXYZ>::Ptr cloud;
+						cloud = util3d::laserScanToPointCloud(odom.data().laserScanRaw());
+						cloud = util3d::transformPointCloud(cloud, pose);
+						if(!_ui->widget_cloudViewer->addOrUpdateCloud("scanOdom", cloud, _odometryCorrection))
+						{
+							UERROR("Adding scanOdom to viewer failed!");
+						}
+						_ui->widget_cloudViewer->setCloudVisibility("scanOdom", true);
+						_ui->widget_cloudViewer->setCloudOpacity("scanOdom", _preferencesDialog->getScanOpacity(1));
+						_ui->widget_cloudViewer->setCloudPointSize("scanOdom", _preferencesDialog->getScanPointSize(1));
 					}
-					_ui->widget_cloudViewer->setCloudVisibility("scanOdom", true);
-					_ui->widget_cloudViewer->setCloudOpacity("scanOdom", _preferencesDialog->getScanOpacity(1));
-					_ui->widget_cloudViewer->setCloudPointSize("scanOdom", _preferencesDialog->getScanPointSize(1));
-				}
-
-<<<<<<< HEAD
-				if(!data.pose().isNull())
-				{
-					// update camera position
-					_ui->widget_cloudViewer->updateCameraTargetPosition(_odometryCorrection*data.pose());
-				}
-=======
-			if(!odom.pose().isNull())
-			{
-				// update camera position
-				_ui->widget_cloudViewer->updateCameraTargetPosition(_odometryCorrection*odom.pose());
->>>>>>> 039ae45d
-			}
-			_ui->widget_cloudViewer->update();
-		}
-<<<<<<< HEAD
+				}
+			}
+		}
+
+		if(!odom.pose().isNull())
+		{
+			// update camera position
+			_ui->widget_cloudViewer->updateCameraTargetPosition(_odometryCorrection*odom.pose());
+		}
+		_ui->widget_cloudViewer->update();
 
 		if(_ui->graphicsView_graphView->isVisible())
 		{
-			if(!pose.isNull() && !data.pose().isNull())
-			{
-				_ui->graphicsView_graphView->updateReferentialPosition(_odometryCorrection*data.pose());
+			if(!pose.isNull() && !odom.pose().isNull())
+			{
+				_ui->graphicsView_graphView->updateReferentialPosition(_odometryCorrection*odom.pose());
 				_ui->graphicsView_graphView->update();
-=======
-		_ui->widget_cloudViewer->update();
-	}
-
-	if(_ui->graphicsView_graphView->isVisible())
-	{
-		if(!pose.isNull() && !odom.pose().isNull())
-		{
-			_ui->graphicsView_graphView->updateReferentialPosition(_odometryCorrection*odom.pose());
-			_ui->graphicsView_graphView->update();
-		}
-	}
-
-	if(_ui->dockWidget_odometry->isVisible() &&
-	   !odom.data().imageRaw().empty())
-	{
-		if(_ui->imageView_odometry->isFeaturesShown())
-		{
-			if(odom.info().type == 0)
-			{
-				_ui->imageView_odometry->setFeatures(
-						odom.info().words,
-						odom.data().depthRaw(),
-						Qt::yellow);
-			}
-			else if(odom.info().type == 1)
-			{
-				std::vector<cv::KeyPoint> kpts;
-				cv::KeyPoint::convert(odom.info().refCorners, kpts);
-				_ui->imageView_odometry->setFeatures(
-						kpts,
-						odom.data().depthRaw(),
-						Qt::red);
->>>>>>> 039ae45d
 			}
 		}
 
 		if(_ui->dockWidget_odometry->isVisible() &&
-		   !data.image().empty())
+		   !odom.data().imageRaw().empty())
 		{
 			if(_ui->imageView_odometry->isFeaturesShown())
 			{
-<<<<<<< HEAD
-				if(info.type == 0)
-				{
-					_ui->imageView_odometry->setFeatures(info.words, data.depth(), Qt::yellow);
-				}
-				else if(info.type == 1)
+				if(odom.info().type == 0)
+				{
+					_ui->imageView_odometry->setFeatures(
+							odom.info().words,
+							odom.data().depthRaw(),
+							Qt::yellow);
+				}
+				else if(odom.info().type == 1)
 				{
 					std::vector<cv::KeyPoint> kpts;
-					cv::KeyPoint::convert(info.refCorners, kpts);
-					_ui->imageView_odometry->setFeatures(kpts, data.depth(), Qt::red);
+					cv::KeyPoint::convert(odom.info().refCorners, kpts);
+					_ui->imageView_odometry->setFeatures(
+							kpts,
+							odom.data().depthRaw(),
+							Qt::red);
 				}
 			}
 
@@ -1000,218 +851,148 @@
 					_odomImageShow = _ui->imageView_odometry->isImageShown();
 					_odomImageDepthShow = _ui->imageView_odometry->isImageDepthShown();
 				}
-				_ui->imageView_odometry->setImageDepth(uCvMat2QImage(data.image()));
+				_ui->imageView_odometry->setImageDepth(uCvMat2QImage(odom.data().imageRaw()));
 				_ui->imageView_odometry->setImageShown(true);
 				_ui->imageView_odometry->setImageDepthShown(true);
 			}
 			else
-=======
-				// save state
-				_odomImageShow = _ui->imageView_odometry->isImageShown();
-				_odomImageDepthShow = _ui->imageView_odometry->isImageDepthShown();
-			}
-			_ui->imageView_odometry->setImageDepth(uCvMat2QImage(odom.data().imageRaw()));
-			_ui->imageView_odometry->setImageShown(true);
-			_ui->imageView_odometry->setImageDepthShown(true);
-		}
-		else
-		{
-			if(lostStateChanged)
-			{
-				// restore state
-				_ui->imageView_odometry->setImageShown(_odomImageShow);
-				_ui->imageView_odometry->setImageDepthShown(_odomImageDepthShow);
-			}
-
-			_ui->imageView_odometry->setImage(uCvMat2QImage(odom.data().imageRaw()));
-			if(_ui->imageView_odometry->isImageDepthShown())
-			{
-				_ui->imageView_odometry->setImageDepth(uCvMat2QImage(odom.data().depthOrRightRaw()));
-			}
-
-			if(odom.info().type == 0)
->>>>>>> 039ae45d
 			{
 				if(lostStateChanged)
 				{
-<<<<<<< HEAD
 					// restore state
 					_ui->imageView_odometry->setImageShown(_odomImageShow);
 					_ui->imageView_odometry->setImageDepthShown(_odomImageDepthShow);
 				}
 
-				_ui->imageView_odometry->setImage(uCvMat2QImage(data.image()));
+				_ui->imageView_odometry->setImage(uCvMat2QImage(odom.data().imageRaw()));
 				if(_ui->imageView_odometry->isImageDepthShown())
 				{
-					_ui->imageView_odometry->setImageDepth(uCvMat2QImage(data.depthOrRightImage()));
-				}
-
-				if(info.type == 0)
+					_ui->imageView_odometry->setImageDepth(uCvMat2QImage(odom.data().depthOrRightRaw()));
+				}
+
+				if(odom.info().type == 0)
 				{
 					if(_ui->imageView_odometry->isFeaturesShown())
 					{
-						for(unsigned int i=0; i<info.wordMatches.size(); ++i)
+						for(unsigned int i=0; i<odom.info().wordMatches.size(); ++i)
 						{
-							_ui->imageView_odometry->setFeatureColor(info.wordMatches[i], Qt::red); // outliers
+							_ui->imageView_odometry->setFeatureColor(odom.info().wordMatches[i], Qt::red); // outliers
 						}
-						for(unsigned int i=0; i<info.wordInliers.size(); ++i)
+						for(unsigned int i=0; i<odom.info().wordInliers.size(); ++i)
 						{
-							_ui->imageView_odometry->setFeatureColor(info.wordInliers[i], Qt::green); // inliers
+							_ui->imageView_odometry->setFeatureColor(odom.info().wordInliers[i], Qt::green); // inliers
 						}
 					}
 				}
-			}
-			if(info.type == 1 && info.cornerInliers.size())
-			{
-				if(_ui->imageView_odometry->isFeaturesShown() || _ui->imageView_odometry->isLinesShown())
-				{
-					//draw lines
-					UASSERT(info.refCorners.size() == info.newCorners.size());
-					std::set<int> inliers(info.cornerInliers.begin(), info.cornerInliers.end());
-					for(unsigned int i=0; i<info.refCorners.size(); ++i)
+				if(odom.info().type == 1 && odom.info().refCorners.size())
+				{
+					if(_ui->imageView_odometry->isFeaturesShown() || _ui->imageView_odometry->isLinesShown())
 					{
-						if(_ui->imageView_odometry->isFeaturesShown() && inliers.find(i) != inliers.end())
+						//draw lines
+						UASSERT(odom.info().refCorners.size() == odom.info().newCorners.size());
+						std::set<int> inliers(odom.info().cornerInliers.begin(), odom.info().cornerInliers.end());
+						for(unsigned int i=0; i<odom.info().refCorners.size(); ++i)
 						{
-							_ui->imageView_odometry->setFeatureColor(i, Qt::green); // inliers
+							if(_ui->imageView_odometry->isFeaturesShown() && inliers.find(i) != inliers.end())
+							{
+								_ui->imageView_odometry->setFeatureColor(i, Qt::green); // inliers
+							}
+							if(_ui->imageView_odometry->isLinesShown())
+							{
+								_ui->imageView_odometry->addLine(
+										odom.info().refCorners[i].x,
+										odom.info().refCorners[i].y,
+										odom.info().newCorners[i].x,
+										odom.info().newCorners[i].y,
+										inliers.find(i) != inliers.end()?Qt::blue:Qt::yellow);
+							}
 						}
-						if(_ui->imageView_odometry->isLinesShown())
-						{
-							_ui->imageView_odometry->addLine(
-									info.refCorners[i].x,
-									info.refCorners[i].y,
-									info.newCorners[i].x,
-									info.newCorners[i].y,
-									inliers.find(i) != inliers.end()?Qt::blue:Qt::yellow);
-						}
-=======
-					for(unsigned int i=0; i<odom.info().wordMatches.size(); ++i)
-					{
-						_ui->imageView_odometry->setFeatureColor(odom.info().wordMatches[i], Qt::red); // outliers
 					}
-					for(unsigned int i=0; i<odom.info().wordInliers.size(); ++i)
-					{
-						_ui->imageView_odometry->setFeatureColor(odom.info().wordInliers[i], Qt::green); // inliers
-					}
-				}
-			}
-		}
-		if(odom.info().type == 1 && odom.info().cornerInliers.size())
-		{
-			if(_ui->imageView_odometry->isFeaturesShown() || _ui->imageView_odometry->isLinesShown())
-			{
-				//draw lines
-				UASSERT(odom.info().refCorners.size() == odom.info().newCorners.size());
-				for(unsigned int i=0; i<odom.info().cornerInliers.size(); ++i)
-				{
-					if(_ui->imageView_odometry->isFeaturesShown())
-					{
-						_ui->imageView_odometry->setFeatureColor(odom.info().cornerInliers[i], Qt::green); // inliers
-					}
-					if(_ui->imageView_odometry->isLinesShown())
-					{
-						_ui->imageView_odometry->addLine(
-								odom.info().refCorners[odom.info().cornerInliers[i]].x,
-								odom.info().refCorners[odom.info().cornerInliers[i]].y,
-								odom.info().newCorners[odom.info().cornerInliers[i]].x,
-								odom.info().newCorners[odom.info().cornerInliers[i]].y,
-								Qt::blue);
->>>>>>> 039ae45d
-					}
-				}
-			}
-			if(!data.image().empty())
-			{
-				_ui->imageView_odometry->setSceneRect(QRectF(0,0,(float)data.image().cols, (float)data.image().rows));
+				}
+			}
+			if(!odom.data().imageRaw().empty())
+			{
+				_ui->imageView_odometry->setSceneRect(QRectF(0,0,(float)odom.data().imageRaw().cols, (float)odom.data().imageRaw().rows));
 			}
 
 			_ui->imageView_odometry->update();
 		}
-<<<<<<< HEAD
 
 		if(_ui->actionAuto_screen_capture->isChecked() && _autoScreenCaptureOdomSync)
 		{
 			this->captureScreen();
-=======
-		if(!odom.data().imageRaw().empty())
-		{
-			_ui->imageView_odometry->setSceneRect(QRectF(0,0,(float)odom.data().imageRaw().cols, (float)odom.data().imageRaw().rows));
->>>>>>> 039ae45d
 		}
 	}
 
 	//Process info
-	if(info.inliers >= 0)
-	{
-		_ui->statsToolBox->updateStat("Odometry/Inliers/", (float)data.id(), (float)info.inliers);
-	}
-	if(info.matches >= 0)
-	{
-		_ui->statsToolBox->updateStat("Odometry/Matches/", (float)data.id(), (float)info.matches);
-	}
-	if(info.variance >= 0)
-	{
-		_ui->statsToolBox->updateStat("Odometry/StdDev/", (float)data.id(), sqrt((float)info.variance));
-	}
-	if(info.variance >= 0)
-	{
-		_ui->statsToolBox->updateStat("Odometry/Variance/", (float)data.id(), (float)info.variance);
-	}
-	if(info.timeEstimation > 0)
-	{
-		_ui->statsToolBox->updateStat("Odometry/TimeEstimation/ms", (float)data.id(), (float)info.timeEstimation*1000.0f);
-	}
-	if(info.timeParticleFiltering > 0)
-	{
-		_ui->statsToolBox->updateStat("Odometry/TimeFiltering/ms", (float)data.id(), (float)info.timeParticleFiltering*1000.0f);
-	}
-	if(info.features >=0)
-	{
-		_ui->statsToolBox->updateStat("Odometry/Features/", (float)data.id(), (float)info.features);
-	}
-	if(info.localMapSize >=0)
-	{
-		_ui->statsToolBox->updateStat("Odometry/Local_map_size/", (float)data.id(), (float)info.localMapSize);
-	}
-	_ui->statsToolBox->updateStat("Odometry/ID/", (float)data.id(), (float)data.id());
-
-	float x,y,z, roll,pitch,yaw;
-	if(!info.transform.isNull())
-	{
-		info.transform.getTranslationAndEulerAngles(x,y,z,roll,pitch,yaw);
-		_ui->statsToolBox->updateStat("Odometry/Tx/m", (float)data.id(), x);
-		_ui->statsToolBox->updateStat("Odometry/Ty/m", (float)data.id(), y);
-		_ui->statsToolBox->updateStat("Odometry/Tz/m", (float)data.id(), z);
-		_ui->statsToolBox->updateStat("Odometry/Troll/deg", (float)data.id(), roll*180.0/CV_PI);
-		_ui->statsToolBox->updateStat("Odometry/Tpitch/deg", (float)data.id(), pitch*180.0/CV_PI);
-		_ui->statsToolBox->updateStat("Odometry/Tyaw/deg", (float)data.id(), yaw*180.0/CV_PI);
-	}
-
-	if(!info.transformFiltered.isNull())
-	{
-		info.transformFiltered.getTranslationAndEulerAngles(x,y,z,roll,pitch,yaw);
-		_ui->statsToolBox->updateStat("Odometry/Fx/m", (float)data.id(), x);
-		_ui->statsToolBox->updateStat("Odometry/Fy/m", (float)data.id(), y);
-		_ui->statsToolBox->updateStat("Odometry/Fz/m", (float)data.id(), z);
-		_ui->statsToolBox->updateStat("Odometry/Froll/deg", (float)data.id(), roll*180.0/CV_PI);
-		_ui->statsToolBox->updateStat("Odometry/Fpitch/deg", (float)data.id(), pitch*180.0/CV_PI);
-		_ui->statsToolBox->updateStat("Odometry/Fyaw/deg", (float)data.id(), yaw*180.0/CV_PI);
-	}
-
-<<<<<<< HEAD
-	if(info.interval > 0)
-	{
-		_ui->statsToolBox->updateStat("Odometry/Interval/ms", (float)data.id(), info.interval*1000.f);
-		_ui->statsToolBox->updateStat("Odometry/Speed/kph", (float)data.id(), x/info.interval*3.6f);
-	}
-	if(info.distanceTravelled > 0)
-	{
-		_ui->statsToolBox->updateStat("Odometry/Distance/m", (float)data.id(), info.distanceTravelled);
-	}
-=======
+	if(odom.info().inliers >= 0)
+	{
+		_ui->statsToolBox->updateStat("Odometry/Inliers/", (float)odom.data().id(), (float)odom.info().inliers);
+	}
+	if(odom.info().matches >= 0)
+	{
+		_ui->statsToolBox->updateStat("Odometry/Matches/", (float)odom.data().id(), (float)odom.info().matches);
+	}
+	if(odom.info().variance >= 0)
+	{
+		_ui->statsToolBox->updateStat("Odometry/StdDev/", (float)odom.data().id(), sqrt((float)odom.info().variance));
+	}
+	if(odom.info().variance >= 0)
+	{
+		_ui->statsToolBox->updateStat("Odometry/Variance/", (float)odom.data().id(), (float)odom.info().variance);
+	}
+	if(odom.info().timeEstimation > 0)
+	{
+		_ui->statsToolBox->updateStat("Odometry/TimeEstimation/ms", (float)odom.data().id(), (float)odom.info().timeEstimation*1000.0f);
+	}
+	if(odom.info().timeParticleFiltering > 0)
+	{
+		_ui->statsToolBox->updateStat("Odometry/TimeFiltering/ms", (float)odom.data().id(), (float)odom.info().timeParticleFiltering*1000.0f);
+	}
+	if(odom.info().features >=0)
+	{
+		_ui->statsToolBox->updateStat("Odometry/Features/", (float)odom.data().id(), (float)odom.info().features);
+	}
+	if(odom.info().localMapSize >=0)
+	{
+		_ui->statsToolBox->updateStat("Odometry/Local_map_size/", (float)odom.data().id(), (float)odom.info().localMapSize);
+	}
+	_ui->statsToolBox->updateStat("Odometry/ID/", (float)odom.data().id(), (float)odom.data().id());
+
+	float x=0.0f,y,z, roll,pitch,yaw;
+	if(!odom.info().transform.isNull())
+	{
+		odom.info().transform.getTranslationAndEulerAngles(x,y,z,roll,pitch,yaw);
+		_ui->statsToolBox->updateStat("Odometry/Tx/m", (float)odom.data().id(), x);
+		_ui->statsToolBox->updateStat("Odometry/Ty/m", (float)odom.data().id(), y);
+		_ui->statsToolBox->updateStat("Odometry/Tz/m", (float)odom.data().id(), z);
+		_ui->statsToolBox->updateStat("Odometry/Troll/deg", (float)odom.data().id(), roll*180.0/CV_PI);
+		_ui->statsToolBox->updateStat("Odometry/Tpitch/deg", (float)odom.data().id(), pitch*180.0/CV_PI);
+		_ui->statsToolBox->updateStat("Odometry/Tyaw/deg", (float)odom.data().id(), yaw*180.0/CV_PI);
+	}
+
+	if(!odom.info().transformFiltered.isNull())
+	{
+		odom.info().transformFiltered.getTranslationAndEulerAngles(x,y,z,roll,pitch,yaw);
+		_ui->statsToolBox->updateStat("Odometry/Fx/m", (float)odom.data().id(), x);
+		_ui->statsToolBox->updateStat("Odometry/Fy/m", (float)odom.data().id(), y);
+		_ui->statsToolBox->updateStat("Odometry/Fz/m", (float)odom.data().id(), z);
+		_ui->statsToolBox->updateStat("Odometry/Froll/deg", (float)odom.data().id(), roll*180.0/CV_PI);
+		_ui->statsToolBox->updateStat("Odometry/Fpitch/deg", (float)odom.data().id(), pitch*180.0/CV_PI);
+		_ui->statsToolBox->updateStat("Odometry/Fyaw/deg", (float)odom.data().id(), yaw*180.0/CV_PI);
+	}
+
+	if(odom.info().interval > 0)
+	{
+		_ui->statsToolBox->updateStat("Odometry/Interval/ms", (float)odom.data().id(), odom.info().interval*1000.f);
+		_ui->statsToolBox->updateStat("Odometry/Speed/kph", (float)odom.data().id(), x/odom.info().interval*3.6f);
+	}
+	if(odom.info().distanceTravelled > 0)
+	{
+		_ui->statsToolBox->updateStat("Odometry/Distance/m", (float)odom.data().id(), odom.info().distanceTravelled);
+	}
+
 	_ui->statsToolBox->updateStat("/Gui refresh odom/ms", (float)odom.data().id(), time.elapsed()*1000.0);
->>>>>>> 039ae45d
-
-	_ui->statsToolBox->updateStat("/Gui refresh odom/ms", (float)data.id(), time.elapsed()*1000.0);
 	_processingOdometry = false;
 }
 
@@ -1258,7 +1039,7 @@
 		}
 
 		// For intermediate empty nodes, keep latest image shown
-		if(!signature.getImageRaw().empty() || signature.getWords().size())
+		if(!signature.sensorData().imageRaw().empty() || signature.getWords().size())
 		{
 			_ui->imageView_source->clear();
 			_ui->imageView_loopClosure->clear();
