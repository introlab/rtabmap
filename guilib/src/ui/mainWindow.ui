<?xml version="1.0" encoding="UTF-8"?>
<ui version="4.0">
 <class>mainWindow</class>
 <widget class="QMainWindow" name="mainWindow">
  <property name="geometry">
   <rect>
    <x>0</x>
    <y>0</y>
    <width>1012</width>
    <height>712</height>
   </rect>
  </property>
  <property name="windowTitle">
   <string>RTAB-Map : Real-Time Appearance-Based Mapping</string>
  </property>
  <property name="windowIcon">
   <iconset resource="../GuiLib.qrc">
    <normaloff>:/images/RTAB-Map.ico</normaloff>:/images/RTAB-Map.ico</iconset>
  </property>
  <property name="dockOptions">
   <set>QMainWindow::AllowNestedDocks|QMainWindow::AllowTabbedDocks|QMainWindow::AnimatedDocks|QMainWindow::VerticalTabs</set>
  </property>
  <widget class="QWidget" name="widget_mainWindow"/>
  <widget class="QMenuBar" name="menubar">
   <property name="geometry">
    <rect>
     <x>0</x>
     <y>0</y>
     <width>1012</width>
     <height>22</height>
    </rect>
   </property>
   <widget class="QMenu" name="menuFile">
    <property name="title">
     <string>File</string>
    </property>
    <widget class="QMenu" name="menuExport_poses">
     <property name="title">
      <string>Export poses...</string>
     </property>
     <addaction name="actionRaw_format_txt"/>
     <addaction name="actionRGBD_SLAM_format_txt"/>
     <addaction name="actionRGBD_SLAM_motion_capture_format_txt"/>
     <addaction name="actionKITTI_format_txt"/>
     <addaction name="actionTORO_graph"/>
     <addaction name="actionG2o_g2o"/>
    </widget>
    <addaction name="actionNew_database"/>
    <addaction name="actionOpen_database"/>
    <addaction name="separator"/>
    <addaction name="actionSave_GUI_config"/>
    <addaction name="separator"/>
    <addaction name="actionSave_point_cloud"/>
    <addaction name="actionExport_2D_Grid_map_bmp_png"/>
    <addaction name="actionExport_octomap"/>
    <addaction name="menuExport_poses"/>
    <addaction name="actionExport_images_RGB_jpg_Depth_png"/>
    <addaction name="actionExport_cameras_in_Bundle_format_out"/>
    <addaction name="actionDepth_Calibration"/>
    <addaction name="separator"/>
    <addaction name="actionClose_database"/>
    <addaction name="separator"/>
    <addaction name="actionExit"/>
   </widget>
   <widget class="QMenu" name="menuEdit">
    <property name="title">
     <string> Edit</string>
    </property>
    <widget class="QMenu" name="menuAdvanced">
     <property name="title">
      <string>Advanced</string>
     </property>
     <addaction name="actionOpen_working_directory"/>
     <addaction name="actionDump_the_memory"/>
     <addaction name="actionDump_the_prediction_matrix"/>
     <addaction name="actionGenerate_map"/>
     <addaction name="actionPrint_loop_closure_IDs_to_console"/>
    </widget>
    <addaction name="actionDownload_all_clouds"/>
    <addaction name="actionDownload_graph"/>
    <addaction name="actionUpdate_cache_from_database"/>
    <addaction name="actionAnchor_clouds_to_ground_truth"/>
    <addaction name="actionClear_cache"/>
    <addaction name="separator"/>
    <addaction name="actionView_high_res_point_cloud"/>
    <addaction name="separator"/>
    <addaction name="actionDelete_memory"/>
    <addaction name="separator"/>
    <addaction name="menuAdvanced"/>
   </widget>
   <widget class="QMenu" name="menu6">
    <property name="title">
     <string>?</string>
    </property>
    <addaction name="actionHelp"/>
    <addaction name="separator"/>
    <addaction name="actionAbout"/>
   </widget>
   <widget class="QMenu" name="menuProcess">
    <property name="title">
     <string>Detection</string>
    </property>
    <widget class="QMenu" name="menuSelect_source">
     <property name="title">
      <string>Select source</string>
     </property>
     <widget class="QMenu" name="menuImage">
      <property name="title">
       <string>RGB camera</string>
      </property>
      <property name="icon">
       <iconset resource="../GuiLib.qrc">
        <normaloff>:/images/webcam.png</normaloff>:/images/webcam.png</iconset>
      </property>
      <addaction name="actionUsbCamera"/>
     </widget>
     <widget class="QMenu" name="menuRGB_D_camera">
      <property name="title">
       <string>RGB-D camera</string>
      </property>
      <property name="icon">
       <iconset resource="../GuiLib.qrc">
        <normaloff>:/images/kinect_xbox_360.png</normaloff>:/images/kinect_xbox_360.png</iconset>
      </property>
      <widget class="QMenu" name="menuKinect_for_Xbox_360">
       <property name="title">
        <string>Kinect</string>
       </property>
       <property name="icon">
        <iconset resource="../GuiLib.qrc">
         <normaloff>:/images/kinect_xbox_360.png</normaloff>:/images/kinect_xbox_360.png</iconset>
       </property>
       <addaction name="actionFreenect"/>
       <addaction name="actionOpenNI2_kinect"/>
       <addaction name="actionOpenNI_PCL"/>
       <addaction name="actionOpenNI_CV"/>
      </widget>
      <widget class="QMenu" name="menuXtion_PRO_LIVE">
       <property name="title">
        <string>Xtion PRO LIVE</string>
       </property>
       <property name="icon">
        <iconset resource="../GuiLib.qrc">
         <normaloff>:/images/xtion_pro_live.png</normaloff>:/images/xtion_pro_live.png</iconset>
       </property>
       <addaction name="actionOpenNI2"/>
       <addaction name="actionOpenNI_PCL_ASUS"/>
       <addaction name="actionOpenNI_CV_ASUS"/>
      </widget>
      <widget class="QMenu" name="menuSense_3D_scanner">
       <property name="title">
        <string>Sense 3D scanner</string>
       </property>
       <property name="icon">
        <iconset resource="../GuiLib.qrc">
         <normaloff>:/images/sense.png</normaloff>:/images/sense.png</iconset>
       </property>
       <addaction name="actionOpenNI2_sense"/>
      </widget>
      <widget class="QMenu" name="menuKinect_v2">
       <property name="title">
        <string>Kinect v2</string>
       </property>
       <property name="icon">
        <iconset resource="../GuiLib.qrc">
         <normaloff>:/images/kinect_xbox_one.png</normaloff>:/images/kinect_xbox_one.png</iconset>
       </property>
       <addaction name="actionFreenect2"/>
       <addaction name="actionKinect_for_Windows_SDK_v2"/>
      </widget>
      <widget class="QMenu" name="menuKinect_K4A">
       <property name="title">
        <string>Kinect for Azure</string>
       </property>
       <property name="icon">
        <iconset resource="../GuiLib.qrc">
<<<<<<< HEAD
         <normaloff>:/images/kinect_xbox_one.png</normaloff>:/images_kinect_xbox_one.png</iconset>
=======
         <normaloff>:/images/k4a.png</normaloff>:/images/k4a.png</iconset>
>>>>>>> 63d40b22
       </property>
       <addaction name="actionKinect_for_Azure"/>
      </widget>
      <widget class="QMenu" name="menuRealSense_R200">
       <property name="title">
        <string>RealSense R200</string>
       </property>
       <property name="icon">
        <iconset resource="../GuiLib.qrc">
         <normaloff>:/images/r200.png</normaloff>:/images/r200.png</iconset>
       </property>
       <addaction name="actionRealSense_R200"/>
      </widget>
      <widget class="QMenu" name="menuRealSense_ZR300">
       <property name="title">
        <string>RealSense ZR300</string>
       </property>
       <property name="icon">
        <iconset resource="../GuiLib.qrc">
         <normaloff>:/images/zr300.png</normaloff>:/images/zr300.png</iconset>
       </property>
       <addaction name="actionRealSense_ZR300"/>
      </widget>
      <widget class="QMenu" name="menuRealSense_D435">
       <property name="title">
        <string>RealSense D435</string>
       </property>
       <property name="icon">
        <iconset resource="../GuiLib.qrc">
         <normaloff>:/images/d435.png</normaloff>:/images/d435.png</iconset>
       </property>
       <addaction name="actionRealSense2_D435"/>
      </widget>
      <widget class="QMenu" name="menuRealSense_D415">
       <property name="title">
        <string>RealSense D415</string>
       </property>
       <property name="icon">
        <iconset resource="../GuiLib.qrc">
         <normaloff>:/images/d415.png</normaloff>:/images/d415.png</iconset>
       </property>
       <addaction name="actionRealSense2_D415"/>
      </widget>
      <widget class="QMenu" name="menuRealSense_SR300">
       <property name="title">
        <string>RealSense SR300</string>
       </property>
       <property name="icon">
        <iconset resource="../GuiLib.qrc">
         <normaloff>:/images/sr300.png</normaloff>:/images/sr300.png</iconset>
       </property>
       <addaction name="actionRealSense2_SR300"/>
      </widget>
      <addaction name="menuKinect_for_Xbox_360"/>
      <addaction name="menuXtion_PRO_LIVE"/>
      <addaction name="menuSense_3D_scanner"/>
      <addaction name="menuKinect_v2"/>
      <addaction name="menuKinect_K4A"/>
      <addaction name="menuRealSense_R200"/>
      <addaction name="menuRealSense_ZR300"/>
      <addaction name="menuRealSense_SR300"/>
      <addaction name="menuRealSense_D415"/>
      <addaction name="menuRealSense_D435"/>
     </widget>
     <widget class="QMenu" name="menuStereo_camera">
      <property name="title">
       <string>Stereo camera</string>
      </property>
      <property name="icon">
       <iconset resource="../GuiLib.qrc">
        <normaloff>:/images/bumblebee2.png</normaloff>:/images/bumblebee2.png</iconset>
      </property>
      <widget class="QMenu" name="menuBumblebee2_2">
       <property name="title">
        <string>Bumblebee2</string>
       </property>
       <property name="icon">
        <iconset resource="../GuiLib.qrc">
         <normaloff>:/images/bumblebee2.png</normaloff>:/images/bumblebee2.png</iconset>
       </property>
       <addaction name="actionStereoDC1394"/>
       <addaction name="actionStereoFlyCapture2"/>
      </widget>
      <widget class="QMenu" name="menuZed_camera">
       <property name="title">
        <string>Zed camera</string>
       </property>
       <property name="icon">
        <iconset resource="../GuiLib.qrc">
         <normaloff>:/images/zed.png</normaloff>:/images/zed.png</iconset>
       </property>
       <addaction name="actionStereoZed"/>
       <addaction name="actionStereoUsb"/>
      </widget>
      <widget class="QMenu" name="menuTara_Camera">
       <property name="title">
        <string>Tara Camera</string>
       </property>
       <property name="icon">
        <iconset resource="../GuiLib.qrc">
         <normaloff>:/images/tara.png</normaloff>:/images/tara.png</iconset>
       </property>
       <addaction name="actionStereoTara"/>
      </widget>
      <widget class="QMenu" name="menuRealSense_T265">
       <property name="title">
        <string>RealSense T265</string>
       </property>
       <property name="icon">
        <iconset resource="../GuiLib.qrc">
         <normaloff>:/images/t265.png</normaloff>:/images/t265.png</iconset>
       </property>
       <addaction name="actionRealSense2_T265"/>
      </widget>
      <widget class="QMenu" name="menuMynt_Eye_S">
       <property name="title">
        <string>Mynt Eye S</string>
       </property>
       <property name="icon">
        <iconset resource="../GuiLib.qrc">
         <normaloff>:/images/mynteyes.png</normaloff>:/images/mynteyes.png</iconset>
       </property>
       <addaction name="actionMYNT_EYE_S_SDK"/>
      </widget>
      <addaction name="menuBumblebee2_2"/>
      <addaction name="menuZed_camera"/>
      <addaction name="menuTara_Camera"/>
      <addaction name="menuRealSense_T265"/>
      <addaction name="menuMynt_Eye_S"/>
     </widget>
     <addaction name="menuRGB_D_camera"/>
     <addaction name="menuStereo_camera"/>
     <addaction name="menuImage"/>
     <addaction name="actionMore_options"/>
    </widget>
    <addaction name="menuSelect_source"/>
    <addaction name="separator"/>
    <addaction name="actionStart"/>
    <addaction name="actionPause"/>
    <addaction name="actionStop"/>
    <addaction name="separator"/>
    <addaction name="actionPause_on_match"/>
    <addaction name="actionPause_when_a_loop_hypothesis_is_rejected"/>
    <addaction name="actionPause_on_local_loop_detection"/>
    <addaction name="separator"/>
    <addaction name="actionSLAM_mode"/>
    <addaction name="actionLocalization_mode"/>
    <addaction name="separator"/>
    <addaction name="actionReset_Odometry"/>
    <addaction name="actionTrigger_a_new_map"/>
    <addaction name="separator"/>
    <addaction name="actionLabel_current_location"/>
    <addaction name="actionSend_waypoints"/>
    <addaction name="actionSend_goal"/>
    <addaction name="actionCancel_goal"/>
   </widget>
   <widget class="QMenu" name="menuWindow">
    <property name="title">
     <string>Window</string>
    </property>
    <widget class="QMenu" name="menuShow_view">
     <property name="title">
      <string>Show view</string>
     </property>
     <addaction name="separator"/>
    </widget>
    <widget class="QMenu" name="menuAspect_ratio_2">
     <property name="title">
      <string>Aspect ratio</string>
     </property>
     <addaction name="action16_9"/>
     <addaction name="action16_10"/>
     <addaction name="action4_3"/>
     <addaction name="separator"/>
     <addaction name="action1080p"/>
     <addaction name="action720p"/>
     <addaction name="action480p"/>
     <addaction name="action360p"/>
     <addaction name="action240p"/>
     <addaction name="separator"/>
     <addaction name="actionCustom"/>
    </widget>
    <addaction name="menuShow_view"/>
    <addaction name="actionDefault_views"/>
    <addaction name="actionScreenshot"/>
    <addaction name="actionAuto_screen_capture"/>
    <addaction name="menuAspect_ratio_2"/>
    <addaction name="separator"/>
    <addaction name="actionPreferences"/>
   </widget>
   <widget class="QMenu" name="menuTools">
    <property name="title">
     <string>Tools</string>
    </property>
    <addaction name="actionEdit_database"/>
    <addaction name="separator"/>
    <addaction name="actionData_recorder"/>
    <addaction name="separator"/>
    <addaction name="actionPost_processing"/>
   </widget>
   <addaction name="menuFile"/>
   <addaction name="menuEdit"/>
   <addaction name="menuProcess"/>
   <addaction name="menuTools"/>
   <addaction name="menuWindow"/>
   <addaction name="menu6"/>
  </widget>
  <widget class="QStatusBar" name="statusbar"/>
  <widget class="QDockWidget" name="dockWidget_posterior">
   <property name="features">
    <set>QDockWidget::AllDockWidgetFeatures</set>
   </property>
   <property name="windowTitle">
    <string>A posteriori PDF</string>
   </property>
   <attribute name="dockWidgetArea">
    <number>8</number>
   </attribute>
   <widget class="QWidget" name="dockWidgetContents">
    <layout class="QHBoxLayout" name="horizontalLayout">
     <property name="spacing">
      <number>0</number>
     </property>
     <property name="leftMargin">
      <number>0</number>
     </property>
     <property name="topMargin">
      <number>0</number>
     </property>
     <property name="rightMargin">
      <number>0</number>
     </property>
     <property name="bottomMargin">
      <number>0</number>
     </property>
     <item>
      <widget class="UPlot" name="posteriorPlot" native="true"/>
     </item>
    </layout>
   </widget>
  </widget>
  <widget class="QToolBar" name="toolBar">
   <property name="windowTitle">
    <string>toolBar</string>
   </property>
   <attribute name="toolBarArea">
    <enum>TopToolBarArea</enum>
   </attribute>
   <attribute name="toolBarBreak">
    <bool>false</bool>
   </attribute>
   <addaction name="actionClose_database"/>
   <addaction name="actionNew_database"/>
   <addaction name="actionOpen_database"/>
  </widget>
  <widget class="QDockWidget" name="dockWidget_statsV2">
   <property name="floating">
    <bool>true</bool>
   </property>
   <property name="windowTitle">
    <string>Statistics</string>
   </property>
   <attribute name="dockWidgetArea">
    <number>1</number>
   </attribute>
   <widget class="QWidget" name="dockWidgetContents_3">
    <layout class="QVBoxLayout" name="verticalLayout_8">
     <property name="spacing">
      <number>0</number>
     </property>
     <property name="leftMargin">
      <number>0</number>
     </property>
     <property name="topMargin">
      <number>0</number>
     </property>
     <property name="rightMargin">
      <number>0</number>
     </property>
     <property name="bottomMargin">
      <number>0</number>
     </property>
     <item>
      <layout class="QGridLayout" name="gridLayout" columnstretch="10,0">
       <property name="sizeConstraint">
        <enum>QLayout::SetMinimumSize</enum>
       </property>
       <property name="verticalSpacing">
        <number>2</number>
       </property>
       <item row="3" column="1">
        <widget class="QDoubleSpinBox" name="doubleSpinBox_stats_timeLimit">
         <property name="alignment">
          <set>Qt::AlignRight|Qt::AlignTrailing|Qt::AlignVCenter</set>
         </property>
         <property name="suffix">
          <string> ms</string>
         </property>
         <property name="decimals">
          <number>0</number>
         </property>
         <property name="maximum">
          <double>99999.000000000000000</double>
         </property>
         <property name="singleStep">
          <double>50.000000000000000</double>
         </property>
         <property name="value">
          <double>450.000000000000000</double>
         </property>
        </widget>
       </item>
       <item row="0" column="0">
        <widget class="QLabel" name="label_source">
         <property name="text">
          <string>Source</string>
         </property>
        </widget>
       </item>
       <item row="0" column="1">
        <widget class="QLabel" name="label_stats_source">
         <property name="text">
          <string>Unknown</string>
         </property>
         <property name="alignment">
          <set>Qt::AlignRight|Qt::AlignTrailing|Qt::AlignVCenter</set>
         </property>
        </widget>
       </item>
       <item row="1" column="1">
        <widget class="QDoubleSpinBox" name="doubleSpinBox_stats_imgRate">
         <property name="alignment">
          <set>Qt::AlignRight|Qt::AlignTrailing|Qt::AlignVCenter</set>
         </property>
         <property name="suffix">
          <string> Hz</string>
         </property>
         <property name="decimals">
          <number>1</number>
         </property>
         <property name="maximum">
          <double>100.000000000000000</double>
         </property>
         <property name="singleStep">
          <double>0.100000000000000</double>
         </property>
         <property name="value">
          <double>2.000000000000000</double>
         </property>
        </widget>
       </item>
       <item row="4" column="0">
        <widget class="QLabel" name="label_45">
         <property name="text">
          <string>Elapsed time (hh:mm:ss)</string>
         </property>
         <property name="wordWrap">
          <bool>true</bool>
         </property>
        </widget>
       </item>
       <item row="4" column="1">
        <widget class="QLabel" name="label_elapsedTime">
         <property name="text">
          <string>Unknown</string>
         </property>
         <property name="alignment">
          <set>Qt::AlignRight|Qt::AlignTrailing|Qt::AlignVCenter</set>
         </property>
        </widget>
       </item>
       <item row="5" column="0">
        <widget class="QLabel" name="label_20">
         <property name="text">
          <string>Current image id [Map id]</string>
         </property>
        </widget>
       </item>
       <item row="5" column="1">
        <widget class="QLabel" name="label_stats_imageNumber">
         <property name="text">
          <string>Unknown</string>
         </property>
         <property name="alignment">
          <set>Qt::AlignRight|Qt::AlignTrailing|Qt::AlignVCenter</set>
         </property>
        </widget>
       </item>
       <item row="6" column="0">
        <widget class="QLabel" name="label_12">
         <property name="text">
          <string>Loop closures detected</string>
         </property>
        </widget>
       </item>
       <item row="6" column="1">
        <widget class="QLabel" name="label_stats_loopClosuresDetected">
         <property name="text">
          <string>0</string>
         </property>
         <property name="alignment">
          <set>Qt::AlignRight|Qt::AlignTrailing|Qt::AlignVCenter</set>
         </property>
        </widget>
       </item>
       <item row="7" column="0">
        <widget class="QLabel" name="label_38">
         <property name="text">
          <string>Loop closures detected 
(only reactivated ones)</string>
         </property>
        </widget>
       </item>
       <item row="7" column="1">
        <widget class="QLabel" name="label_stats_loopClosuresReactivatedDetected">
         <property name="text">
          <string>0</string>
         </property>
         <property name="alignment">
          <set>Qt::AlignRight|Qt::AlignTrailing|Qt::AlignVCenter</set>
         </property>
        </widget>
       </item>
       <item row="8" column="0">
        <widget class="QLabel" name="label_15">
         <property name="text">
          <string>Loop closures rejected</string>
         </property>
        </widget>
       </item>
       <item row="8" column="1">
        <widget class="QLabel" name="label_stats_loopClosuresRejected">
         <property name="text">
          <string>0</string>
         </property>
         <property name="alignment">
          <set>Qt::AlignRight|Qt::AlignTrailing|Qt::AlignVCenter</set>
         </property>
        </widget>
       </item>
       <item row="1" column="0">
        <widget class="QLabel" name="doubleSpinBox_stats_imgRate_label">
         <property name="text">
          <string>Image rate</string>
         </property>
        </widget>
       </item>
       <item row="3" column="0">
        <widget class="QLabel" name="label_timeLimit">
         <property name="text">
          <string>Time limit processing</string>
         </property>
         <property name="wordWrap">
          <bool>true</bool>
         </property>
        </widget>
       </item>
       <item row="2" column="1">
        <widget class="QDoubleSpinBox" name="doubleSpinBox_stats_detectionRate">
         <property name="alignment">
          <set>Qt::AlignRight|Qt::AlignTrailing|Qt::AlignVCenter</set>
         </property>
         <property name="suffix">
          <string> Hz</string>
         </property>
         <property name="decimals">
          <number>1</number>
         </property>
         <property name="maximum">
          <double>100.000000000000000</double>
         </property>
         <property name="singleStep">
          <double>0.100000000000000</double>
         </property>
         <property name="value">
          <double>2.000000000000000</double>
         </property>
        </widget>
       </item>
       <item row="2" column="0">
        <widget class="QLabel" name="doubleSpinBox_stats_imgRate_label_2">
         <property name="text">
          <string>RTAB-Map update rate</string>
         </property>
        </widget>
       </item>
      </layout>
     </item>
     <item>
      <widget class="rtabmap::StatsToolBox" name="statsToolBox" native="true"/>
     </item>
     <item>
      <spacer name="verticalSpacer_2">
       <property name="orientation">
        <enum>Qt::Vertical</enum>
       </property>
       <property name="sizeHint" stdset="0">
        <size>
         <width>20</width>
         <height>40</height>
        </size>
       </property>
      </spacer>
     </item>
    </layout>
   </widget>
  </widget>
  <widget class="QDockWidget" name="dockWidget_likelihood">
   <property name="floating">
    <bool>false</bool>
   </property>
   <property name="windowTitle">
    <string>Likelihood</string>
   </property>
   <attribute name="dockWidgetArea">
    <number>8</number>
   </attribute>
   <widget class="QWidget" name="dockWidgetContents_4">
    <layout class="QVBoxLayout" name="verticalLayout_6">
     <property name="spacing">
      <number>0</number>
     </property>
     <property name="leftMargin">
      <number>0</number>
     </property>
     <property name="topMargin">
      <number>0</number>
     </property>
     <property name="rightMargin">
      <number>0</number>
     </property>
     <property name="bottomMargin">
      <number>0</number>
     </property>
     <item>
      <widget class="UPlot" name="likelihoodPlot" native="true"/>
     </item>
    </layout>
   </widget>
  </widget>
  <widget class="QDockWidget" name="dockWidget_console">
   <property name="windowTitle">
    <string>Console</string>
   </property>
   <attribute name="dockWidgetArea">
    <number>8</number>
   </attribute>
   <widget class="QWidget" name="dockWidgetContents_2">
    <layout class="QVBoxLayout" name="verticalLayout_5">
     <property name="spacing">
      <number>0</number>
     </property>
     <property name="leftMargin">
      <number>0</number>
     </property>
     <property name="topMargin">
      <number>0</number>
     </property>
     <property name="rightMargin">
      <number>0</number>
     </property>
     <property name="bottomMargin">
      <number>0</number>
     </property>
     <item>
      <widget class="rtabmap::ConsoleWidget" name="widget_console" native="true"/>
     </item>
    </layout>
   </widget>
  </widget>
  <widget class="QDockWidget" name="dockWidget_rawlikelihood">
   <property name="windowTitle">
    <string>Raw Likelihood</string>
   </property>
   <attribute name="dockWidgetArea">
    <number>8</number>
   </attribute>
   <widget class="QWidget" name="dockWidgetContents_6">
    <layout class="QVBoxLayout" name="verticalLayout_4">
     <property name="spacing">
      <number>0</number>
     </property>
     <property name="leftMargin">
      <number>0</number>
     </property>
     <property name="topMargin">
      <number>0</number>
     </property>
     <property name="rightMargin">
      <number>0</number>
     </property>
     <property name="bottomMargin">
      <number>0</number>
     </property>
     <item>
      <widget class="UPlot" name="rawLikelihoodPlot" native="true"/>
     </item>
    </layout>
   </widget>
  </widget>
  <widget class="QDockWidget" name="dockWidget_cloudViewer">
   <property name="windowTitle">
    <string>3D Map</string>
   </property>
   <attribute name="dockWidgetArea">
    <number>2</number>
   </attribute>
   <widget class="QWidget" name="layout_cloudViewer">
    <layout class="QVBoxLayout" name="verticalLayout_3">
     <property name="spacing">
      <number>0</number>
     </property>
     <property name="leftMargin">
      <number>0</number>
     </property>
     <property name="topMargin">
      <number>0</number>
     </property>
     <property name="rightMargin">
      <number>0</number>
     </property>
     <property name="bottomMargin">
      <number>0</number>
     </property>
    </layout>
   </widget>
  </widget>
  <widget class="QDockWidget" name="dockWidget_loopClosureViewer">
   <property name="windowTitle">
    <string>3D Loop closure</string>
   </property>
   <attribute name="dockWidgetArea">
    <number>2</number>
   </attribute>
   <widget class="QWidget" name="layout_loopClosureViewer">
    <layout class="QVBoxLayout" name="verticalLayout_7">
     <property name="spacing">
      <number>0</number>
     </property>
     <property name="leftMargin">
      <number>0</number>
     </property>
     <property name="topMargin">
      <number>0</number>
     </property>
     <property name="rightMargin">
      <number>0</number>
     </property>
     <property name="bottomMargin">
      <number>0</number>
     </property>
    </layout>
   </widget>
  </widget>
  <widget class="QDockWidget" name="dockWidget_mapVisibility">
   <property name="floating">
    <bool>true</bool>
   </property>
   <property name="windowTitle">
    <string>Map visibility</string>
   </property>
   <attribute name="dockWidgetArea">
    <number>8</number>
   </attribute>
   <widget class="QWidget" name="dockWidgetContents_8">
    <layout class="QVBoxLayout" name="verticalLayout_9">
     <property name="spacing">
      <number>0</number>
     </property>
     <property name="leftMargin">
      <number>0</number>
     </property>
     <property name="topMargin">
      <number>0</number>
     </property>
     <property name="rightMargin">
      <number>0</number>
     </property>
     <property name="bottomMargin">
      <number>0</number>
     </property>
     <item>
      <widget class="rtabmap::MapVisibilityWidget" name="widget_mapVisibility" native="true"/>
     </item>
    </layout>
   </widget>
  </widget>
  <widget class="QDockWidget" name="dockWidget_graphViewer">
   <property name="windowTitle">
    <string>Graph view</string>
   </property>
   <attribute name="dockWidgetArea">
    <number>2</number>
   </attribute>
   <widget class="QWidget" name="dockWidgetContents_9">
    <layout class="QVBoxLayout" name="verticalLayout_10">
     <property name="spacing">
      <number>0</number>
     </property>
     <property name="leftMargin">
      <number>0</number>
     </property>
     <property name="topMargin">
      <number>0</number>
     </property>
     <property name="rightMargin">
      <number>0</number>
     </property>
     <property name="bottomMargin">
      <number>0</number>
     </property>
     <item>
      <widget class="rtabmap::GraphViewer" name="graphicsView_graphView"/>
     </item>
    </layout>
   </widget>
  </widget>
  <widget class="QDockWidget" name="dockWidget_imageView">
   <property name="allowedAreas">
    <set>Qt::AllDockWidgetAreas</set>
   </property>
   <property name="windowTitle">
    <string>Loop closure detection</string>
   </property>
   <attribute name="dockWidgetArea">
    <number>1</number>
   </attribute>
   <widget class="QWidget" name="layout_imageview">
    <layout class="QHBoxLayout" name="horizontalLayout_2" stretch="1,1">
     <property name="spacing">
      <number>0</number>
     </property>
     <property name="leftMargin">
      <number>0</number>
     </property>
     <property name="topMargin">
      <number>0</number>
     </property>
     <property name="rightMargin">
      <number>0</number>
     </property>
     <property name="bottomMargin">
      <number>0</number>
     </property>
     <item>
      <layout class="QVBoxLayout" name="verticalLayout_2" stretch="0,1">
       <property name="spacing">
        <number>0</number>
       </property>
       <item>
        <widget class="QLabel" name="label_refId">
         <property name="minimumSize">
          <size>
           <width>0</width>
           <height>18</height>
          </size>
         </property>
         <property name="text">
          <string/>
         </property>
         <property name="alignment">
          <set>Qt::AlignCenter</set>
         </property>
        </widget>
       </item>
       <item>
        <widget class="rtabmap::ImageView" name="imageView_source" native="true"/>
       </item>
      </layout>
     </item>
     <item>
      <layout class="QVBoxLayout" name="verticalLayout" stretch="0,1">
       <property name="spacing">
        <number>0</number>
       </property>
       <item>
        <widget class="QLabel" name="label_matchId">
         <property name="minimumSize">
          <size>
           <width>0</width>
           <height>18</height>
          </size>
         </property>
         <property name="text">
          <string/>
         </property>
         <property name="alignment">
          <set>Qt::AlignCenter</set>
         </property>
        </widget>
       </item>
       <item>
        <widget class="rtabmap::ImageView" name="imageView_loopClosure" native="true"/>
       </item>
      </layout>
     </item>
    </layout>
   </widget>
  </widget>
  <widget class="QDockWidget" name="dockWidget_odometry">
   <property name="windowTitle">
    <string>Odometry</string>
   </property>
   <attribute name="dockWidgetArea">
    <number>1</number>
   </attribute>
   <widget class="QWidget" name="dockWidgetContents_10">
    <layout class="QVBoxLayout" name="verticalLayout_11">
     <property name="spacing">
      <number>0</number>
     </property>
     <property name="leftMargin">
      <number>0</number>
     </property>
     <property name="topMargin">
      <number>0</number>
     </property>
     <property name="rightMargin">
      <number>0</number>
     </property>
     <property name="bottomMargin">
      <number>0</number>
     </property>
     <item>
      <widget class="rtabmap::ImageView" name="imageView_odometry" native="true"/>
     </item>
    </layout>
   </widget>
  </widget>
  <widget class="QToolBar" name="toolBar_2">
   <property name="windowTitle">
    <string>toolBar_2</string>
   </property>
   <attribute name="toolBarArea">
    <enum>TopToolBarArea</enum>
   </attribute>
   <attribute name="toolBarBreak">
    <bool>false</bool>
   </attribute>
   <addaction name="actionDownload_all_clouds"/>
   <addaction name="actionStart"/>
   <addaction name="actionPause"/>
   <addaction name="actionStop"/>
  </widget>
  <action name="actionExit">
   <property name="icon">
    <iconset resource="../GuiLib.qrc">
     <normaloff>:/images/system-log-out.png</normaloff>:/images/system-log-out.png</iconset>
   </property>
   <property name="text">
    <string>Exit</string>
   </property>
  </action>
  <action name="actionHelp">
   <property name="enabled">
    <bool>true</bool>
   </property>
   <property name="text">
    <string>Help</string>
   </property>
  </action>
  <action name="actionAbout">
   <property name="text">
    <string>About...</string>
   </property>
  </action>
  <action name="actionPreferences">
   <property name="text">
    <string>Preferences...</string>
   </property>
  </action>
  <action name="actionStart">
   <property name="icon">
    <iconset resource="../GuiLib.qrc">
     <normaloff>:/images/Play1Normal.png</normaloff>:/images/Play1Normal.png</iconset>
   </property>
   <property name="text">
    <string>Start</string>
   </property>
  </action>
  <action name="actionPause">
   <property name="checkable">
    <bool>true</bool>
   </property>
   <property name="icon">
    <iconset resource="../GuiLib.qrc">
     <normaloff>:/images/PauseNormalRed.png</normaloff>:/images/PauseNormalRed.png</iconset>
   </property>
   <property name="text">
    <string>Pause</string>
   </property>
   <property name="toolTip">
    <string>Pause</string>
   </property>
  </action>
  <action name="actionPause_on_match">
   <property name="checkable">
    <bool>true</bool>
   </property>
   <property name="icon">
    <iconset resource="../GuiLib.qrc">
     <normaloff>:/images/PauseOnLoop.ico</normaloff>:/images/PauseOnLoop.ico</iconset>
   </property>
   <property name="text">
    <string>Pause on loop closure detection</string>
   </property>
  </action>
  <action name="actionStop">
   <property name="icon">
    <iconset resource="../GuiLib.qrc">
     <normaloff>:/images/Stop1NormalYellow.png</normaloff>:/images/Stop1NormalYellow.png</iconset>
   </property>
   <property name="text">
    <string>Stop</string>
   </property>
  </action>
  <action name="actionDump_the_memory">
   <property name="text">
    <string>Dump the memory</string>
   </property>
  </action>
  <action name="actionPause_when_a_loop_hypothesis_is_rejected">
   <property name="checkable">
    <bool>true</bool>
   </property>
   <property name="icon">
    <iconset resource="../GuiLib.qrc">
     <normaloff>:/images/PauseLoopRejected.ico</normaloff>:/images/PauseLoopRejected.ico</iconset>
   </property>
   <property name="text">
    <string>Pause on loop closure rejection</string>
   </property>
  </action>
  <action name="actionClear_cache">
   <property name="text">
    <string>Clear the cache</string>
   </property>
  </action>
  <action name="actionAuto_screen_capture">
   <property name="checkable">
    <bool>true</bool>
   </property>
   <property name="text">
    <string>Auto screen capture...</string>
   </property>
  </action>
  <action name="actionDump_the_prediction_matrix">
   <property name="text">
    <string>Dump the prediction matrix</string>
   </property>
  </action>
  <action name="actionGenerate_map">
   <property name="text">
    <string>Generate graph (*.dot)...</string>
   </property>
  </action>
  <action name="actionDelete_memory">
   <property name="text">
    <string>Delete memory</string>
   </property>
  </action>
  <action name="actionOpen_working_directory">
   <property name="text">
    <string>Show working directory in file browser</string>
   </property>
  </action>
  <action name="action16_9">
   <property name="text">
    <string>16:9</string>
   </property>
  </action>
  <action name="action16_10">
   <property name="text">
    <string>16:10</string>
   </property>
  </action>
  <action name="action4_3">
   <property name="text">
    <string>4:3</string>
   </property>
  </action>
  <action name="action360p">
   <property name="text">
    <string>360p</string>
   </property>
  </action>
  <action name="action480p">
   <property name="text">
    <string>480p</string>
   </property>
  </action>
  <action name="action720p">
   <property name="text">
    <string>720p</string>
   </property>
  </action>
  <action name="action1080p">
   <property name="text">
    <string>1080p</string>
   </property>
  </action>
  <action name="action240p">
   <property name="text">
    <string>240p</string>
   </property>
  </action>
  <action name="actionUsbCamera">
   <property name="checkable">
    <bool>true</bool>
   </property>
   <property name="icon">
    <iconset resource="../GuiLib.qrc">
     <normaloff>:/images/webcam.png</normaloff>:/images/webcam.png</iconset>
   </property>
   <property name="text">
    <string>Usb camera</string>
   </property>
  </action>
  <action name="actionPrint_loop_closure_IDs_to_console">
   <property name="text">
    <string>Print loop closure IDs to console</string>
   </property>
  </action>
  <action name="actionSave_point_cloud">
   <property name="text">
    <string>Export 3D clouds (*.ply *.pcd *.obj)...</string>
   </property>
  </action>
  <action name="actionDownload_all_clouds">
   <property name="icon">
    <iconset resource="../GuiLib.qrc">
     <normaloff>:/images/view-refresh.png</normaloff>:/images/view-refresh.png</iconset>
   </property>
   <property name="text">
    <string>Download all clouds (update cache)</string>
   </property>
  </action>
  <action name="actionPause_on_local_loop_detection">
   <property name="checkable">
    <bool>true</bool>
   </property>
   <property name="icon">
    <iconset resource="../GuiLib.qrc">
     <normaloff>:/images/PauseOnLocalLoop.ico</normaloff>:/images/PauseOnLocalLoop.ico</iconset>
   </property>
   <property name="text">
    <string>Pause on local loop closure detection</string>
   </property>
  </action>
  <action name="actionSLAM_mode">
   <property name="checkable">
    <bool>true</bool>
   </property>
   <property name="text">
    <string>Mapping</string>
   </property>
   <property name="toolTip">
    <string>Simultaneous Localization And Mapping (SLAM)</string>
   </property>
  </action>
  <action name="actionLocalization_mode">
   <property name="checkable">
    <bool>true</bool>
   </property>
   <property name="text">
    <string>Localization</string>
   </property>
  </action>
  <action name="actionReset_Odometry">
   <property name="text">
    <string>Reset Odometry</string>
   </property>
  </action>
  <action name="actionView_high_res_point_cloud">
   <property name="text">
    <string>View point clouds...</string>
   </property>
  </action>
  <action name="actionTrigger_a_new_map">
   <property name="text">
    <string>Trigger a new map</string>
   </property>
  </action>
  <action name="actionDownload_graph">
   <property name="text">
    <string>Download graph only</string>
   </property>
  </action>
  <action name="actionScreenshot">
   <property name="text">
    <string>Take a screenshot</string>
   </property>
  </action>
  <action name="actionOpenNI_PCL">
   <property name="checkable">
    <bool>true</bool>
   </property>
   <property name="text">
    <string>OpenNI-PCL</string>
   </property>
  </action>
  <action name="actionFreenect">
   <property name="checkable">
    <bool>true</bool>
   </property>
   <property name="text">
    <string>Freenect</string>
   </property>
  </action>
  <action name="actionOpenNI_CV">
   <property name="checkable">
    <bool>true</bool>
   </property>
   <property name="text">
    <string>OpenNI-CV</string>
   </property>
  </action>
  <action name="actionOpenNI_CV_ASUS">
   <property name="checkable">
    <bool>true</bool>
   </property>
   <property name="text">
    <string>OpenNI-CV-ASUS</string>
   </property>
  </action>
  <action name="actionOpenNI2">
   <property name="checkable">
    <bool>true</bool>
   </property>
   <property name="text">
    <string>OpenNI2</string>
   </property>
  </action>
  <action name="actionOpenNI_PCL_ASUS">
   <property name="checkable">
    <bool>true</bool>
   </property>
   <property name="text">
    <string>OpenNI-PCL</string>
   </property>
  </action>
  <action name="actionData_recorder">
   <property name="text">
    <string>Data recorder...</string>
   </property>
  </action>
  <action name="actionExport_2D_Grid_map_bmp_png">
   <property name="text">
    <string>Export 2D grid map (*.png *.bmp)...</string>
   </property>
  </action>
  <action name="actionOpen_database">
   <property name="icon">
    <iconset resource="../GuiLib.qrc">
     <normaloff>:/images/document-open.png</normaloff>:/images/document-open.png</iconset>
   </property>
   <property name="text">
    <string>Open database...</string>
   </property>
  </action>
  <action name="actionNew_database">
   <property name="icon">
    <iconset resource="../GuiLib.qrc">
     <normaloff>:/images/document-new.png</normaloff>:/images/document-new.png</iconset>
   </property>
   <property name="text">
    <string>New database...</string>
   </property>
  </action>
  <action name="actionClose_database">
   <property name="icon">
    <iconset resource="../GuiLib.qrc">
     <normaloff>:/images/document-save.png</normaloff>:/images/document-save.png</iconset>
   </property>
   <property name="text">
    <string>Close database</string>
   </property>
  </action>
  <action name="actionEdit_database">
   <property name="text">
    <string>Edit database...</string>
   </property>
  </action>
  <action name="actionPost_processing">
   <property name="text">
    <string>Post-processing...</string>
   </property>
  </action>
  <action name="actionSave_GUI_config">
   <property name="text">
    <string>Save config</string>
   </property>
  </action>
  <action name="actionFreenect2">
   <property name="checkable">
    <bool>true</bool>
   </property>
   <property name="text">
    <string>Freenect2</string>
   </property>
  </action>
  <action name="actionStereoDC1394">
   <property name="checkable">
    <bool>true</bool>
   </property>
   <property name="text">
    <string>StereoDC1394</string>
   </property>
  </action>
  <action name="actionOpenNI2_kinect">
   <property name="checkable">
    <bool>true</bool>
   </property>
   <property name="text">
    <string>OpenNI2</string>
   </property>
  </action>
  <action name="actionOpenNI2_sense">
   <property name="checkable">
    <bool>true</bool>
   </property>
   <property name="text">
    <string>OpenNI2</string>
   </property>
  </action>
  <action name="actionStereoFlyCapture2">
   <property name="checkable">
    <bool>true</bool>
   </property>
   <property name="text">
    <string>FlyCapture2</string>
   </property>
  </action>
  <action name="actionSend_goal">
   <property name="text">
    <string>Send a goal...</string>
   </property>
  </action>
  <action name="actionCancel_goal">
   <property name="text">
    <string>Cancel goal</string>
   </property>
  </action>
  <action name="actionDefault_views">
   <property name="text">
    <string>Default views</string>
   </property>
  </action>
  <action name="actionMore_options">
   <property name="checkable">
    <bool>true</bool>
   </property>
   <property name="text">
    <string>More Options...</string>
   </property>
  </action>
  <action name="actionLabel_current_location">
   <property name="text">
    <string>Label current location...</string>
   </property>
  </action>
  <action name="actionKITTI_format_txt">
   <property name="text">
    <string>KITTI format (*.txt)</string>
   </property>
   <property name="toolTip">
    <string>KITTI (stamp + 12 values transform)</string>
   </property>
  </action>
  <action name="actionRGBD_SLAM_format_txt">
   <property name="text">
    <string>RGBD-SLAM format (*.txt)</string>
   </property>
   <property name="toolTip">
    <string>RGBD-SLAM (stamp tx ty tz qx qy qz qw)</string>
   </property>
  </action>
  <action name="actionTORO_graph">
   <property name="text">
    <string>TORO (*.graph)</string>
   </property>
  </action>
  <action name="actionExport_cameras_in_Bundle_format_out">
   <property name="text">
    <string>Export cameras in Bundler format (*.out)...</string>
   </property>
  </action>
  <action name="actionRaw_format_txt">
   <property name="text">
    <string>Raw format (*.txt)</string>
   </property>
   <property name="toolTip">
    <string>Raw format (12 values transform)</string>
   </property>
  </action>
  <action name="actionG2o_g2o">
   <property name="text">
    <string>g2o (*.g2o)</string>
   </property>
  </action>
  <action name="actionCustom">
   <property name="text">
    <string>Custom...</string>
   </property>
  </action>
  <action name="actionSend_waypoints">
   <property name="text">
    <string>Send waypoints...</string>
   </property>
  </action>
  <action name="actionUpdate_cache_from_database">
   <property name="text">
    <string>Update cache from a local database copy...</string>
   </property>
  </action>
  <action name="actionExport_images_RGB_jpg_Depth_png">
   <property name="text">
    <string>Export images (RGB=*.jpg Depth=*.png)...</string>
   </property>
  </action>
  <action name="actionAnchor_clouds_to_ground_truth">
   <property name="checkable">
    <bool>true</bool>
   </property>
   <property name="text">
    <string>Anchor clouds to ground truth</string>
   </property>
  </action>
  <action name="actionStereoZed">
   <property name="checkable">
    <bool>true</bool>
   </property>
   <property name="text">
    <string>Zed sdk</string>
   </property>
  </action>
  <action name="actionStereoUsb">
   <property name="checkable">
    <bool>true</bool>
   </property>
   <property name="text">
    <string>Stereo Usb Camera</string>
   </property>
  </action>
  <action name="actionExport_octomap">
   <property name="text">
    <string>Export octomap...</string>
   </property>
  </action>
  <action name="actionRealSense_R200">
   <property name="checkable">
    <bool>true</bool>
   </property>
   <property name="text">
    <string>RealSense</string>
   </property>
  </action>
  <action name="actionDepth_Calibration">
   <property name="text">
    <string>Depth calibration...</string>
   </property>
  </action>
  <action name="actionRealSense_ZR300">
   <property name="checkable">
    <bool>true</bool>
   </property>
   <property name="text">
    <string>RealSense</string>
   </property>
  </action>
  <action name="actionKinect_for_Windows_SDK_v2">
   <property name="checkable">
    <bool>true</bool>
   </property>
   <property name="text">
    <string>Kinect for Windows SDK v2</string>
   </property>
  </action>
  <action name="actionKinect_for_Azure">
   <property name="checkable">
    <bool>false</bool>
   </property>
   <property name="text">
    <string>Kinect for Azure</string>
   </property>
  </action>
  <action name="actionRealSense2_D435">
   <property name="checkable">
    <bool>true</bool>
   </property>
   <property name="text">
    <string>RealSense2</string>
   </property>
  </action>
  <action name="actionRealSense2_D415">
   <property name="checkable">
    <bool>true</bool>
   </property>
   <property name="text">
    <string>RealSense2</string>
   </property>
  </action>
  <action name="actionStereoTara">
   <property name="checkable">
    <bool>true</bool>
   </property>
   <property name="text">
    <string>Tara Stereo USB Camera</string>
   </property>
  </action>
  <action name="actionRGBD_SLAM_motion_capture_format_txt">
   <property name="text">
    <string>RGBD-SLAM motion capture format (*.txt)</string>
   </property>
   <property name="toolTip">
    <string>RGBD-SLAM (stamp tx ty tz qx qy qz qw)</string>
   </property>
  </action>
  <action name="actionRealSense2_T265">
   <property name="checkable">
    <bool>true</bool>
   </property>
   <property name="text">
    <string>RealSense2</string>
   </property>
  </action>
  <action name="actionRealSense2_SR300">
   <property name="checkable">
    <bool>true</bool>
   </property>
   <property name="text">
    <string>RealSense2</string>
   </property>
  </action>
  <action name="actionMYNT_EYE_S_SDK">
   <property name="text">
    <string>MYNT EYE S SDK</string>
   </property>
  </action>
 </widget>
 <customwidgets>
  <customwidget>
   <class>UPlot</class>
   <extends>QWidget</extends>
   <header>../include/rtabmap/utilite/UPlot.h</header>
   <container>1</container>
  </customwidget>
  <customwidget>
   <class>rtabmap::ImageView</class>
   <extends>QWidget</extends>
   <header>../include/rtabmap/gui/ImageView.h</header>
  </customwidget>
  <customwidget>
   <class>rtabmap::StatsToolBox</class>
   <extends>QWidget</extends>
   <header>../include/rtabmap/gui/StatsToolBox.h</header>
   <container>1</container>
  </customwidget>
  <customwidget>
   <class>rtabmap::ConsoleWidget</class>
   <extends>QWidget</extends>
   <header>../include/rtabmap/gui/ConsoleWidget.h</header>
   <container>1</container>
  </customwidget>
  <customwidget>
   <class>rtabmap::MapVisibilityWidget</class>
   <extends>QWidget</extends>
   <header>../include/rtabmap/gui/MapVisibilityWidget.h</header>
   <container>1</container>
  </customwidget>
  <customwidget>
   <class>rtabmap::GraphViewer</class>
   <extends>QGraphicsView</extends>
   <header>../include/rtabmap/gui/GraphViewer.h</header>
  </customwidget>
 </customwidgets>
 <resources>
  <include location="../GuiLib.qrc"/>
 </resources>
 <connections/>
</ui><|MERGE_RESOLUTION|>--- conflicted
+++ resolved
@@ -174,11 +174,7 @@
        </property>
        <property name="icon">
         <iconset resource="../GuiLib.qrc">
-<<<<<<< HEAD
-         <normaloff>:/images/kinect_xbox_one.png</normaloff>:/images_kinect_xbox_one.png</iconset>
-=======
          <normaloff>:/images/k4a.png</normaloff>:/images/k4a.png</iconset>
->>>>>>> 63d40b22
        </property>
        <addaction name="actionKinect_for_Azure"/>
       </widget>
