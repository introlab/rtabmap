--- conflicted
+++ resolved
@@ -349,11 +349,7 @@
      </widget>
      <addaction name="menuRGB_D_camera"/>
      <addaction name="menuStereo_camera"/>
-<<<<<<< HEAD
-     <addaction name="menuImage"/>
      <addaction name="menuLiDAR"/>
-=======
->>>>>>> 6a6913c9
      <addaction name="actionMore_options"/>
     </widget>
     <addaction name="menuSelect_source"/>
@@ -1721,20 +1717,20 @@
     <string>Depth AI</string>
    </property>
   </action>
-<<<<<<< HEAD
+  <action name="actionDepthAI_oakdpro">
+   <property name="checkable">
+    <bool>true</bool>
+   </property>
+   <property name="text">
+    <string>Depth AI</string>
+   </property>
+  </action>
   <action name="actionVelodyne_VLP_16">
-=======
-  <action name="actionDepthAI_oakdpro">
->>>>>>> 6a6913c9
-   <property name="checkable">
-    <bool>true</bool>
-   </property>
-   <property name="text">
-<<<<<<< HEAD
+   <property name="checkable">
+    <bool>true</bool>
+   </property>
+   <property name="text">
     <string>Velodyne VLP-16</string>
-=======
-    <string>Depth AI</string>
->>>>>>> 6a6913c9
    </property>
   </action>
  </widget>
