--- conflicted
+++ resolved
@@ -1,1353 +1,1349 @@
-/*
-Copyright (c) 2010-2016, Mathieu Labbe - IntRoLab - Universite de Sherbrooke
-All rights reserved.
-
-Redistribution and use in source and binary forms, with or without
-modification, are permitted provided that the following conditions are met:
-    * Redistributions of source code must retain the above copyright
-      notice, this list of conditions and the following disclaimer.
-    * Redistributions in binary form must reproduce the above copyright
-      notice, this list of conditions and the following disclaimer in the
-      documentation and/or other materials provided with the distribution.
-    * Neither the name of the Universite de Sherbrooke nor the
-      names of its contributors may be used to endorse or promote products
-      derived from this software without specific prior written permission.
-
-THIS SOFTWARE IS PROVIDED BY THE COPYRIGHT HOLDERS AND CONTRIBUTORS "AS IS" AND
-ANY EXPRESS OR IMPLIED WARRANTIES, INCLUDING, BUT NOT LIMITED TO, THE IMPLIED
-WARRANTIES OF MERCHANTABILITY AND FITNESS FOR A PARTICULAR PURPOSE ARE
-DISCLAIMED. IN NO EVENT SHALL THE COPYRIGHT HOLDER OR CONTRIBUTORS BE LIABLE FOR ANY
-DIRECT, INDIRECT, INCIDENTAL, SPECIAL, EXEMPLARY, OR CONSEQUENTIAL DAMAGES
-(INCLUDING, BUT NOT LIMITED TO, PROCUREMENT OF SUBSTITUTE GOODS OR SERVICES;
-LOSS OF USE, DATA, OR PROFITS; OR BUSINESS INTERRUPTION) HOWEVER CAUSED AND
-ON ANY THEORY OF LIABILITY, WHETHER IN CONTRACT, STRICT LIABILITY, OR TORT
-(INCLUDING NEGLIGENCE OR OTHERWISE) ARISING IN ANY WAY OUT OF THE USE OF THIS
-SOFTWARE, EVEN IF ADVISED OF THE POSSIBILITY OF SUCH DAMAGE.
-*/
-
-#include <rtabmap/core/Rtabmap.h>
-#include <rtabmap/core/DBDriver.h>
-#include <rtabmap/core/DBReader.h>
-#ifdef RTABMAP_OCTOMAP
-#include <rtabmap/core/OctoMap.h>
-#endif
-#include <rtabmap/core/OccupancyGrid.h>
-#include <rtabmap/core/Graph.h>
-#include <rtabmap/core/Memory.h>
-<<<<<<< HEAD
-#include <rtabmap/core/SensorCaptureThread.h>
-=======
-#include <rtabmap/core/CameraThread.h>
-#include <rtabmap/core/Odometry.h>
-#include <rtabmap/core/OdometryInfo.h>
->>>>>>> 7ab1ee0a
-#include <rtabmap/utilite/UFile.h>
-#include <rtabmap/utilite/UDirectory.h>
-#include <rtabmap/utilite/UTimer.h>
-#include <rtabmap/utilite/UStl.h>
-#include <rtabmap/utilite/UMath.h>
-#include <stdio.h>
-#include <string.h>
-#include <stdlib.h>
-#include <pcl/io/pcd_io.h>
-#include <signal.h>
-
-using namespace rtabmap;
-
-void showUsage()
-{
-	printf("\nUsage:\n"
-			"   rtabmap-reprocess [options] \"input.db\" \"output.db\"\n"
-			"   rtabmap-reprocess [options] \"input1.db;input2.db;input3.db\" \"output.db\"\n"
-			"\n"
-			"   For the second example, only parameters from the first database are used.\n"
-			"   If Mem/IncrementalMemory is false, RTAB-Map is initialized with the first input database,\n"
-			"   then localization-only is done with next databases against the first one.\n"
-			"   To see warnings when loop closures are rejected, add \"--uwarn\" argument.\n"
-			"   To upgrade version of an old database to newest version:\n"
-			"      rtabmap-reprocess --Db/TargetVersion \"\" \"input.db\" \"output.db\"\n"
-			"\n"
-			"  Options:\n"
-			"     -r                Use database stamps as input rate.\n"
-			"     -skip #           Skip # frames after each processed frame (default 0=don't skip any frames).\n"
-			"     -c \"path.ini\"   Configuration file, overwriting parameters read \n"
-			"                       from the database. If custom parameters are also set as \n"
-			"                       arguments, they overwrite those in config file and the database.\n"
-			"     -default    Input database's parameters are ignored, using default ones instead.\n"
-			"     -odom       Recompute odometry. See \"Odom/\" parameters with --params. If -skip option\n"
-			"                 is used, it will be applied to odometry frames, not rtabmap frames. Multi-session\n"
-			"                 cannot be detected in this mode (assuming the database contains continuous frames\n"
-			"                 of a single session).\n"
-			"     -start #    Start from this node ID.\n"
-			"     -stop #     Last node to process.\n"
-			"     -start_s #  Start from this map session ID.\n"
-			"     -stop_s #   Last map session to process.\n"
-			"     -a          Append mode: if Mem/IncrementalMemory is true, RTAB-Map is initialized with the first input database,\n"
-			"                 then next databases are reprocessed on top of the first one.\n"
-			"     -cam #      Camera index to stream. Ignored if a database doesn't contain multi-camera data.\n"
-			"     -nolandmark Don't republish landmarks contained in input database.\n"
-			"     -nopriors   Don't republish priors contained in input database.\n"
-			"     -pub_loops  Republish loop closures contained in input database.\n"
-			"     -loc_null   On localization mode, reset localization pose to null and map correction to identity between sessions.\n"
-			"     -gt         When reprocessing a single database, load its original optimized graph, then \n"
-			"                 set it as ground truth for output database. If there was a ground truth in the input database, it will be ignored.\n"
-			"     -g2         Assemble 2D occupancy grid map and save it to \"[output]_map.pgm\". Use with -db to save in database.\n"
-			"     -g3         Assemble 3D cloud map and save it to \"[output]_map.pcd\".\n"
-			"     -o2         Assemble OctoMap 2D projection and save it to \"[output]_octomap.pgm\". Use with -db to save in database.\n"
-			"     -o3         Assemble OctoMap 3D cloud and save it to \"[output]_octomap.pcd\".\n"
-			"     -db         Save assembled 2D occupancy grid in database instead of a file.\n"
-			"     -p          Save odometry and localization poses (*.g2o).\n"
-			"     -scan_from_depth    Generate scans from depth images (overwrite previous\n"
-			"                         scans if they exist).\n"
-			"     -scan_downsample #  Downsample input scans.\n"
-			"     -scan_range_min #.#   Filter input scans with minimum range (m).\n"
-			"     -scan_range_max #.#   Filter input scans with maximum range (m).\n"
-			"     -scan_voxel_size #.#  Voxel filter input scans (m).\n"
-			"     -scan_normal_k #         Compute input scan normals (k-neighbors approach).\n"
-			"     -scan_normal_radius #.#  Compute input scan normals (radius(m)-neighbors approach).\n\n"
-			"%s\n"
-			"\n", Parameters::showUsage());
-	exit(1);
-}
-
-// catch ctrl-c
-bool g_loopForever = true;
-void sighandler(int sig)
-{
-	printf("\nSignal %d caught...\n", sig);
-	g_loopForever = false;
-}
-
-int loopCount = 0;
-int proxCount = 0;
-int loopCountMotion = 0;
-int totalFrames = 0;
-int totalFramesMotion = 0;
-std::vector<float> previousLocalizationDistances;
-std::vector<float> odomDistances;
-std::vector<float> localizationVariations;
-std::vector<float> localizationAngleVariations;
-std::vector<float> localizationTime;
-std::map<int, Transform> odomTrajectoryPoses;
-std::multimap<int, Link> odomTrajectoryLinks;
-std::map<int, Transform> localizationPoses;
-bool exportPoses = false;
-int sessionCount = 0;
-void showLocalizationStats(const std::string & outputDatabasePath)
-{
-	printf("Total localizations on previous session = %d/%d (Loop=%d, Prox=%d, In Motion=%d/%d)\n", loopCount+proxCount, totalFrames, loopCount, proxCount, loopCountMotion, totalFramesMotion);
-	{
-		float m = uMean(localizationTime);
-		float var = uVariance(localizationTime, m);
-		float stddev = -1;
-		if(var>0)
-		{
-			stddev = sqrt(var);
-		}
-		printf("Average localization time = %f ms (stddev=%f ms)\n", m, stddev);
-	}
-	if(localizationVariations.size()>=2)
-	{
-		//ignore first localization
-		localizationVariations = std::vector<float>(++localizationVariations.begin(), localizationVariations.end());
-		localizationAngleVariations = std::vector<float>(++localizationAngleVariations.begin(), localizationAngleVariations.end());
-
-		float m = uMean(localizationVariations);
-		float max = uMax(localizationVariations);
-		float var = uVariance(localizationVariations, m);
-		float stddev = -1;
-		if(var>0)
-		{
-			stddev = sqrt(var);
-		}
-		float mA = uMean(localizationAngleVariations);
-		float maxA = uMax(localizationAngleVariations);
-		float varA = uVariance(localizationAngleVariations, mA);
-		float stddevA = -1;
-		if(varA>0)
-		{
-			stddevA = sqrt(varA);
-		}
-		printf("Average localization variations = %f m, %f deg (stddev=%f m, %f deg) (max=%f m, %f deg)\n", m, mA, stddev, stddevA, max, maxA);
-	}
-	if(!previousLocalizationDistances.empty())
-	{
-		float m = uMean(previousLocalizationDistances);
-		float var = uVariance(previousLocalizationDistances, m);
-		float stddev = -1;
-		if(var>0)
-		{
-			stddev = sqrt(var);
-		}
-		printf("Average distance from previous localization = %f m (stddev=%f m)\n", m, stddev);
-	}
-	if(!odomDistances.empty())
-	{
-		float m = uMean(odomDistances);
-		float var = uVariance(odomDistances, m);
-		float stddev = -1;
-		if(var>0)
-		{
-			stddev = sqrt(var);
-		}
-		printf("Average odometry distances = %f m (stddev=%f m)\n", m, stddev);
-	}
-
-	if(exportPoses)
-	{
-		std::string outputPath = outputDatabasePath.substr(0, outputDatabasePath.size()-3);
-		std::string oName = outputPath+uFormat("_session_%d_odom.g2o", sessionCount);
-		std::string lName = outputPath+uFormat("_session_%d_loc.g2o", sessionCount);
-		graph::exportPoses(oName, 4, odomTrajectoryPoses, odomTrajectoryLinks);
-		graph::exportPoses(lName, 4, localizationPoses, odomTrajectoryLinks);
-		printf("Exported %s and %s\n", oName.c_str(), lName.c_str());
-	}
-
-	loopCount = 0;
-	proxCount = 0;
-	totalFrames = 0;
-	loopCountMotion = 0;
-	totalFramesMotion = 0;
-	previousLocalizationDistances.clear();
-	odomDistances.clear();
-	localizationVariations.clear();
-	localizationAngleVariations.clear();
-	localizationTime.clear();
-	odomTrajectoryPoses.clear();
-	odomTrajectoryLinks.clear();
-	localizationPoses.clear();
-	++sessionCount;
-}
-
-int main(int argc, char * argv[])
-{
-	signal(SIGABRT, &sighandler);
-	signal(SIGTERM, &sighandler);
-	signal(SIGINT, &sighandler);
-
-	ULogger::setType(ULogger::kTypeConsole);
-	ULogger::setLevel(ULogger::kError);
-
-	ParametersMap customParameters = Parameters::parseArguments(argc, argv);
-
-	if(argc < 3)
-	{
-		showUsage();
-	}
-
-	bool save2DMap = false;
-	bool assemble2dMap = false;
-	bool assemble3dMap = false;
-	bool assemble2dOctoMap = false;
-	bool assemble3dOctoMap = false;
-	bool useDatabaseRate = false;
-	bool useDefaultParameters = false;
-	bool recomputeOdometry = false;
-	int startId = 0;
-	int stopId = 0;
-	int startMapId = 0;
-	int stopMapId = -1;
-	bool appendMode = false;
-	int cameraIndex = -1;
-	int framesToSkip = 0;
-	bool ignoreLandmarks = false;
-	bool ignorePriors = false;
-	bool republishLoopClosures = false;
-	bool locNull = false;
-	bool originalGraphAsGT = false;
-	bool scanFromDepth = false;
-	int scanDecimation = 1;
-	float scanRangeMin = 0.0f;
-	float scanRangeMax = 0.0f;
-	float scanVoxelSize = 0;
-	int scanNormalK = 0;
-	float scanNormalRadius = 0.0f;
-	ParametersMap configParameters;
-	for(int i=1; i<argc-2; ++i)
-	{
-		if(strcmp(argv[i], "-r") == 0 || strcmp(argv[i], "--r") == 0)
-		{
-			useDatabaseRate = true;
-			printf("Using database stamps as input rate.\n");
-		}
-		else if (strcmp(argv[i], "-c") == 0 || strcmp(argv[i], "--c") == 0)
-		{
-			++i;
-			if (i < argc - 2 && UFile::exists(argv[i]) && UFile::getExtension(argv[i]).compare("ini") == 0)
-			{
-				Parameters::readINI(argv[i], configParameters);
-				printf("Using %d parameters from config file \"%s\"\n", (int)configParameters.size(), argv[i]);
-			}
-			else if(i < argc - 2)
-			{
-				printf("Config file \"%s\" is not valid or doesn't exist!\n", argv[i]);
-				showUsage();
-			}
-			else
-			{
-				printf("Config file is not set!\n");
-				showUsage();
-			}
-		}
-		else if(strcmp(argv[i], "-default") == 0 || strcmp(argv[i], "--default") == 0)
-		{
-			useDefaultParameters = true;
-			printf("Using default parameters.\n");
-		}
-		else if(strcmp(argv[i], "-odom") == 0 || strcmp(argv[i], "--odom") == 0)
-		{
-			recomputeOdometry = true;
-		}
-		else if (strcmp(argv[i], "-start") == 0 || strcmp(argv[i], "--start") == 0)
-		{
-			++i;
-			if(i < argc - 2)
-			{
-				startId = atoi(argv[i]);
-				printf("Start at node ID = %d.\n", startId);
-			}
-			else
-			{
-				printf("-start option requires a value\n");
-				showUsage();
-			}
-		}
-		else if (strcmp(argv[i], "-stop") == 0 || strcmp(argv[i], "--stop") == 0)
-		{
-			++i;
-			if(i < argc - 2)
-			{
-				stopId = atoi(argv[i]);
-				printf("Stop at node ID = %d.\n", stopId);
-			}
-			else
-			{
-				printf("-stop option requires a value\n");
-				showUsage();
-			}
-		}
-		else if (strcmp(argv[i], "-start_s") == 0 || strcmp(argv[i], "--start_s") == 0)
-		{
-			++i;
-			if(i < argc - 2)
-			{
-				startMapId = atoi(argv[i]);
-				printf("Start at map session ID = %d.\n", startMapId);
-			}
-			else
-			{
-				printf("-start_s option requires a value\n");
-				showUsage();
-			}
-		}
-		else if (strcmp(argv[i], "-stop_s") == 0 || strcmp(argv[i], "--stop_s") == 0)
-		{
-			++i;
-			if(i < argc - 2)
-			{
-				stopMapId = atoi(argv[i]);
-				printf("Stop at map session ID = %d.\n", stopMapId);
-			}
-			else
-			{
-				printf("-stop option requires a value\n");
-				showUsage();
-			}
-		}
-		else if (strcmp(argv[i], "-a") == 0 || strcmp(argv[i], "--a") == 0)
-		{
-			appendMode = true;
-			printf("Append mode enabled (initialize with first database then reprocess next ones)\n");
-		}
-		else if (strcmp(argv[i], "-cam") == 0 || strcmp(argv[i], "--cam") == 0)
-		{
-			++i;
-			if(i < argc - 2)
-			{
-				cameraIndex = atoi(argv[i]);
-				printf("Camera index = %d.\n", cameraIndex);
-			}
-			else
-			{
-				printf("-cam option requires a value\n");
-				showUsage();
-			}
-		}
-		else if (strcmp(argv[i], "-skip") == 0 || strcmp(argv[i], "--skip") == 0)
-		{
-			++i;
-			if(i < argc - 2)
-			{
-				framesToSkip = atoi(argv[i]);
-				printf("Will skip %d frames.\n", framesToSkip);
-			}
-			else
-			{
-				printf("-skip option requires a value\n");
-				showUsage();
-			}
-		}
-		else if(strcmp(argv[i], "-nolandmark") == 0 || strcmp(argv[i], "--nolandmark") == 0)
-		{
-			ignoreLandmarks = true;
-			printf("Ignoring landmarks from input database (-nolandmark option).\n");
-		}
-		else if(strcmp(argv[i], "-nopriors") == 0 || strcmp(argv[i], "--nopriors") == 0)
-		{
-			ignorePriors = true;
-			printf("Ignoring priors from input database (-nopriors option).\n");
-		}
-		else if(strcmp(argv[i], "-pub_loops") == 0 || strcmp(argv[i], "--pub_loops") == 0)
-		{
-			republishLoopClosures = true;
-			printf("Republish loop closures from input database (-pub_loops option).\n");
-		}
-		else if(strcmp(argv[i], "-loc_null") == 0 || strcmp(argv[i], "--loc_null") == 0)
-		{
-			locNull = true;
-			printf("In localization mode, when restarting a new session, the current localization pose is set to null (-loc_null option).\n");
-		}
-		else if(strcmp(argv[i], "-gt") == 0 || strcmp(argv[i], "--gt") == 0)
-		{
-			originalGraphAsGT = true;
-			printf("Original graph is used as ground truth for output database (-gt option).\n");
-		}
-		else if(strcmp(argv[i], "-p") == 0 || strcmp(argv[i], "--p") == 0)
-		{
-			exportPoses = true;
-			printf("Odometry trajectory and localization poses will be exported in g2o format (-p option).\n");
-		}
-		else if(strcmp(argv[i], "-db") == 0 || strcmp(argv[i], "--db") == 0)
-		{
-			save2DMap = true;
-			printf("2D occupancy grid will be saved in database (-db option).\n");
-		}
-		else if(strcmp(argv[i], "-g2") == 0 || strcmp(argv[i], "--g2") == 0)
-		{
-			assemble2dMap = true;
-			printf("2D occupancy grid will be assembled (-g2 option).\n");
-		}
-		else if(strcmp(argv[i], "-g3") == 0 || strcmp(argv[i], "--g3") == 0)
-		{
-			assemble3dMap = true;
-			printf("3D cloud map will be assembled (-g3 option).\n");
-		}
-		else if(strcmp(argv[i], "-o2") == 0 || strcmp(argv[i], "--o2") == 0)
-		{
-#ifdef RTABMAP_OCTOMAP
-			assemble2dOctoMap = true;
-			printf("OctoMap will be assembled (-o2 option).\n");
-#else
-			printf("RTAB-Map is not built with OctoMap support, cannot set -o2 option!\n");
-#endif
-		}
-		else if(strcmp(argv[i], "-o3") == 0 || strcmp(argv[i], "--o3") == 0)
-		{
-#ifdef RTABMAP_OCTOMAP
-			assemble3dOctoMap = true;
-			printf("OctoMap will be assembled (-o3 option).\n");
-#else
-			printf("RTAB-Map is not built with OctoMap support, cannot set -o3 option!\n");
-#endif
-		}
-		else if (strcmp(argv[i], "-scan_from_depth") == 0 || strcmp(argv[i], "--scan_from_depth") == 0)
-		{
-			scanFromDepth = true;
-		}
-		else if (strcmp(argv[i], "-scan_downsample") == 0 || strcmp(argv[i], "--scan_downsample") == 0 ||
-				strcmp(argv[i], "-scan_decimation") == 0 || strcmp(argv[i], "--scan_decimation") == 0)
-		{
-			++i;
-			if(i < argc - 2)
-			{
-				scanDecimation = atoi(argv[i]);
-				printf("Scan from depth decimation = %d.\n", scanDecimation);
-			}
-			else
-			{
-				printf("-scan_downsample option requires 1 value\n");
-				showUsage();
-			}
-		}
-		else if (strcmp(argv[i], "-scan_range_min") == 0 || strcmp(argv[i], "--scan_range_min") == 0)
-		{
-			++i;
-			if(i < argc - 2)
-			{
-				scanRangeMin = atof(argv[i]);
-				printf("Scan range min = %f m.\n", scanRangeMin);
-			}
-			else
-			{
-				printf("-scan_range_min option requires 1 value\n");
-				showUsage();
-			}
-		}
-		else if (strcmp(argv[i], "-scan_range_max") == 0 || strcmp(argv[i], "--scan_range_max") == 0)
-		{
-			++i;
-			if(i < argc - 2)
-			{
-				scanRangeMax = atof(argv[i]);
-				printf("Scan range max = %f m.\n", scanRangeMax);
-			}
-			else
-			{
-				printf("-scan_range_max option requires 1 value\n");
-				showUsage();
-			}
-		}
-		else if (strcmp(argv[i], "-scan_voxel_size") == 0 || strcmp(argv[i], "--scan_voxel_size") == 0)
-		{
-			++i;
-			if(i < argc - 2)
-			{
-				scanVoxelSize = atof(argv[i]);
-				printf("Scan voxel size = %f m.\n", scanVoxelSize);
-			}
-			else
-			{
-				printf("-scan_voxel_size option requires 1 value\n");
-				showUsage();
-			}
-		}
-		else if (strcmp(argv[i], "-scan_normal_k") == 0 || strcmp(argv[i], "--scan_normal_k") == 0)
-		{
-			++i;
-			if(i < argc - 2)
-			{
-				scanNormalK = atoi(argv[i]);
-				printf("Scan normal k = %d.\n", scanNormalK);
-			}
-			else
-			{
-				printf("-scan_normal_k option requires 1 value\n");
-				showUsage();
-			}
-		}
-		else if (strcmp(argv[i], "-scan_normal_radius") == 0 || strcmp(argv[i], "--scan_normal_radius") == 0)
-		{
-			++i;
-			if(i < argc - 2)
-			{
-				scanNormalRadius = atof(argv[i]);
-				printf("Scan normal radius = %f m.\n", scanNormalRadius);
-			}
-			else
-			{
-				printf("-scan_normal_radius option requires 1 value\n");
-				showUsage();
-			}
-		}
-	}
-
-	std::string inputDatabasePath = uReplaceChar(argv[argc-2], '~', UDirectory::homeDir());
-	std::string outputDatabasePath = uReplaceChar(argv[argc-1], '~', UDirectory::homeDir());
-
-	std::list<std::string> databases = uSplit(inputDatabasePath, ';');
-	if (databases.empty())
-	{
-		printf("No input database \"%s\" detected!\n", inputDatabasePath.c_str());
-		return -1;
-	}
-	for (std::list<std::string>::iterator iter = databases.begin(); iter != databases.end(); ++iter)
-	{
-		if (!UFile::exists(*iter))
-		{
-			printf("Input database \"%s\" doesn't exist!\n", iter->c_str());
-			return -1;
-		}
-
-		if (UFile::getExtension(*iter).compare("db") != 0)
-		{
-			printf("File \"%s\" is not a database format (*.db)!\n", iter->c_str());
-			return -1;
-		}
-	}
-
-	if(UFile::getExtension(outputDatabasePath).compare("db") != 0)
-	{
-		printf("File \"%s\" is not a database format (*.db)!\n", outputDatabasePath.c_str());
-		return -1;
-	}
-
-	if(UFile::exists(outputDatabasePath))
-	{
-		UFile::erase(outputDatabasePath);
-	}
-
-	// Get parameters of the first database
-	DBDriver * dbDriver = DBDriver::create();
-	if(!dbDriver->openConnection(databases.front(), false))
-	{
-		printf("Failed opening input database!\n");
-		delete dbDriver;
-		return -1;
-	}
-
-	ParametersMap parameters;
-	std::string targetVersion;
-	if(!useDefaultParameters)
-	{
-		parameters = dbDriver->getLastParameters();
-		targetVersion = dbDriver->getDatabaseVersion();
-		parameters.insert(ParametersPair(Parameters::kDbTargetVersion(), targetVersion));
-		if(parameters.empty())
-		{
-			printf("WARNING: Failed getting parameters from database, reprocessing will be done with default parameters! Database version may be too old (%s).\n", dbDriver->getDatabaseVersion().c_str());
-		}
-	}
-
-	if(customParameters.size())
-	{
-		printf("Custom parameters:\n");
-		for(ParametersMap::iterator iter=customParameters.begin(); iter!=customParameters.end(); ++iter)
-		{
-			printf("  %s\t= %s\n", iter->first.c_str(), iter->second.c_str());
-		}
-	}
-
-	bool useOdomFeatures = Parameters::defaultMemUseOdomFeatures();
-	if((configParameters.find(Parameters::kKpDetectorStrategy())!=configParameters.end() ||
-		configParameters.find(Parameters::kVisFeatureType())!=configParameters.end() ||
-		customParameters.find(Parameters::kKpDetectorStrategy())!=customParameters.end() ||
-		customParameters.find(Parameters::kVisFeatureType())!=customParameters.end()) &&
-			configParameters.find(Parameters::kMemUseOdomFeatures())==configParameters.end() &&
-			customParameters.find(Parameters::kMemUseOdomFeatures())==customParameters.end())
-	{
-		Parameters::parse(parameters, Parameters::kMemUseOdomFeatures(), useOdomFeatures);
-		if(useOdomFeatures)
-		{
-			printf("[Warning] %s and/or %s are overwritten but parameter %s is true in the opened database. "
-					"Setting it to false for convenience to use the new selected feature detector. Set %s "
-					"explicitly to suppress this warning.\n",
-					Parameters::kKpDetectorStrategy().c_str(),
-					Parameters::kVisFeatureType().c_str(),
-					Parameters::kMemUseOdomFeatures().c_str(),
-					Parameters::kMemUseOdomFeatures().c_str());
-			uInsert(parameters, ParametersPair(Parameters::kMemUseOdomFeatures(), "false"));
-			useOdomFeatures = false;
-		}
-	}
-
-	if(useOdomFeatures && databases.size() > 1 &&
-		configParameters.find(Parameters::kMemUseOdomFeatures())==configParameters.end() &&
-		customParameters.find(Parameters::kMemUseOdomFeatures())==customParameters.end())
-	{
-		printf("[Warning] Parameter %s is set to false for convenience as "
-				"there are more than one input database (which could "
-				"contain different features). Set %s "
-				"explicitly to suppress this warning.\n",
-				Parameters::kMemUseOdomFeatures().c_str(),
-				Parameters::kMemUseOdomFeatures().c_str());
-		useOdomFeatures = false;
-	}
-
-	if(republishLoopClosures)
-	{
-		if(databases.size() > 1)
-		{
-			printf("[Warning] \"pub_loops\" option cannot be used with multiple databases input. "
-					"Disabling \"pub_loops\" to avoid mismatched loop closue ids.\n");
-			republishLoopClosures = false;
-		}
-		else
-		{
-			bool generateIds = Parameters::defaultMemGenerateIds();
-			Parameters::parse(parameters, Parameters::kMemGenerateIds(), generateIds);
-			Parameters::parse(configParameters, Parameters::kMemGenerateIds(), generateIds);
-			Parameters::parse(customParameters, Parameters::kMemGenerateIds(), generateIds);
-			if(generateIds)
-			{
-				if(configParameters.find(Parameters::kMemGenerateIds())!=configParameters.end() ||
-				   customParameters.find(Parameters::kMemGenerateIds())!=customParameters.end())
-				{
-					printf("[Warning] \"pub_loops\" option is used but parameter %s is set to true in custom arguments. "
-							"Disabling \"pub_loops\" to avoid mismatched loop closure ids.\n",
-							Parameters::kMemGenerateIds().c_str());
-					republishLoopClosures = false;
-				}
-				else
-				{
-					printf("[Warning] \"pub_loops\" option is used but parameter %s is true in the opened database. "
-							"Setting parameter %s to false for convenience so that republished loop closure ids match.\n",
-							Parameters::kMemGenerateIds().c_str(),
-							Parameters::kMemGenerateIds().c_str());
-					uInsert(parameters, ParametersPair(Parameters::kMemGenerateIds(), "false"));
-				}
-			}
-		}
-	}
-	uInsert(parameters, configParameters);
-	uInsert(parameters, customParameters);
-
-	bool incrementalMemory = Parameters::defaultMemIncrementalMemory();
-	Parameters::parse(parameters, Parameters::kMemIncrementalMemory(), incrementalMemory);
-	Parameters::parse(parameters, Parameters::kDbTargetVersion(), targetVersion);
-	bool intermediateNodes = Parameters::defaultRtabmapCreateIntermediateNodes();
-	Parameters::parse(parameters, Parameters::kRtabmapCreateIntermediateNodes(), intermediateNodes);
-
-	int totalIds = 0;
-	std::set<int> ids;
-	dbDriver->getAllNodeIds(ids, false, false, !intermediateNodes);
-	if(ids.empty())
-	{
-		printf("Input database doesn't have any nodes saved in it.\n");
-		dbDriver->closeConnection(false);
-		delete dbDriver;
-		return -1;
-	}
-	if(!((!incrementalMemory || appendMode) && databases.size() > 1))
-	{
-		totalIds = ids.size();
-	}
-
-	std::map<int, Transform> gt;
-	if(databases.size() == 1 && originalGraphAsGT)
-	{
-		gt = dbDriver->loadOptimizedPoses();
-	}
-
-	dbDriver->closeConnection(false);
-
-	// Count remaining ids in the other databases
-	for (std::list<std::string>::iterator iter = ++databases.begin(); iter != databases.end(); ++iter)
-	{
-		if (!dbDriver->openConnection(*iter, false))
-		{
-			printf("Failed opening input database!\n");
-			delete dbDriver;
-			return -1;
-		}
-		ids.clear();
-		dbDriver->getAllNodeIds(ids, false, false, !intermediateNodes);
-		totalIds += ids.size();
-		dbDriver->closeConnection(false);
-	}
-	delete dbDriver;
-	dbDriver = 0;
-
-	if(framesToSkip)
-	{
-		totalIds/=framesToSkip+1;
-	}
-
-	std::string workingDirectory = UDirectory::getDir(outputDatabasePath);
-	printf("Set working directory to \"%s\".\n", workingDirectory.c_str());
-	if(!targetVersion.empty())
-	{
-		printf("Target database version: \"%s\" (set explicitly --%s \"\" to output with latest version.\n", targetVersion.c_str(), Parameters::kDbTargetVersion().c_str());
-	}
-	uInsert(parameters, ParametersPair(Parameters::kRtabmapWorkingDirectory(), workingDirectory));
-	uInsert(parameters, ParametersPair(Parameters::kRtabmapPublishStats(), "true")); // to log status below
-
-	if((!incrementalMemory || appendMode ) && databases.size() > 1)
-	{
-		UFile::copy(databases.front(), outputDatabasePath);
-		if(!incrementalMemory)
-		{
-			printf("Parameter \"%s\" is set to false, initializing RTAB-Map with \"%s\" for localization...\n", Parameters::kMemIncrementalMemory().c_str(), databases.front().c_str());
-		}
-		databases.pop_front();
-		inputDatabasePath = uJoin(databases, ";");
-	}
-
-	Rtabmap rtabmap;
-	rtabmap.init(parameters, outputDatabasePath);
-
-	if(!incrementalMemory && locNull)
-	{
-		rtabmap.setInitialPose(Transform());
-	}
-
-	bool rgbdEnabled = Parameters::defaultRGBDEnabled();
-	Parameters::parse(parameters, Parameters::kRGBDEnabled(), rgbdEnabled);
-	bool odometryIgnored = !rgbdEnabled;
-
-	DBReader * dbReader = new DBReader(
-			inputDatabasePath,
-			useDatabaseRate?-1:0,
-			odometryIgnored,
-			false,
-			false,
-			startId,
-			cameraIndex,
-			stopId,
-			!intermediateNodes,
-			ignoreLandmarks,
-			!useOdomFeatures,
-			startMapId,
-			stopMapId,
-			ignorePriors);
-
-	dbReader->init();
-
-	OccupancyGrid grid(parameters);
-	grid.setCloudAssembling(assemble3dMap);
-#ifdef RTABMAP_OCTOMAP
-	OctoMap octomap(parameters);
-#endif
-
-	float linearUpdate = Parameters::defaultRGBDLinearUpdate();
-	float angularUpdate = Parameters::defaultRGBDAngularUpdate();
-	Parameters::parse(parameters, Parameters::kRGBDLinearUpdate(), linearUpdate);
-	Parameters::parse(parameters, Parameters::kRGBDAngularUpdate(), angularUpdate);
-
-	Odometry * odometry = 0;
-	float rtabmapUpdateRate = Parameters::defaultRtabmapDetectionRate();
-	double lastUpdateStamp = 0;
-	if(recomputeOdometry)
-	{
-		if(odometryIgnored)
-		{
-			printf("odom option is set but %s parameter is false, odometry won't be recomputed...\n", Parameters::kRGBDEnabled().c_str());
-			recomputeOdometry = false;
-		}
-		else
-		{
-			printf("Odometry will be recomputed (odom option is set)\n");
-			Parameters::parse(parameters, Parameters::kRtabmapDetectionRate(), rtabmapUpdateRate);
-			if(rtabmapUpdateRate!=0)
-			{
-				rtabmapUpdateRate = 1.0f/rtabmapUpdateRate;
-			}
-			odometry = Odometry::create(parameters);
-		}
-	}
-
-	printf("Reprocessing data of \"%s\"...\n", inputDatabasePath.c_str());
-	std::map<std::string, float> globalMapStats;
-	int processed = 0;
-	SensorCaptureInfo info;
-	SensorData data = dbReader->takeImage(&info);
-	SensorCaptureThread camThread(dbReader, parameters); // take ownership of dbReader
-	camThread.setScanParameters(scanFromDepth, scanDecimation, scanRangeMin, scanRangeMax, scanVoxelSize, scanNormalK, scanNormalRadius);
-	if(scanFromDepth)
-	{
-		data.setLaserScan(LaserScan());
-	}
-	camThread.postUpdate(&data, &info);
-	Transform lastLocalizationOdomPose = info.odomPose;
-	bool inMotion = true;
-	while(data.isValid() && g_loopForever)
-	{
-		if(recomputeOdometry)
-		{
-			OdometryInfo odomInfo;
-			Transform pose = odometry->process(data, &odomInfo);
-			printf("Processed %d/%d frames (visual=%d/%d lidar=%f lost=%s)... odometry = %dms\n",
-					processed+1,
-					totalIds,
-					odomInfo.reg.inliers,
-					odomInfo.reg.matches,
-					odomInfo.reg.icpInliersRatio,
-					odomInfo.lost?"true":"false",
-					int(odomInfo.timeEstimation * 1000));
-			if(lastUpdateStamp > 0.0 && data.stamp() < lastUpdateStamp + rtabmapUpdateRate)
-			{
-				if(framesToSkip>0)
-				{
-					int skippedFrames = framesToSkip;
-					while(skippedFrames-- > 0)
-					{
-						++processed;
-						data = dbReader->takeImage();
-					}
-				}
-
-				data = dbReader->takeImage(&info);
-				if(scanFromDepth)
-				{
-					data.setLaserScan(LaserScan());
-				}
-				camThread.postUpdate(&data, &info);
-				++processed;
-				continue;
-			}
-			info.odomPose = pose;
-			info.odomCovariance = odomInfo.reg.covariance;
-			lastUpdateStamp = data.stamp();
-		}
-
-		UTimer iterationTime;
-		std::string status;
-		if(!odometryIgnored && info.odomPose.isNull())
-		{
-			printf("Skipping node %d as it doesn't have odometry pose set.\n", data.id());
-		}
-		else
-		{
-			if(!odometryIgnored && !info.odomCovariance.empty() && info.odomCovariance.at<double>(0,0)>=9999)
-			{
-				printf("High variance detected, triggering a new map...\n");
-				if(!incrementalMemory && processed>0)
-				{
-					showLocalizationStats(outputDatabasePath);
-					lastLocalizationOdomPose = info.odomPose;
-				}
-				rtabmap.triggerNewMap();
-				if(!incrementalMemory && locNull)
-				{
-					rtabmap.setInitialPose(Transform());
-				}
-				inMotion = true;
-			}
-
-			if(originalGraphAsGT)
-			{
-				data.setGroundTruth(gt.find(data.id()) != gt.end()?gt.at(data.id()):Transform());
-			}
-
-			UTimer t;
-			if(!rtabmap.process(data, info.odomPose, info.odomCovariance, info.odomVelocity, globalMapStats))
-			{
-				printf("Failed processing node %d.\n", data.id());
-				globalMapStats.clear();
-			}
-			else
-			{
-				if(republishLoopClosures && dbReader->driver())
-				{
-					std::multimap<int, Link> links;
-					dbReader->driver()->loadLinks(data.id(), links);
-					for(std::multimap<int, Link>::iterator iter=links.begin(); iter!=links.end(); ++iter)
-					{
-						if((iter->second.type() == Link::kGlobalClosure ||
-							iter->second.type() == Link::kLocalSpaceClosure ||
-							iter->second.type() == Link::kLocalTimeClosure ||
-							iter->second.type() == Link::kUserClosure) &&
-							iter->second.to() < data.id())
-						{
-							if(!iter->second.transform().isNull() &&
-								rtabmap.getMemory()->getWorkingMem().find(iter->second.to()) != rtabmap.getMemory()->getWorkingMem().end() &&
-								rtabmap.addLink(iter->second))
-							{
-								printf("Added link %d->%d from input database.\n", iter->second.from(), iter->second.to());
-							}
-						}
-					}
-				}
-
-				if(assemble2dMap || assemble3dMap || assemble2dOctoMap || assemble3dOctoMap)
-				{
-					globalMapStats.clear();
-					double timeRtabmap = t.ticks();
-					double timeUpdateInit = 0.0;
-					double timeUpdateGrid = 0.0;
-#ifdef RTABMAP_OCTOMAP
-					double timeUpdateOctoMap = 0.0;
-#endif
-					const rtabmap::Statistics & stats = rtabmap.getStatistics();
-					if(stats.poses().size() && stats.getLastSignatureData().id())
-					{
-						int id = stats.poses().rbegin()->first;
-						if(id == stats.getLastSignatureData().id() &&
-						   stats.getLastSignatureData().sensorData().gridCellSize() > 0.0f)
-						{
-							bool updateGridMap = false;
-							bool updateOctoMap = false;
-							if((assemble2dMap || assemble3dMap) && grid.addedNodes().find(id) == grid.addedNodes().end())
-							{
-								updateGridMap = true;
-							}
-#ifdef RTABMAP_OCTOMAP
-							if((assemble2dOctoMap || assemble3dOctoMap) && octomap.addedNodes().find(id) == octomap.addedNodes().end())
-							{
-								updateOctoMap = true;
-							}
-#endif
-							if(updateGridMap || updateOctoMap)
-							{
-								cv::Mat ground, obstacles, empty;
-								stats.getLastSignatureData().sensorData().uncompressDataConst(0, 0, 0, 0, &ground, &obstacles, &empty);
-
-								timeUpdateInit = t.ticks();
-
-								if(updateGridMap)
-								{
-									grid.addToCache(id, ground, obstacles, empty);
-									grid.update(stats.poses());
-									timeUpdateGrid = t.ticks() + timeUpdateInit;
-								}
-#ifdef RTABMAP_OCTOMAP
-								if(updateOctoMap)
-								{
-									const cv::Point3f & viewpoint = stats.getLastSignatureData().sensorData().gridViewPoint();
-									octomap.addToCache(id, ground, obstacles, empty, viewpoint);
-									octomap.update(stats.poses());
-									timeUpdateOctoMap = t.ticks() + timeUpdateInit;
-								}
-#endif
-							}
-						}
-					}
-
-					globalMapStats.insert(std::make_pair(std::string("GlobalGrid/GridUpdate/ms"), timeUpdateGrid*1000.0f));
-#ifdef RTABMAP_OCTOMAP
-					//Simulate publishing
-					double timePub2dOctoMap = 0.0;
-					double timePub3dOctoMap = 0.0;
-					if(assemble2dOctoMap)
-					{
-						float xMin, yMin, size;
-						octomap.createProjectionMap(xMin, yMin, size);
-						timePub2dOctoMap = t.ticks();
-					}
-					if(assemble3dOctoMap)
-					{
-						octomap.createCloud();
-						timePub3dOctoMap = t.ticks();
-					}
-
-					globalMapStats.insert(std::make_pair(std::string("GlobalGrid/OctoMapUpdate/ms"), timeUpdateOctoMap*1000.0f));
-					globalMapStats.insert(std::make_pair(std::string("GlobalGrid/OctoMapProjection/ms"), timePub2dOctoMap*1000.0f));
-					globalMapStats.insert(std::make_pair(std::string("GlobalGrid/OctomapToCloud/ms"), timePub3dOctoMap*1000.0f));
-					globalMapStats.insert(std::make_pair(std::string("GlobalGrid/TotalWithRtabmap/ms"), (timeUpdateGrid+timeUpdateOctoMap+timePub2dOctoMap+timePub3dOctoMap+timeRtabmap)*1000.0f));
-#else
-					globalMapStats.insert(std::make_pair(std::string("GlobalGrid/TotalWithRtabmap/ms"), (timeUpdateGrid+timeRtabmap)*1000.0f));
-#endif
-				}
-			}
-		}
-
-		const rtabmap::Statistics & stats = rtabmap.getStatistics();
-		int refId = stats.refImageId();
-		int loopId = stats.loopClosureId() > 0? stats.loopClosureId(): stats.proximityDetectionId() > 0?stats.proximityDetectionId() :0;
-		int landmarkId = (int)uValue(stats.data(), rtabmap::Statistics::kLoopLandmark_detected(), 0.0f);
-		int refMapId = stats.refImageMapId();
-		++totalFrames;
-
-		if(inMotion)
-		{
-			++totalFramesMotion;
-		}
-		if (loopId>0)
-		{
-			if(stats.loopClosureId()>0)
-			{
-				++loopCount;
-			}
-			else
-			{
-				++proxCount;
-			}
-			if(inMotion)
-			{
-				++loopCountMotion;
-			}
-			int loopMapId = stats.loopClosureId() > 0? stats.loopClosureMapId(): stats.proximityDetectionMapId();
-			printf("Processed %d/%d nodes [id=%d map=%d opt_graph=%d]... %dms %s on %d [%d]\n", ++processed, totalIds, refId, refMapId, int(stats.poses().size()), int(iterationTime.ticks() * 1000), stats.loopClosureId() > 0?"Loop":"Prox", loopId, loopMapId);
-		}
-		else if(landmarkId != 0)
-		{
-			printf("Processed %d/%d nodes [id=%d map=%d opt_graph=%d]... %dms Loop on landmark %d\n", ++processed, totalIds, refId, refMapId, int(stats.poses().size()),  int(iterationTime.ticks() * 1000), landmarkId);
-		}
-		else
-		{
-			printf("Processed %d/%d nodes [id=%d map=%d opt_graph=%d]... %dms\n", ++processed, totalIds, refId, refMapId, int(stats.poses().size()), int(iterationTime.ticks() * 1000));
-		}
-
-		// Here we accumulate statistics about distance from last localization
-		if(!incrementalMemory &&
-		   !lastLocalizationOdomPose.isNull() &&
-		   !info.odomPose.isNull())
-		{
-			if(loopId>0 || landmarkId != 0)
-			{
-				previousLocalizationDistances.push_back(lastLocalizationOdomPose.getDistance(info.odomPose));
-				lastLocalizationOdomPose = info.odomPose;
-			}
-		}
-		if(!incrementalMemory)
-		{
-			float totalTime = uValue(stats.data(), rtabmap::Statistics::kTimingTotal(), 0.0f);
-			localizationTime.push_back(totalTime);
-			if(stats.data().find(Statistics::kLoopOdom_correction_norm()) != stats.data().end())
-			{
-				localizationVariations.push_back(stats.data().at(Statistics::kLoopOdom_correction_norm()));
-				localizationAngleVariations.push_back(stats.data().at(Statistics::kLoopOdom_correction_angle()));
-			}
-
-			if(exportPoses && !info.odomPose.isNull())
-			{
-				if(!odomTrajectoryPoses.empty())
-				{
-					int previousId = odomTrajectoryPoses.rbegin()->first;
-					odomTrajectoryLinks.insert(std::make_pair(previousId, Link(previousId, refId, Link::kNeighbor, odomTrajectoryPoses.rbegin()->second.inverse()*info.odomPose, info.odomCovariance)));
-				}
-				odomTrajectoryPoses.insert(std::make_pair(refId, info.odomPose));
-				localizationPoses.insert(std::make_pair(refId, stats.mapCorrection()*info.odomPose));
-			}
-		}
-
-		Transform odomPose = info.odomPose;
-
-		if(framesToSkip>0 && !recomputeOdometry)
-		{
-			int skippedFrames = framesToSkip;
-			while(skippedFrames-- > 0)
-			{
-				processed++;
-				data = dbReader->takeImage(&info);
-				if(!odometryIgnored && !info.odomCovariance.empty() && info.odomCovariance.at<double>(0,0)>=9999)
-				{
-					printf("High variance detected, triggering a new map...\n");
-					if(!incrementalMemory && processed>0)
-					{
-						showLocalizationStats(outputDatabasePath);
-						lastLocalizationOdomPose = info.odomPose;
-					}
-					rtabmap.triggerNewMap();
-				}
-			}
-		}
-
-		data = dbReader->takeImage(&info);
-		if(scanFromDepth)
-		{
-			data.setLaserScan(LaserScan());
-		}
-		camThread.postUpdate(&data, &info);
-
-		inMotion = true;
-		if(!incrementalMemory &&
-		   !odomPose.isNull() &&
-		   !info.odomPose.isNull())
-		{
-			float distance = odomPose.getDistance(info.odomPose);
-			float angle = (odomPose.inverse()*info.odomPose).getAngle();
-			odomDistances.push_back(distance);
-			if(distance < linearUpdate && angle <= angularUpdate)
-			{
-				inMotion = false;
-			}
-		}
-	}
-
-	int databasesMerged = 0;
-	if(!incrementalMemory)
-	{
-		showLocalizationStats(outputDatabasePath);
-	}
-	else
-	{
-		printf("Total loop closures = %d (Loop=%d, Prox=%d, In Motion=%d/%d)\n", loopCount+proxCount, loopCount, proxCount, loopCountMotion, totalFramesMotion);
-
-		if(databases.size()>1)
-		{
-			std::map<int, Transform> poses;
-			std::multimap<int, Link> constraints;
-			rtabmap.getGraph(poses, constraints, 0, 1, 0, false, false, false, false, false, false);
-			std::set<int> mapIds;
-			for(std::map<int, Transform>::iterator iter=poses.begin(); iter!=poses.end(); ++iter)
-			{
-				int id;
-				if((id=rtabmap.getMemory()->getMapId(iter->first, true))>=0)
-				{
-					mapIds.insert(id);
-				}
-			}
-			databasesMerged = mapIds.size();
-		}
-	}
-
-	printf("Closing database \"%s\"...\n", outputDatabasePath.c_str());
-	rtabmap.close(true);
-	printf("Closing database \"%s\"... done!\n", outputDatabasePath.c_str());
-
-	delete odometry;
-
-	if(assemble2dMap)
-	{
-		std::string outputPath = outputDatabasePath.substr(0, outputDatabasePath.size()-3) + "_map.pgm";
-		float xMin,yMin;
-		cv::Mat map = grid.getMap(xMin, yMin);
-		if(!map.empty())
-		{
-			if(save2DMap)
-			{
-				DBDriver * driver = DBDriver::create();
-				if(driver->openConnection(outputDatabasePath))
-				{
-					driver->save2DMap(map, xMin, yMin, grid.getCellSize());
-					printf("Saving occupancy grid to database... done!\n");
-				}
-				delete driver;
-			}
-			else
-			{
-				cv::Mat map8U(map.rows, map.cols, CV_8U);
-				//convert to gray scaled map
-				for (int i = 0; i < map.rows; ++i)
-				{
-					for (int j = 0; j < map.cols; ++j)
-					{
-						char v = map.at<char>(i, j);
-						unsigned char gray;
-						if(v == 0)
-						{
-							gray = 178;
-						}
-						else if(v == 100)
-						{
-							gray = 0;
-						}
-						else // -1
-						{
-							gray = 89;
-						}
-						map8U.at<unsigned char>(i, j) = gray;
-					}
-				}
-
-				if(cv::imwrite(outputPath, map8U))
-				{
-					printf("Saving occupancy grid \"%s\"... done!\n", outputPath.c_str());
-				}
-				else
-				{
-					printf("Saving occupancy grid \"%s\"... failed!\n", outputPath.c_str());
-				}
-			}
-		}
-		else
-		{
-			printf("2D map is empty! Cannot save it!\n");
-		}
-	}
-	if(assemble3dMap)
-	{
-		std::string outputPath = outputDatabasePath.substr(0, outputDatabasePath.size()-3) + "_obstacles.pcd";
-		if(pcl::io::savePCDFileBinary(outputPath, *grid.getMapObstacles()) == 0)
-		{
-			printf("Saving 3d obstacles \"%s\"... done!\n", outputPath.c_str());
-		}
-		else
-		{
-			printf("Saving 3d obstacles \"%s\"... failed!\n", outputPath.c_str());
-		}
-		if(grid.getMapGround()->size())
-		{
-			outputPath = outputDatabasePath.substr(0, outputDatabasePath.size()-3) + "_ground.pcd";
-			if(pcl::io::savePCDFileBinary(outputPath, *grid.getMapGround()) == 0)
-			{
-				printf("Saving 3d ground \"%s\"... done!\n", outputPath.c_str());
-			}
-			else
-			{
-				printf("Saving 3d ground \"%s\"... failed!\n", outputPath.c_str());
-			}
-		}
-		if(grid.getMapEmptyCells()->size())
-		{
-			outputPath = outputDatabasePath.substr(0, outputDatabasePath.size()-3) + "_empty.pcd";
-			if(pcl::io::savePCDFileBinary(outputPath, *grid.getMapEmptyCells()) == 0)
-			{
-				printf("Saving 3d empty cells \"%s\"... done!\n", outputPath.c_str());
-			}
-			else
-			{
-				printf("Saving 3d empty cells \"%s\"... failed!\n", outputPath.c_str());
-			}
-		}
-	}
-#ifdef RTABMAP_OCTOMAP
-	if(assemble2dOctoMap)
-	{
-		std::string outputPath = outputDatabasePath.substr(0, outputDatabasePath.size()-3) + "_octomap.pgm";
-		float xMin,yMin,cellSize;
-		cv::Mat map = octomap.createProjectionMap(xMin, yMin, cellSize);
-		if(!map.empty())
-		{
-			if(save2DMap)
-			{
-				DBDriver * driver = DBDriver::create();
-				if(driver->openConnection(outputDatabasePath))
-				{
-					driver->save2DMap(map, xMin, yMin, cellSize);
-					printf("Saving occupancy grid to database... done!\n");
-				}
-				delete driver;
-			}
-			else
-			{
-				cv::Mat map8U(map.rows, map.cols, CV_8U);
-				//convert to gray scaled map
-				for (int i = 0; i < map.rows; ++i)
-				{
-					for (int j = 0; j < map.cols; ++j)
-					{
-						char v = map.at<char>(i, j);
-						unsigned char gray;
-						if(v == 0)
-						{
-							gray = 178;
-						}
-						else if(v == 100)
-						{
-							gray = 0;
-						}
-						else // -1
-						{
-							gray = 89;
-						}
-						map8U.at<unsigned char>(i, j) = gray;
-					}
-				}
-				if(cv::imwrite(outputPath, map8U))
-				{
-					printf("Saving octomap 2D projection \"%s\"... done!\n", outputPath.c_str());
-				}
-				else
-				{
-					printf("Saving octomap 2D projection \"%s\"... failed!\n", outputPath.c_str());
-				}
-			}
-		}
-		else
-		{
-			printf("OctoMap 2D projection map is empty! Cannot save it!\n");
-		}
-	}
-	if(assemble3dOctoMap)
-	{
-		std::string outputPath = outputDatabasePath.substr(0, outputDatabasePath.size()-3) + "_octomap_occupied.pcd";
-		std::vector<int> obstacles, emptySpace, ground;
-		pcl::PointCloud<pcl::PointXYZRGB>::Ptr cloud = octomap.createCloud(0, &obstacles, &emptySpace, &ground);
-		if(pcl::io::savePCDFile(outputPath, *cloud, obstacles, true) == 0)
-		{
-			printf("Saving obstacles cloud \"%s\"... done!\n", outputPath.c_str());
-		}
-		else
-		{
-			printf("Saving obstacles cloud \"%s\"... failed!\n", outputPath.c_str());
-		}
-		if(ground.size())
-		{
-			outputPath = outputDatabasePath.substr(0, outputDatabasePath.size()-3) + "_octomap_ground.pcd";
-			if(pcl::io::savePCDFile(outputPath, *cloud, ground, true) == 0)
-			{
-				printf("Saving empty space cloud \"%s\"... done!\n", outputPath.c_str());
-			}
-			else
-			{
-				printf("Saving empty space cloud \"%s\"... failed!\n", outputPath.c_str());
-			}
-		}
-		if(emptySpace.size())
-		{
-			outputPath = outputDatabasePath.substr(0, outputDatabasePath.size()-3) + "_octomap_empty.pcd";
-			if(pcl::io::savePCDFile(outputPath, *cloud, emptySpace, true) == 0)
-			{
-				printf("Saving empty space cloud \"%s\"... done!\n", outputPath.c_str());
-			}
-			else
-			{
-				printf("Saving empty space cloud \"%s\"... failed!\n", outputPath.c_str());
-			}
-		}
-	}
-#endif
-
-	return databasesMerged;
-}
+/*
+Copyright (c) 2010-2016, Mathieu Labbe - IntRoLab - Universite de Sherbrooke
+All rights reserved.
+
+Redistribution and use in source and binary forms, with or without
+modification, are permitted provided that the following conditions are met:
+    * Redistributions of source code must retain the above copyright
+      notice, this list of conditions and the following disclaimer.
+    * Redistributions in binary form must reproduce the above copyright
+      notice, this list of conditions and the following disclaimer in the
+      documentation and/or other materials provided with the distribution.
+    * Neither the name of the Universite de Sherbrooke nor the
+      names of its contributors may be used to endorse or promote products
+      derived from this software without specific prior written permission.
+
+THIS SOFTWARE IS PROVIDED BY THE COPYRIGHT HOLDERS AND CONTRIBUTORS "AS IS" AND
+ANY EXPRESS OR IMPLIED WARRANTIES, INCLUDING, BUT NOT LIMITED TO, THE IMPLIED
+WARRANTIES OF MERCHANTABILITY AND FITNESS FOR A PARTICULAR PURPOSE ARE
+DISCLAIMED. IN NO EVENT SHALL THE COPYRIGHT HOLDER OR CONTRIBUTORS BE LIABLE FOR ANY
+DIRECT, INDIRECT, INCIDENTAL, SPECIAL, EXEMPLARY, OR CONSEQUENTIAL DAMAGES
+(INCLUDING, BUT NOT LIMITED TO, PROCUREMENT OF SUBSTITUTE GOODS OR SERVICES;
+LOSS OF USE, DATA, OR PROFITS; OR BUSINESS INTERRUPTION) HOWEVER CAUSED AND
+ON ANY THEORY OF LIABILITY, WHETHER IN CONTRACT, STRICT LIABILITY, OR TORT
+(INCLUDING NEGLIGENCE OR OTHERWISE) ARISING IN ANY WAY OUT OF THE USE OF THIS
+SOFTWARE, EVEN IF ADVISED OF THE POSSIBILITY OF SUCH DAMAGE.
+*/
+
+#include <rtabmap/core/Rtabmap.h>
+#include <rtabmap/core/DBDriver.h>
+#include <rtabmap/core/DBReader.h>
+#ifdef RTABMAP_OCTOMAP
+#include <rtabmap/core/OctoMap.h>
+#endif
+#include <rtabmap/core/OccupancyGrid.h>
+#include <rtabmap/core/Graph.h>
+#include <rtabmap/core/Memory.h>
+#include <rtabmap/core/SensorCaptureThread.h>
+#include <rtabmap/core/Odometry.h>
+#include <rtabmap/core/OdometryInfo.h>
+#include <rtabmap/utilite/UFile.h>
+#include <rtabmap/utilite/UDirectory.h>
+#include <rtabmap/utilite/UTimer.h>
+#include <rtabmap/utilite/UStl.h>
+#include <rtabmap/utilite/UMath.h>
+#include <stdio.h>
+#include <string.h>
+#include <stdlib.h>
+#include <pcl/io/pcd_io.h>
+#include <signal.h>
+
+using namespace rtabmap;
+
+void showUsage()
+{
+	printf("\nUsage:\n"
+			"   rtabmap-reprocess [options] \"input.db\" \"output.db\"\n"
+			"   rtabmap-reprocess [options] \"input1.db;input2.db;input3.db\" \"output.db\"\n"
+			"\n"
+			"   For the second example, only parameters from the first database are used.\n"
+			"   If Mem/IncrementalMemory is false, RTAB-Map is initialized with the first input database,\n"
+			"   then localization-only is done with next databases against the first one.\n"
+			"   To see warnings when loop closures are rejected, add \"--uwarn\" argument.\n"
+			"   To upgrade version of an old database to newest version:\n"
+			"      rtabmap-reprocess --Db/TargetVersion \"\" \"input.db\" \"output.db\"\n"
+			"\n"
+			"  Options:\n"
+			"     -r                Use database stamps as input rate.\n"
+			"     -skip #           Skip # frames after each processed frame (default 0=don't skip any frames).\n"
+			"     -c \"path.ini\"   Configuration file, overwriting parameters read \n"
+			"                       from the database. If custom parameters are also set as \n"
+			"                       arguments, they overwrite those in config file and the database.\n"
+			"     -default    Input database's parameters are ignored, using default ones instead.\n"
+			"     -odom       Recompute odometry. See \"Odom/\" parameters with --params. If -skip option\n"
+			"                 is used, it will be applied to odometry frames, not rtabmap frames. Multi-session\n"
+			"                 cannot be detected in this mode (assuming the database contains continuous frames\n"
+			"                 of a single session).\n"
+			"     -start #    Start from this node ID.\n"
+			"     -stop #     Last node to process.\n"
+			"     -start_s #  Start from this map session ID.\n"
+			"     -stop_s #   Last map session to process.\n"
+			"     -a          Append mode: if Mem/IncrementalMemory is true, RTAB-Map is initialized with the first input database,\n"
+			"                 then next databases are reprocessed on top of the first one.\n"
+			"     -cam #      Camera index to stream. Ignored if a database doesn't contain multi-camera data.\n"
+			"     -nolandmark Don't republish landmarks contained in input database.\n"
+			"     -nopriors   Don't republish priors contained in input database.\n"
+			"     -pub_loops  Republish loop closures contained in input database.\n"
+			"     -loc_null   On localization mode, reset localization pose to null and map correction to identity between sessions.\n"
+			"     -gt         When reprocessing a single database, load its original optimized graph, then \n"
+			"                 set it as ground truth for output database. If there was a ground truth in the input database, it will be ignored.\n"
+			"     -g2         Assemble 2D occupancy grid map and save it to \"[output]_map.pgm\". Use with -db to save in database.\n"
+			"     -g3         Assemble 3D cloud map and save it to \"[output]_map.pcd\".\n"
+			"     -o2         Assemble OctoMap 2D projection and save it to \"[output]_octomap.pgm\". Use with -db to save in database.\n"
+			"     -o3         Assemble OctoMap 3D cloud and save it to \"[output]_octomap.pcd\".\n"
+			"     -db         Save assembled 2D occupancy grid in database instead of a file.\n"
+			"     -p          Save odometry and localization poses (*.g2o).\n"
+			"     -scan_from_depth    Generate scans from depth images (overwrite previous\n"
+			"                         scans if they exist).\n"
+			"     -scan_downsample #  Downsample input scans.\n"
+			"     -scan_range_min #.#   Filter input scans with minimum range (m).\n"
+			"     -scan_range_max #.#   Filter input scans with maximum range (m).\n"
+			"     -scan_voxel_size #.#  Voxel filter input scans (m).\n"
+			"     -scan_normal_k #         Compute input scan normals (k-neighbors approach).\n"
+			"     -scan_normal_radius #.#  Compute input scan normals (radius(m)-neighbors approach).\n\n"
+			"%s\n"
+			"\n", Parameters::showUsage());
+	exit(1);
+}
+
+// catch ctrl-c
+bool g_loopForever = true;
+void sighandler(int sig)
+{
+	printf("\nSignal %d caught...\n", sig);
+	g_loopForever = false;
+}
+
+int loopCount = 0;
+int proxCount = 0;
+int loopCountMotion = 0;
+int totalFrames = 0;
+int totalFramesMotion = 0;
+std::vector<float> previousLocalizationDistances;
+std::vector<float> odomDistances;
+std::vector<float> localizationVariations;
+std::vector<float> localizationAngleVariations;
+std::vector<float> localizationTime;
+std::map<int, Transform> odomTrajectoryPoses;
+std::multimap<int, Link> odomTrajectoryLinks;
+std::map<int, Transform> localizationPoses;
+bool exportPoses = false;
+int sessionCount = 0;
+void showLocalizationStats(const std::string & outputDatabasePath)
+{
+	printf("Total localizations on previous session = %d/%d (Loop=%d, Prox=%d, In Motion=%d/%d)\n", loopCount+proxCount, totalFrames, loopCount, proxCount, loopCountMotion, totalFramesMotion);
+	{
+		float m = uMean(localizationTime);
+		float var = uVariance(localizationTime, m);
+		float stddev = -1;
+		if(var>0)
+		{
+			stddev = sqrt(var);
+		}
+		printf("Average localization time = %f ms (stddev=%f ms)\n", m, stddev);
+	}
+	if(localizationVariations.size()>=2)
+	{
+		//ignore first localization
+		localizationVariations = std::vector<float>(++localizationVariations.begin(), localizationVariations.end());
+		localizationAngleVariations = std::vector<float>(++localizationAngleVariations.begin(), localizationAngleVariations.end());
+
+		float m = uMean(localizationVariations);
+		float max = uMax(localizationVariations);
+		float var = uVariance(localizationVariations, m);
+		float stddev = -1;
+		if(var>0)
+		{
+			stddev = sqrt(var);
+		}
+		float mA = uMean(localizationAngleVariations);
+		float maxA = uMax(localizationAngleVariations);
+		float varA = uVariance(localizationAngleVariations, mA);
+		float stddevA = -1;
+		if(varA>0)
+		{
+			stddevA = sqrt(varA);
+		}
+		printf("Average localization variations = %f m, %f deg (stddev=%f m, %f deg) (max=%f m, %f deg)\n", m, mA, stddev, stddevA, max, maxA);
+	}
+	if(!previousLocalizationDistances.empty())
+	{
+		float m = uMean(previousLocalizationDistances);
+		float var = uVariance(previousLocalizationDistances, m);
+		float stddev = -1;
+		if(var>0)
+		{
+			stddev = sqrt(var);
+		}
+		printf("Average distance from previous localization = %f m (stddev=%f m)\n", m, stddev);
+	}
+	if(!odomDistances.empty())
+	{
+		float m = uMean(odomDistances);
+		float var = uVariance(odomDistances, m);
+		float stddev = -1;
+		if(var>0)
+		{
+			stddev = sqrt(var);
+		}
+		printf("Average odometry distances = %f m (stddev=%f m)\n", m, stddev);
+	}
+
+	if(exportPoses)
+	{
+		std::string outputPath = outputDatabasePath.substr(0, outputDatabasePath.size()-3);
+		std::string oName = outputPath+uFormat("_session_%d_odom.g2o", sessionCount);
+		std::string lName = outputPath+uFormat("_session_%d_loc.g2o", sessionCount);
+		graph::exportPoses(oName, 4, odomTrajectoryPoses, odomTrajectoryLinks);
+		graph::exportPoses(lName, 4, localizationPoses, odomTrajectoryLinks);
+		printf("Exported %s and %s\n", oName.c_str(), lName.c_str());
+	}
+
+	loopCount = 0;
+	proxCount = 0;
+	totalFrames = 0;
+	loopCountMotion = 0;
+	totalFramesMotion = 0;
+	previousLocalizationDistances.clear();
+	odomDistances.clear();
+	localizationVariations.clear();
+	localizationAngleVariations.clear();
+	localizationTime.clear();
+	odomTrajectoryPoses.clear();
+	odomTrajectoryLinks.clear();
+	localizationPoses.clear();
+	++sessionCount;
+}
+
+int main(int argc, char * argv[])
+{
+	signal(SIGABRT, &sighandler);
+	signal(SIGTERM, &sighandler);
+	signal(SIGINT, &sighandler);
+
+	ULogger::setType(ULogger::kTypeConsole);
+	ULogger::setLevel(ULogger::kError);
+
+	ParametersMap customParameters = Parameters::parseArguments(argc, argv);
+
+	if(argc < 3)
+	{
+		showUsage();
+	}
+
+	bool save2DMap = false;
+	bool assemble2dMap = false;
+	bool assemble3dMap = false;
+	bool assemble2dOctoMap = false;
+	bool assemble3dOctoMap = false;
+	bool useDatabaseRate = false;
+	bool useDefaultParameters = false;
+	bool recomputeOdometry = false;
+	int startId = 0;
+	int stopId = 0;
+	int startMapId = 0;
+	int stopMapId = -1;
+	bool appendMode = false;
+	int cameraIndex = -1;
+	int framesToSkip = 0;
+	bool ignoreLandmarks = false;
+	bool ignorePriors = false;
+	bool republishLoopClosures = false;
+	bool locNull = false;
+	bool originalGraphAsGT = false;
+	bool scanFromDepth = false;
+	int scanDecimation = 1;
+	float scanRangeMin = 0.0f;
+	float scanRangeMax = 0.0f;
+	float scanVoxelSize = 0;
+	int scanNormalK = 0;
+	float scanNormalRadius = 0.0f;
+	ParametersMap configParameters;
+	for(int i=1; i<argc-2; ++i)
+	{
+		if(strcmp(argv[i], "-r") == 0 || strcmp(argv[i], "--r") == 0)
+		{
+			useDatabaseRate = true;
+			printf("Using database stamps as input rate.\n");
+		}
+		else if (strcmp(argv[i], "-c") == 0 || strcmp(argv[i], "--c") == 0)
+		{
+			++i;
+			if (i < argc - 2 && UFile::exists(argv[i]) && UFile::getExtension(argv[i]).compare("ini") == 0)
+			{
+				Parameters::readINI(argv[i], configParameters);
+				printf("Using %d parameters from config file \"%s\"\n", (int)configParameters.size(), argv[i]);
+			}
+			else if(i < argc - 2)
+			{
+				printf("Config file \"%s\" is not valid or doesn't exist!\n", argv[i]);
+				showUsage();
+			}
+			else
+			{
+				printf("Config file is not set!\n");
+				showUsage();
+			}
+		}
+		else if(strcmp(argv[i], "-default") == 0 || strcmp(argv[i], "--default") == 0)
+		{
+			useDefaultParameters = true;
+			printf("Using default parameters.\n");
+		}
+		else if(strcmp(argv[i], "-odom") == 0 || strcmp(argv[i], "--odom") == 0)
+		{
+			recomputeOdometry = true;
+		}
+		else if (strcmp(argv[i], "-start") == 0 || strcmp(argv[i], "--start") == 0)
+		{
+			++i;
+			if(i < argc - 2)
+			{
+				startId = atoi(argv[i]);
+				printf("Start at node ID = %d.\n", startId);
+			}
+			else
+			{
+				printf("-start option requires a value\n");
+				showUsage();
+			}
+		}
+		else if (strcmp(argv[i], "-stop") == 0 || strcmp(argv[i], "--stop") == 0)
+		{
+			++i;
+			if(i < argc - 2)
+			{
+				stopId = atoi(argv[i]);
+				printf("Stop at node ID = %d.\n", stopId);
+			}
+			else
+			{
+				printf("-stop option requires a value\n");
+				showUsage();
+			}
+		}
+		else if (strcmp(argv[i], "-start_s") == 0 || strcmp(argv[i], "--start_s") == 0)
+		{
+			++i;
+			if(i < argc - 2)
+			{
+				startMapId = atoi(argv[i]);
+				printf("Start at map session ID = %d.\n", startMapId);
+			}
+			else
+			{
+				printf("-start_s option requires a value\n");
+				showUsage();
+			}
+		}
+		else if (strcmp(argv[i], "-stop_s") == 0 || strcmp(argv[i], "--stop_s") == 0)
+		{
+			++i;
+			if(i < argc - 2)
+			{
+				stopMapId = atoi(argv[i]);
+				printf("Stop at map session ID = %d.\n", stopMapId);
+			}
+			else
+			{
+				printf("-stop option requires a value\n");
+				showUsage();
+			}
+		}
+		else if (strcmp(argv[i], "-a") == 0 || strcmp(argv[i], "--a") == 0)
+		{
+			appendMode = true;
+			printf("Append mode enabled (initialize with first database then reprocess next ones)\n");
+		}
+		else if (strcmp(argv[i], "-cam") == 0 || strcmp(argv[i], "--cam") == 0)
+		{
+			++i;
+			if(i < argc - 2)
+			{
+				cameraIndex = atoi(argv[i]);
+				printf("Camera index = %d.\n", cameraIndex);
+			}
+			else
+			{
+				printf("-cam option requires a value\n");
+				showUsage();
+			}
+		}
+		else if (strcmp(argv[i], "-skip") == 0 || strcmp(argv[i], "--skip") == 0)
+		{
+			++i;
+			if(i < argc - 2)
+			{
+				framesToSkip = atoi(argv[i]);
+				printf("Will skip %d frames.\n", framesToSkip);
+			}
+			else
+			{
+				printf("-skip option requires a value\n");
+				showUsage();
+			}
+		}
+		else if(strcmp(argv[i], "-nolandmark") == 0 || strcmp(argv[i], "--nolandmark") == 0)
+		{
+			ignoreLandmarks = true;
+			printf("Ignoring landmarks from input database (-nolandmark option).\n");
+		}
+		else if(strcmp(argv[i], "-nopriors") == 0 || strcmp(argv[i], "--nopriors") == 0)
+		{
+			ignorePriors = true;
+			printf("Ignoring priors from input database (-nopriors option).\n");
+		}
+		else if(strcmp(argv[i], "-pub_loops") == 0 || strcmp(argv[i], "--pub_loops") == 0)
+		{
+			republishLoopClosures = true;
+			printf("Republish loop closures from input database (-pub_loops option).\n");
+		}
+		else if(strcmp(argv[i], "-loc_null") == 0 || strcmp(argv[i], "--loc_null") == 0)
+		{
+			locNull = true;
+			printf("In localization mode, when restarting a new session, the current localization pose is set to null (-loc_null option).\n");
+		}
+		else if(strcmp(argv[i], "-gt") == 0 || strcmp(argv[i], "--gt") == 0)
+		{
+			originalGraphAsGT = true;
+			printf("Original graph is used as ground truth for output database (-gt option).\n");
+		}
+		else if(strcmp(argv[i], "-p") == 0 || strcmp(argv[i], "--p") == 0)
+		{
+			exportPoses = true;
+			printf("Odometry trajectory and localization poses will be exported in g2o format (-p option).\n");
+		}
+		else if(strcmp(argv[i], "-db") == 0 || strcmp(argv[i], "--db") == 0)
+		{
+			save2DMap = true;
+			printf("2D occupancy grid will be saved in database (-db option).\n");
+		}
+		else if(strcmp(argv[i], "-g2") == 0 || strcmp(argv[i], "--g2") == 0)
+		{
+			assemble2dMap = true;
+			printf("2D occupancy grid will be assembled (-g2 option).\n");
+		}
+		else if(strcmp(argv[i], "-g3") == 0 || strcmp(argv[i], "--g3") == 0)
+		{
+			assemble3dMap = true;
+			printf("3D cloud map will be assembled (-g3 option).\n");
+		}
+		else if(strcmp(argv[i], "-o2") == 0 || strcmp(argv[i], "--o2") == 0)
+		{
+#ifdef RTABMAP_OCTOMAP
+			assemble2dOctoMap = true;
+			printf("OctoMap will be assembled (-o2 option).\n");
+#else
+			printf("RTAB-Map is not built with OctoMap support, cannot set -o2 option!\n");
+#endif
+		}
+		else if(strcmp(argv[i], "-o3") == 0 || strcmp(argv[i], "--o3") == 0)
+		{
+#ifdef RTABMAP_OCTOMAP
+			assemble3dOctoMap = true;
+			printf("OctoMap will be assembled (-o3 option).\n");
+#else
+			printf("RTAB-Map is not built with OctoMap support, cannot set -o3 option!\n");
+#endif
+		}
+		else if (strcmp(argv[i], "-scan_from_depth") == 0 || strcmp(argv[i], "--scan_from_depth") == 0)
+		{
+			scanFromDepth = true;
+		}
+		else if (strcmp(argv[i], "-scan_downsample") == 0 || strcmp(argv[i], "--scan_downsample") == 0 ||
+				strcmp(argv[i], "-scan_decimation") == 0 || strcmp(argv[i], "--scan_decimation") == 0)
+		{
+			++i;
+			if(i < argc - 2)
+			{
+				scanDecimation = atoi(argv[i]);
+				printf("Scan from depth decimation = %d.\n", scanDecimation);
+			}
+			else
+			{
+				printf("-scan_downsample option requires 1 value\n");
+				showUsage();
+			}
+		}
+		else if (strcmp(argv[i], "-scan_range_min") == 0 || strcmp(argv[i], "--scan_range_min") == 0)
+		{
+			++i;
+			if(i < argc - 2)
+			{
+				scanRangeMin = atof(argv[i]);
+				printf("Scan range min = %f m.\n", scanRangeMin);
+			}
+			else
+			{
+				printf("-scan_range_min option requires 1 value\n");
+				showUsage();
+			}
+		}
+		else if (strcmp(argv[i], "-scan_range_max") == 0 || strcmp(argv[i], "--scan_range_max") == 0)
+		{
+			++i;
+			if(i < argc - 2)
+			{
+				scanRangeMax = atof(argv[i]);
+				printf("Scan range max = %f m.\n", scanRangeMax);
+			}
+			else
+			{
+				printf("-scan_range_max option requires 1 value\n");
+				showUsage();
+			}
+		}
+		else if (strcmp(argv[i], "-scan_voxel_size") == 0 || strcmp(argv[i], "--scan_voxel_size") == 0)
+		{
+			++i;
+			if(i < argc - 2)
+			{
+				scanVoxelSize = atof(argv[i]);
+				printf("Scan voxel size = %f m.\n", scanVoxelSize);
+			}
+			else
+			{
+				printf("-scan_voxel_size option requires 1 value\n");
+				showUsage();
+			}
+		}
+		else if (strcmp(argv[i], "-scan_normal_k") == 0 || strcmp(argv[i], "--scan_normal_k") == 0)
+		{
+			++i;
+			if(i < argc - 2)
+			{
+				scanNormalK = atoi(argv[i]);
+				printf("Scan normal k = %d.\n", scanNormalK);
+			}
+			else
+			{
+				printf("-scan_normal_k option requires 1 value\n");
+				showUsage();
+			}
+		}
+		else if (strcmp(argv[i], "-scan_normal_radius") == 0 || strcmp(argv[i], "--scan_normal_radius") == 0)
+		{
+			++i;
+			if(i < argc - 2)
+			{
+				scanNormalRadius = atof(argv[i]);
+				printf("Scan normal radius = %f m.\n", scanNormalRadius);
+			}
+			else
+			{
+				printf("-scan_normal_radius option requires 1 value\n");
+				showUsage();
+			}
+		}
+	}
+
+	std::string inputDatabasePath = uReplaceChar(argv[argc-2], '~', UDirectory::homeDir());
+	std::string outputDatabasePath = uReplaceChar(argv[argc-1], '~', UDirectory::homeDir());
+
+	std::list<std::string> databases = uSplit(inputDatabasePath, ';');
+	if (databases.empty())
+	{
+		printf("No input database \"%s\" detected!\n", inputDatabasePath.c_str());
+		return -1;
+	}
+	for (std::list<std::string>::iterator iter = databases.begin(); iter != databases.end(); ++iter)
+	{
+		if (!UFile::exists(*iter))
+		{
+			printf("Input database \"%s\" doesn't exist!\n", iter->c_str());
+			return -1;
+		}
+
+		if (UFile::getExtension(*iter).compare("db") != 0)
+		{
+			printf("File \"%s\" is not a database format (*.db)!\n", iter->c_str());
+			return -1;
+		}
+	}
+
+	if(UFile::getExtension(outputDatabasePath).compare("db") != 0)
+	{
+		printf("File \"%s\" is not a database format (*.db)!\n", outputDatabasePath.c_str());
+		return -1;
+	}
+
+	if(UFile::exists(outputDatabasePath))
+	{
+		UFile::erase(outputDatabasePath);
+	}
+
+	// Get parameters of the first database
+	DBDriver * dbDriver = DBDriver::create();
+	if(!dbDriver->openConnection(databases.front(), false))
+	{
+		printf("Failed opening input database!\n");
+		delete dbDriver;
+		return -1;
+	}
+
+	ParametersMap parameters;
+	std::string targetVersion;
+	if(!useDefaultParameters)
+	{
+		parameters = dbDriver->getLastParameters();
+		targetVersion = dbDriver->getDatabaseVersion();
+		parameters.insert(ParametersPair(Parameters::kDbTargetVersion(), targetVersion));
+		if(parameters.empty())
+		{
+			printf("WARNING: Failed getting parameters from database, reprocessing will be done with default parameters! Database version may be too old (%s).\n", dbDriver->getDatabaseVersion().c_str());
+		}
+	}
+
+	if(customParameters.size())
+	{
+		printf("Custom parameters:\n");
+		for(ParametersMap::iterator iter=customParameters.begin(); iter!=customParameters.end(); ++iter)
+		{
+			printf("  %s\t= %s\n", iter->first.c_str(), iter->second.c_str());
+		}
+	}
+
+	bool useOdomFeatures = Parameters::defaultMemUseOdomFeatures();
+	if((configParameters.find(Parameters::kKpDetectorStrategy())!=configParameters.end() ||
+		configParameters.find(Parameters::kVisFeatureType())!=configParameters.end() ||
+		customParameters.find(Parameters::kKpDetectorStrategy())!=customParameters.end() ||
+		customParameters.find(Parameters::kVisFeatureType())!=customParameters.end()) &&
+			configParameters.find(Parameters::kMemUseOdomFeatures())==configParameters.end() &&
+			customParameters.find(Parameters::kMemUseOdomFeatures())==customParameters.end())
+	{
+		Parameters::parse(parameters, Parameters::kMemUseOdomFeatures(), useOdomFeatures);
+		if(useOdomFeatures)
+		{
+			printf("[Warning] %s and/or %s are overwritten but parameter %s is true in the opened database. "
+					"Setting it to false for convenience to use the new selected feature detector. Set %s "
+					"explicitly to suppress this warning.\n",
+					Parameters::kKpDetectorStrategy().c_str(),
+					Parameters::kVisFeatureType().c_str(),
+					Parameters::kMemUseOdomFeatures().c_str(),
+					Parameters::kMemUseOdomFeatures().c_str());
+			uInsert(parameters, ParametersPair(Parameters::kMemUseOdomFeatures(), "false"));
+			useOdomFeatures = false;
+		}
+	}
+
+	if(useOdomFeatures && databases.size() > 1 &&
+		configParameters.find(Parameters::kMemUseOdomFeatures())==configParameters.end() &&
+		customParameters.find(Parameters::kMemUseOdomFeatures())==customParameters.end())
+	{
+		printf("[Warning] Parameter %s is set to false for convenience as "
+				"there are more than one input database (which could "
+				"contain different features). Set %s "
+				"explicitly to suppress this warning.\n",
+				Parameters::kMemUseOdomFeatures().c_str(),
+				Parameters::kMemUseOdomFeatures().c_str());
+		useOdomFeatures = false;
+	}
+
+	if(republishLoopClosures)
+	{
+		if(databases.size() > 1)
+		{
+			printf("[Warning] \"pub_loops\" option cannot be used with multiple databases input. "
+					"Disabling \"pub_loops\" to avoid mismatched loop closue ids.\n");
+			republishLoopClosures = false;
+		}
+		else
+		{
+			bool generateIds = Parameters::defaultMemGenerateIds();
+			Parameters::parse(parameters, Parameters::kMemGenerateIds(), generateIds);
+			Parameters::parse(configParameters, Parameters::kMemGenerateIds(), generateIds);
+			Parameters::parse(customParameters, Parameters::kMemGenerateIds(), generateIds);
+			if(generateIds)
+			{
+				if(configParameters.find(Parameters::kMemGenerateIds())!=configParameters.end() ||
+				   customParameters.find(Parameters::kMemGenerateIds())!=customParameters.end())
+				{
+					printf("[Warning] \"pub_loops\" option is used but parameter %s is set to true in custom arguments. "
+							"Disabling \"pub_loops\" to avoid mismatched loop closure ids.\n",
+							Parameters::kMemGenerateIds().c_str());
+					republishLoopClosures = false;
+				}
+				else
+				{
+					printf("[Warning] \"pub_loops\" option is used but parameter %s is true in the opened database. "
+							"Setting parameter %s to false for convenience so that republished loop closure ids match.\n",
+							Parameters::kMemGenerateIds().c_str(),
+							Parameters::kMemGenerateIds().c_str());
+					uInsert(parameters, ParametersPair(Parameters::kMemGenerateIds(), "false"));
+				}
+			}
+		}
+	}
+	uInsert(parameters, configParameters);
+	uInsert(parameters, customParameters);
+
+	bool incrementalMemory = Parameters::defaultMemIncrementalMemory();
+	Parameters::parse(parameters, Parameters::kMemIncrementalMemory(), incrementalMemory);
+	Parameters::parse(parameters, Parameters::kDbTargetVersion(), targetVersion);
+	bool intermediateNodes = Parameters::defaultRtabmapCreateIntermediateNodes();
+	Parameters::parse(parameters, Parameters::kRtabmapCreateIntermediateNodes(), intermediateNodes);
+
+	int totalIds = 0;
+	std::set<int> ids;
+	dbDriver->getAllNodeIds(ids, false, false, !intermediateNodes);
+	if(ids.empty())
+	{
+		printf("Input database doesn't have any nodes saved in it.\n");
+		dbDriver->closeConnection(false);
+		delete dbDriver;
+		return -1;
+	}
+	if(!((!incrementalMemory || appendMode) && databases.size() > 1))
+	{
+		totalIds = ids.size();
+	}
+
+	std::map<int, Transform> gt;
+	if(databases.size() == 1 && originalGraphAsGT)
+	{
+		gt = dbDriver->loadOptimizedPoses();
+	}
+
+	dbDriver->closeConnection(false);
+
+	// Count remaining ids in the other databases
+	for (std::list<std::string>::iterator iter = ++databases.begin(); iter != databases.end(); ++iter)
+	{
+		if (!dbDriver->openConnection(*iter, false))
+		{
+			printf("Failed opening input database!\n");
+			delete dbDriver;
+			return -1;
+		}
+		ids.clear();
+		dbDriver->getAllNodeIds(ids, false, false, !intermediateNodes);
+		totalIds += ids.size();
+		dbDriver->closeConnection(false);
+	}
+	delete dbDriver;
+	dbDriver = 0;
+
+	if(framesToSkip)
+	{
+		totalIds/=framesToSkip+1;
+	}
+
+	std::string workingDirectory = UDirectory::getDir(outputDatabasePath);
+	printf("Set working directory to \"%s\".\n", workingDirectory.c_str());
+	if(!targetVersion.empty())
+	{
+		printf("Target database version: \"%s\" (set explicitly --%s \"\" to output with latest version.\n", targetVersion.c_str(), Parameters::kDbTargetVersion().c_str());
+	}
+	uInsert(parameters, ParametersPair(Parameters::kRtabmapWorkingDirectory(), workingDirectory));
+	uInsert(parameters, ParametersPair(Parameters::kRtabmapPublishStats(), "true")); // to log status below
+
+	if((!incrementalMemory || appendMode ) && databases.size() > 1)
+	{
+		UFile::copy(databases.front(), outputDatabasePath);
+		if(!incrementalMemory)
+		{
+			printf("Parameter \"%s\" is set to false, initializing RTAB-Map with \"%s\" for localization...\n", Parameters::kMemIncrementalMemory().c_str(), databases.front().c_str());
+		}
+		databases.pop_front();
+		inputDatabasePath = uJoin(databases, ";");
+	}
+
+	Rtabmap rtabmap;
+	rtabmap.init(parameters, outputDatabasePath);
+
+	if(!incrementalMemory && locNull)
+	{
+		rtabmap.setInitialPose(Transform());
+	}
+
+	bool rgbdEnabled = Parameters::defaultRGBDEnabled();
+	Parameters::parse(parameters, Parameters::kRGBDEnabled(), rgbdEnabled);
+	bool odometryIgnored = !rgbdEnabled;
+
+	DBReader * dbReader = new DBReader(
+			inputDatabasePath,
+			useDatabaseRate?-1:0,
+			odometryIgnored,
+			false,
+			false,
+			startId,
+			cameraIndex,
+			stopId,
+			!intermediateNodes,
+			ignoreLandmarks,
+			!useOdomFeatures,
+			startMapId,
+			stopMapId,
+			ignorePriors);
+
+	dbReader->init();
+
+	OccupancyGrid grid(parameters);
+	grid.setCloudAssembling(assemble3dMap);
+#ifdef RTABMAP_OCTOMAP
+	OctoMap octomap(parameters);
+#endif
+
+	float linearUpdate = Parameters::defaultRGBDLinearUpdate();
+	float angularUpdate = Parameters::defaultRGBDAngularUpdate();
+	Parameters::parse(parameters, Parameters::kRGBDLinearUpdate(), linearUpdate);
+	Parameters::parse(parameters, Parameters::kRGBDAngularUpdate(), angularUpdate);
+
+	Odometry * odometry = 0;
+	float rtabmapUpdateRate = Parameters::defaultRtabmapDetectionRate();
+	double lastUpdateStamp = 0;
+	if(recomputeOdometry)
+	{
+		if(odometryIgnored)
+		{
+			printf("odom option is set but %s parameter is false, odometry won't be recomputed...\n", Parameters::kRGBDEnabled().c_str());
+			recomputeOdometry = false;
+		}
+		else
+		{
+			printf("Odometry will be recomputed (odom option is set)\n");
+			Parameters::parse(parameters, Parameters::kRtabmapDetectionRate(), rtabmapUpdateRate);
+			if(rtabmapUpdateRate!=0)
+			{
+				rtabmapUpdateRate = 1.0f/rtabmapUpdateRate;
+			}
+			odometry = Odometry::create(parameters);
+		}
+	}
+
+	printf("Reprocessing data of \"%s\"...\n", inputDatabasePath.c_str());
+	std::map<std::string, float> globalMapStats;
+	int processed = 0;
+	SensorCaptureInfo info;
+	SensorData data = dbReader->takeImage(&info);
+	SensorCaptureThread camThread(dbReader, parameters); // take ownership of dbReader
+	camThread.setScanParameters(scanFromDepth, scanDecimation, scanRangeMin, scanRangeMax, scanVoxelSize, scanNormalK, scanNormalRadius);
+	if(scanFromDepth)
+	{
+		data.setLaserScan(LaserScan());
+	}
+	camThread.postUpdate(&data, &info);
+	Transform lastLocalizationOdomPose = info.odomPose;
+	bool inMotion = true;
+	while(data.isValid() && g_loopForever)
+	{
+		if(recomputeOdometry)
+		{
+			OdometryInfo odomInfo;
+			Transform pose = odometry->process(data, &odomInfo);
+			printf("Processed %d/%d frames (visual=%d/%d lidar=%f lost=%s)... odometry = %dms\n",
+					processed+1,
+					totalIds,
+					odomInfo.reg.inliers,
+					odomInfo.reg.matches,
+					odomInfo.reg.icpInliersRatio,
+					odomInfo.lost?"true":"false",
+					int(odomInfo.timeEstimation * 1000));
+			if(lastUpdateStamp > 0.0 && data.stamp() < lastUpdateStamp + rtabmapUpdateRate)
+			{
+				if(framesToSkip>0)
+				{
+					int skippedFrames = framesToSkip;
+					while(skippedFrames-- > 0)
+					{
+						++processed;
+						data = dbReader->takeImage();
+					}
+				}
+
+				data = dbReader->takeImage(&info);
+				if(scanFromDepth)
+				{
+					data.setLaserScan(LaserScan());
+				}
+				camThread.postUpdate(&data, &info);
+				++processed;
+				continue;
+			}
+			info.odomPose = pose;
+			info.odomCovariance = odomInfo.reg.covariance;
+			lastUpdateStamp = data.stamp();
+		}
+
+		UTimer iterationTime;
+		std::string status;
+		if(!odometryIgnored && info.odomPose.isNull())
+		{
+			printf("Skipping node %d as it doesn't have odometry pose set.\n", data.id());
+		}
+		else
+		{
+			if(!odometryIgnored && !info.odomCovariance.empty() && info.odomCovariance.at<double>(0,0)>=9999)
+			{
+				printf("High variance detected, triggering a new map...\n");
+				if(!incrementalMemory && processed>0)
+				{
+					showLocalizationStats(outputDatabasePath);
+					lastLocalizationOdomPose = info.odomPose;
+				}
+				rtabmap.triggerNewMap();
+				if(!incrementalMemory && locNull)
+				{
+					rtabmap.setInitialPose(Transform());
+				}
+				inMotion = true;
+			}
+
+			if(originalGraphAsGT)
+			{
+				data.setGroundTruth(gt.find(data.id()) != gt.end()?gt.at(data.id()):Transform());
+			}
+
+			UTimer t;
+			if(!rtabmap.process(data, info.odomPose, info.odomCovariance, info.odomVelocity, globalMapStats))
+			{
+				printf("Failed processing node %d.\n", data.id());
+				globalMapStats.clear();
+			}
+			else
+			{
+				if(republishLoopClosures && dbReader->driver())
+				{
+					std::multimap<int, Link> links;
+					dbReader->driver()->loadLinks(data.id(), links);
+					for(std::multimap<int, Link>::iterator iter=links.begin(); iter!=links.end(); ++iter)
+					{
+						if((iter->second.type() == Link::kGlobalClosure ||
+							iter->second.type() == Link::kLocalSpaceClosure ||
+							iter->second.type() == Link::kLocalTimeClosure ||
+							iter->second.type() == Link::kUserClosure) &&
+							iter->second.to() < data.id())
+						{
+							if(!iter->second.transform().isNull() &&
+								rtabmap.getMemory()->getWorkingMem().find(iter->second.to()) != rtabmap.getMemory()->getWorkingMem().end() &&
+								rtabmap.addLink(iter->second))
+							{
+								printf("Added link %d->%d from input database.\n", iter->second.from(), iter->second.to());
+							}
+						}
+					}
+				}
+
+				if(assemble2dMap || assemble3dMap || assemble2dOctoMap || assemble3dOctoMap)
+				{
+					globalMapStats.clear();
+					double timeRtabmap = t.ticks();
+					double timeUpdateInit = 0.0;
+					double timeUpdateGrid = 0.0;
+#ifdef RTABMAP_OCTOMAP
+					double timeUpdateOctoMap = 0.0;
+#endif
+					const rtabmap::Statistics & stats = rtabmap.getStatistics();
+					if(stats.poses().size() && stats.getLastSignatureData().id())
+					{
+						int id = stats.poses().rbegin()->first;
+						if(id == stats.getLastSignatureData().id() &&
+						   stats.getLastSignatureData().sensorData().gridCellSize() > 0.0f)
+						{
+							bool updateGridMap = false;
+							bool updateOctoMap = false;
+							if((assemble2dMap || assemble3dMap) && grid.addedNodes().find(id) == grid.addedNodes().end())
+							{
+								updateGridMap = true;
+							}
+#ifdef RTABMAP_OCTOMAP
+							if((assemble2dOctoMap || assemble3dOctoMap) && octomap.addedNodes().find(id) == octomap.addedNodes().end())
+							{
+								updateOctoMap = true;
+							}
+#endif
+							if(updateGridMap || updateOctoMap)
+							{
+								cv::Mat ground, obstacles, empty;
+								stats.getLastSignatureData().sensorData().uncompressDataConst(0, 0, 0, 0, &ground, &obstacles, &empty);
+
+								timeUpdateInit = t.ticks();
+
+								if(updateGridMap)
+								{
+									grid.addToCache(id, ground, obstacles, empty);
+									grid.update(stats.poses());
+									timeUpdateGrid = t.ticks() + timeUpdateInit;
+								}
+#ifdef RTABMAP_OCTOMAP
+								if(updateOctoMap)
+								{
+									const cv::Point3f & viewpoint = stats.getLastSignatureData().sensorData().gridViewPoint();
+									octomap.addToCache(id, ground, obstacles, empty, viewpoint);
+									octomap.update(stats.poses());
+									timeUpdateOctoMap = t.ticks() + timeUpdateInit;
+								}
+#endif
+							}
+						}
+					}
+
+					globalMapStats.insert(std::make_pair(std::string("GlobalGrid/GridUpdate/ms"), timeUpdateGrid*1000.0f));
+#ifdef RTABMAP_OCTOMAP
+					//Simulate publishing
+					double timePub2dOctoMap = 0.0;
+					double timePub3dOctoMap = 0.0;
+					if(assemble2dOctoMap)
+					{
+						float xMin, yMin, size;
+						octomap.createProjectionMap(xMin, yMin, size);
+						timePub2dOctoMap = t.ticks();
+					}
+					if(assemble3dOctoMap)
+					{
+						octomap.createCloud();
+						timePub3dOctoMap = t.ticks();
+					}
+
+					globalMapStats.insert(std::make_pair(std::string("GlobalGrid/OctoMapUpdate/ms"), timeUpdateOctoMap*1000.0f));
+					globalMapStats.insert(std::make_pair(std::string("GlobalGrid/OctoMapProjection/ms"), timePub2dOctoMap*1000.0f));
+					globalMapStats.insert(std::make_pair(std::string("GlobalGrid/OctomapToCloud/ms"), timePub3dOctoMap*1000.0f));
+					globalMapStats.insert(std::make_pair(std::string("GlobalGrid/TotalWithRtabmap/ms"), (timeUpdateGrid+timeUpdateOctoMap+timePub2dOctoMap+timePub3dOctoMap+timeRtabmap)*1000.0f));
+#else
+					globalMapStats.insert(std::make_pair(std::string("GlobalGrid/TotalWithRtabmap/ms"), (timeUpdateGrid+timeRtabmap)*1000.0f));
+#endif
+				}
+			}
+		}
+
+		const rtabmap::Statistics & stats = rtabmap.getStatistics();
+		int refId = stats.refImageId();
+		int loopId = stats.loopClosureId() > 0? stats.loopClosureId(): stats.proximityDetectionId() > 0?stats.proximityDetectionId() :0;
+		int landmarkId = (int)uValue(stats.data(), rtabmap::Statistics::kLoopLandmark_detected(), 0.0f);
+		int refMapId = stats.refImageMapId();
+		++totalFrames;
+
+		if(inMotion)
+		{
+			++totalFramesMotion;
+		}
+		if (loopId>0)
+		{
+			if(stats.loopClosureId()>0)
+			{
+				++loopCount;
+			}
+			else
+			{
+				++proxCount;
+			}
+			if(inMotion)
+			{
+				++loopCountMotion;
+			}
+			int loopMapId = stats.loopClosureId() > 0? stats.loopClosureMapId(): stats.proximityDetectionMapId();
+			printf("Processed %d/%d nodes [id=%d map=%d opt_graph=%d]... %dms %s on %d [%d]\n", ++processed, totalIds, refId, refMapId, int(stats.poses().size()), int(iterationTime.ticks() * 1000), stats.loopClosureId() > 0?"Loop":"Prox", loopId, loopMapId);
+		}
+		else if(landmarkId != 0)
+		{
+			printf("Processed %d/%d nodes [id=%d map=%d opt_graph=%d]... %dms Loop on landmark %d\n", ++processed, totalIds, refId, refMapId, int(stats.poses().size()),  int(iterationTime.ticks() * 1000), landmarkId);
+		}
+		else
+		{
+			printf("Processed %d/%d nodes [id=%d map=%d opt_graph=%d]... %dms\n", ++processed, totalIds, refId, refMapId, int(stats.poses().size()), int(iterationTime.ticks() * 1000));
+		}
+
+		// Here we accumulate statistics about distance from last localization
+		if(!incrementalMemory &&
+		   !lastLocalizationOdomPose.isNull() &&
+		   !info.odomPose.isNull())
+		{
+			if(loopId>0 || landmarkId != 0)
+			{
+				previousLocalizationDistances.push_back(lastLocalizationOdomPose.getDistance(info.odomPose));
+				lastLocalizationOdomPose = info.odomPose;
+			}
+		}
+		if(!incrementalMemory)
+		{
+			float totalTime = uValue(stats.data(), rtabmap::Statistics::kTimingTotal(), 0.0f);
+			localizationTime.push_back(totalTime);
+			if(stats.data().find(Statistics::kLoopOdom_correction_norm()) != stats.data().end())
+			{
+				localizationVariations.push_back(stats.data().at(Statistics::kLoopOdom_correction_norm()));
+				localizationAngleVariations.push_back(stats.data().at(Statistics::kLoopOdom_correction_angle()));
+			}
+
+			if(exportPoses && !info.odomPose.isNull())
+			{
+				if(!odomTrajectoryPoses.empty())
+				{
+					int previousId = odomTrajectoryPoses.rbegin()->first;
+					odomTrajectoryLinks.insert(std::make_pair(previousId, Link(previousId, refId, Link::kNeighbor, odomTrajectoryPoses.rbegin()->second.inverse()*info.odomPose, info.odomCovariance)));
+				}
+				odomTrajectoryPoses.insert(std::make_pair(refId, info.odomPose));
+				localizationPoses.insert(std::make_pair(refId, stats.mapCorrection()*info.odomPose));
+			}
+		}
+
+		Transform odomPose = info.odomPose;
+
+		if(framesToSkip>0 && !recomputeOdometry)
+		{
+			int skippedFrames = framesToSkip;
+			while(skippedFrames-- > 0)
+			{
+				processed++;
+				data = dbReader->takeImage(&info);
+				if(!odometryIgnored && !info.odomCovariance.empty() && info.odomCovariance.at<double>(0,0)>=9999)
+				{
+					printf("High variance detected, triggering a new map...\n");
+					if(!incrementalMemory && processed>0)
+					{
+						showLocalizationStats(outputDatabasePath);
+						lastLocalizationOdomPose = info.odomPose;
+					}
+					rtabmap.triggerNewMap();
+				}
+			}
+		}
+
+		data = dbReader->takeImage(&info);
+		if(scanFromDepth)
+		{
+			data.setLaserScan(LaserScan());
+		}
+		camThread.postUpdate(&data, &info);
+
+		inMotion = true;
+		if(!incrementalMemory &&
+		   !odomPose.isNull() &&
+		   !info.odomPose.isNull())
+		{
+			float distance = odomPose.getDistance(info.odomPose);
+			float angle = (odomPose.inverse()*info.odomPose).getAngle();
+			odomDistances.push_back(distance);
+			if(distance < linearUpdate && angle <= angularUpdate)
+			{
+				inMotion = false;
+			}
+		}
+	}
+
+	int databasesMerged = 0;
+	if(!incrementalMemory)
+	{
+		showLocalizationStats(outputDatabasePath);
+	}
+	else
+	{
+		printf("Total loop closures = %d (Loop=%d, Prox=%d, In Motion=%d/%d)\n", loopCount+proxCount, loopCount, proxCount, loopCountMotion, totalFramesMotion);
+
+		if(databases.size()>1)
+		{
+			std::map<int, Transform> poses;
+			std::multimap<int, Link> constraints;
+			rtabmap.getGraph(poses, constraints, 0, 1, 0, false, false, false, false, false, false);
+			std::set<int> mapIds;
+			for(std::map<int, Transform>::iterator iter=poses.begin(); iter!=poses.end(); ++iter)
+			{
+				int id;
+				if((id=rtabmap.getMemory()->getMapId(iter->first, true))>=0)
+				{
+					mapIds.insert(id);
+				}
+			}
+			databasesMerged = mapIds.size();
+		}
+	}
+
+	printf("Closing database \"%s\"...\n", outputDatabasePath.c_str());
+	rtabmap.close(true);
+	printf("Closing database \"%s\"... done!\n", outputDatabasePath.c_str());
+
+	delete odometry;
+
+	if(assemble2dMap)
+	{
+		std::string outputPath = outputDatabasePath.substr(0, outputDatabasePath.size()-3) + "_map.pgm";
+		float xMin,yMin;
+		cv::Mat map = grid.getMap(xMin, yMin);
+		if(!map.empty())
+		{
+			if(save2DMap)
+			{
+				DBDriver * driver = DBDriver::create();
+				if(driver->openConnection(outputDatabasePath))
+				{
+					driver->save2DMap(map, xMin, yMin, grid.getCellSize());
+					printf("Saving occupancy grid to database... done!\n");
+				}
+				delete driver;
+			}
+			else
+			{
+				cv::Mat map8U(map.rows, map.cols, CV_8U);
+				//convert to gray scaled map
+				for (int i = 0; i < map.rows; ++i)
+				{
+					for (int j = 0; j < map.cols; ++j)
+					{
+						char v = map.at<char>(i, j);
+						unsigned char gray;
+						if(v == 0)
+						{
+							gray = 178;
+						}
+						else if(v == 100)
+						{
+							gray = 0;
+						}
+						else // -1
+						{
+							gray = 89;
+						}
+						map8U.at<unsigned char>(i, j) = gray;
+					}
+				}
+
+				if(cv::imwrite(outputPath, map8U))
+				{
+					printf("Saving occupancy grid \"%s\"... done!\n", outputPath.c_str());
+				}
+				else
+				{
+					printf("Saving occupancy grid \"%s\"... failed!\n", outputPath.c_str());
+				}
+			}
+		}
+		else
+		{
+			printf("2D map is empty! Cannot save it!\n");
+		}
+	}
+	if(assemble3dMap)
+	{
+		std::string outputPath = outputDatabasePath.substr(0, outputDatabasePath.size()-3) + "_obstacles.pcd";
+		if(pcl::io::savePCDFileBinary(outputPath, *grid.getMapObstacles()) == 0)
+		{
+			printf("Saving 3d obstacles \"%s\"... done!\n", outputPath.c_str());
+		}
+		else
+		{
+			printf("Saving 3d obstacles \"%s\"... failed!\n", outputPath.c_str());
+		}
+		if(grid.getMapGround()->size())
+		{
+			outputPath = outputDatabasePath.substr(0, outputDatabasePath.size()-3) + "_ground.pcd";
+			if(pcl::io::savePCDFileBinary(outputPath, *grid.getMapGround()) == 0)
+			{
+				printf("Saving 3d ground \"%s\"... done!\n", outputPath.c_str());
+			}
+			else
+			{
+				printf("Saving 3d ground \"%s\"... failed!\n", outputPath.c_str());
+			}
+		}
+		if(grid.getMapEmptyCells()->size())
+		{
+			outputPath = outputDatabasePath.substr(0, outputDatabasePath.size()-3) + "_empty.pcd";
+			if(pcl::io::savePCDFileBinary(outputPath, *grid.getMapEmptyCells()) == 0)
+			{
+				printf("Saving 3d empty cells \"%s\"... done!\n", outputPath.c_str());
+			}
+			else
+			{
+				printf("Saving 3d empty cells \"%s\"... failed!\n", outputPath.c_str());
+			}
+		}
+	}
+#ifdef RTABMAP_OCTOMAP
+	if(assemble2dOctoMap)
+	{
+		std::string outputPath = outputDatabasePath.substr(0, outputDatabasePath.size()-3) + "_octomap.pgm";
+		float xMin,yMin,cellSize;
+		cv::Mat map = octomap.createProjectionMap(xMin, yMin, cellSize);
+		if(!map.empty())
+		{
+			if(save2DMap)
+			{
+				DBDriver * driver = DBDriver::create();
+				if(driver->openConnection(outputDatabasePath))
+				{
+					driver->save2DMap(map, xMin, yMin, cellSize);
+					printf("Saving occupancy grid to database... done!\n");
+				}
+				delete driver;
+			}
+			else
+			{
+				cv::Mat map8U(map.rows, map.cols, CV_8U);
+				//convert to gray scaled map
+				for (int i = 0; i < map.rows; ++i)
+				{
+					for (int j = 0; j < map.cols; ++j)
+					{
+						char v = map.at<char>(i, j);
+						unsigned char gray;
+						if(v == 0)
+						{
+							gray = 178;
+						}
+						else if(v == 100)
+						{
+							gray = 0;
+						}
+						else // -1
+						{
+							gray = 89;
+						}
+						map8U.at<unsigned char>(i, j) = gray;
+					}
+				}
+				if(cv::imwrite(outputPath, map8U))
+				{
+					printf("Saving octomap 2D projection \"%s\"... done!\n", outputPath.c_str());
+				}
+				else
+				{
+					printf("Saving octomap 2D projection \"%s\"... failed!\n", outputPath.c_str());
+				}
+			}
+		}
+		else
+		{
+			printf("OctoMap 2D projection map is empty! Cannot save it!\n");
+		}
+	}
+	if(assemble3dOctoMap)
+	{
+		std::string outputPath = outputDatabasePath.substr(0, outputDatabasePath.size()-3) + "_octomap_occupied.pcd";
+		std::vector<int> obstacles, emptySpace, ground;
+		pcl::PointCloud<pcl::PointXYZRGB>::Ptr cloud = octomap.createCloud(0, &obstacles, &emptySpace, &ground);
+		if(pcl::io::savePCDFile(outputPath, *cloud, obstacles, true) == 0)
+		{
+			printf("Saving obstacles cloud \"%s\"... done!\n", outputPath.c_str());
+		}
+		else
+		{
+			printf("Saving obstacles cloud \"%s\"... failed!\n", outputPath.c_str());
+		}
+		if(ground.size())
+		{
+			outputPath = outputDatabasePath.substr(0, outputDatabasePath.size()-3) + "_octomap_ground.pcd";
+			if(pcl::io::savePCDFile(outputPath, *cloud, ground, true) == 0)
+			{
+				printf("Saving empty space cloud \"%s\"... done!\n", outputPath.c_str());
+			}
+			else
+			{
+				printf("Saving empty space cloud \"%s\"... failed!\n", outputPath.c_str());
+			}
+		}
+		if(emptySpace.size())
+		{
+			outputPath = outputDatabasePath.substr(0, outputDatabasePath.size()-3) + "_octomap_empty.pcd";
+			if(pcl::io::savePCDFile(outputPath, *cloud, emptySpace, true) == 0)
+			{
+				printf("Saving empty space cloud \"%s\"... done!\n", outputPath.c_str());
+			}
+			else
+			{
+				printf("Saving empty space cloud \"%s\"... failed!\n", outputPath.c_str());
+			}
+		}
+	}
+#endif
+
+	return databasesMerged;
+}