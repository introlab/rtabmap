/*
Copyright (c) 2010-2016, Mathieu Labbe - IntRoLab - Universite de Sherbrooke
All rights reserved.

Redistribution and use in source and binary forms, with or without
modification, are permitted provided that the following conditions are met:
    * Redistributions of source code must retain the above copyright
      notice, this list of conditions and the following disclaimer.
    * Redistributions in binary form must reproduce the above copyright
      notice, this list of conditions and the following disclaimer in the
      documentation and/or other materials provided with the distribution.
    * Neither the name of the Universite de Sherbrooke nor the
      names of its contributors may be used to endorse or promote products
      derived from this software without specific prior written permission.

THIS SOFTWARE IS PROVIDED BY THE COPYRIGHT HOLDERS AND CONTRIBUTORS "AS IS" AND
ANY EXPRESS OR IMPLIED WARRANTIES, INCLUDING, BUT NOT LIMITED TO, THE IMPLIED
WARRANTIES OF MERCHANTABILITY AND FITNESS FOR A PARTICULAR PURPOSE ARE
DISCLAIMED. IN NO EVENT SHALL THE COPYRIGHT HOLDER OR CONTRIBUTORS BE LIABLE FOR ANY
DIRECT, INDIRECT, INCIDENTAL, SPECIAL, EXEMPLARY, OR CONSEQUENTIAL DAMAGES
(INCLUDING, BUT NOT LIMITED TO, PROCUREMENT OF SUBSTITUTE GOODS OR SERVICES;
LOSS OF USE, DATA, OR PROFITS; OR BUSINESS INTERRUPTION) HOWEVER CAUSED AND
ON ANY THEORY OF LIABILITY, WHETHER IN CONTRACT, STRICT LIABILITY, OR TORT
(INCLUDING NEGLIGENCE OR OTHERWISE) ARISING IN ANY WAY OUT OF THE USE OF THIS
SOFTWARE, EVEN IF ADVISED OF THE POSSIBILITY OF SUCH DAMAGE.
*/

#include <rtabmap/core/DBDriver.h>
#include <rtabmap/core/Rtabmap.h>
#include <rtabmap/core/util3d.h>
#include <rtabmap/core/util3d_filtering.h>
#include <rtabmap/core/util3d_transforms.h>
#include <rtabmap/core/util3d_surface.h>
#include <rtabmap/core/util2d.h>
#include <rtabmap/core/optimizer/OptimizerG2O.h>
#include <rtabmap/core/Graph.h>
#include <rtabmap/utilite/UMath.h>
#include <rtabmap/utilite/UTimer.h>
#include <rtabmap/utilite/UFile.h>
#include <rtabmap/utilite/UStl.h>
#include <pcl/filters/filter.h>
#include <pcl/io/ply_io.h>
#include <pcl/io/obj_io.h>
#include <pcl/common/common.h>
#include <pcl/surface/poisson.h>
#include <stdio.h>

#ifdef RTABMAP_PDAL
#include <rtabmap/core/PDALWriter.h>
#endif

using namespace rtabmap;

void showUsage()
{
	printf("\nUsage:\n"
			"rtabmap-export [options] database.db\n"
			"Options:\n"
			"    --output \"\"           Output name (default: name of the database is used).\n"
			"    --output_dir \"\"       Output directory (default: same directory than the database).\n"
			"    --ascii               Export PLY in ascii format.\n"
			"    --las                 Export cloud in LAS instead of PLY (PDAL dependency required).\n"
			"    --mesh                Create a mesh.\n"
			"    --texture             Create a mesh with texture.\n"
			"    --texture_size  #     Texture size 1024, 2048, 4096, 8192, 16384 (default 8192).\n"
			"    --texture_count #     Maximum textures generated (default 1). Ignored by --multiband option (adjust --multiband_contrib instead).\n"
			"    --texture_range #     Maximum camera range for texturing a polygon (default 0 meters: no limit).\n"
			"    --texture_angle #     Maximum camera angle for texturing a polygon (default 0 deg: no limit).\n"
			"    --texture_depth_error # Maximum depth error between reprojected mesh and depth image to texture a face (-1=disabled, 0=edge length is used, default=0).\n"
			"    --texture_roi_ratios \"# # # #\" Region of interest from images to texture or to color scans. Format is \"left right top bottom\" (e.g. \"0 0 0 0.1\" means 10%% of the image bottom not used).\n"
			"    --texture_d2c         Distance to camera policy.\n"
			"    --texture_blur #      Motion blur threshold (default 0: disabled). Below this threshold, the image is considered blurred. 0 means disabled. 50 can be good default.\n"
			"    --cam_projection      Camera projection on assembled cloud and export node ID on each point (in PointSourceId field).\n"
			"    --cam_projection_keep_all  Keep not colored points from cameras (node ID will be 0 and color will be red).\n"
			"    --cam_projection_decimation  Decimate images before projecting the points.\n"
			"    --cam_projection_mask \"\"  File path for a mask. Format should be 8-bits grayscale. The mask should cover all cameras in case multi-camera is used and have the same resolution.\n"
			"    --opt                 Use optimized poses already computed in the database instead of re-computing them.\n"
			"    --poses               Export optimized poses of the robot frame (e.g., base_link).\n"
			"    --poses_camera        Export optimized poses of the camera frame (e.g., optical frame).\n"
			"    --poses_scan          Export optimized poses of the scan frame.\n"
			"    --poses_format #      Format used for exported poses (default is 11):\n"
			"                              0=Raw 3x4 transformation matrix (r11 r12 r13 tx r21 r22 r23 ty r31 r32 r33 tz)\n"
			"                              1=RGBD-SLAM (in motion capture coordinate frame)\n"
			"                              2=KITTI (same as raw but in optical frame)\n"
			"                              3=TORO\n"
			"                              4=g2o\n"
			"                              10=RGBD-SLAM in ROS coordinate frame (stamp x y z qx qy qz qw)\n"
			"                              11=RGBD-SLAM in ROS coordinate frame + ID (stamp x y z qx qy qz qw id)\n"
			"    --images              Export images with stamp as file name.\n"
			"    --images_id           Export images with node id as file name.\n"
			"    --ba                  Do global bundle adjustment before assembling the clouds.\n"
			"    --gain          #     Gain compensation value (default 1, set 0 to disable).\n"
			"    --gain_gray           Do gain estimation compensation on gray channel only (default RGB channels).\n"
			"    --no_blending         Disable blending when texturing.\n"
			"    --no_clean            Disable cleaning colorless polygons.\n"
			"    --min_cluster   #     When meshing, filter clusters of polygons with size less than this threshold (default 200, -1 means keep only biggest contiguous surface).\n"
			"    --low_gain      #     Low brightness gain 0-100 (default 0).\n"
			"    --high_gain     #     High brightness gain 0-100 (default 10).\n"
			"    --multiband               Enable multiband texturing (AliceVision dependency required).\n"
			"    --multiband_downscale #   Downscaling reduce the texture quality but speed up the computation time (default 2).\n"
			"    --multiband_contrib \"# # # # \"  Number of contributions per frequency band for the multi-band blending, should be 4 values! (default \"1 5 10 0\").\n"
			"    --multiband_unwrap #      Method to unwrap input mesh: 0=basic (default, >600k faces, fast), 1=ABF (<=300k faces, generate 1 atlas), 2=LSCM (<=600k faces, optimize space).\n"
			"    --multiband_fillholes     Fill Texture holes with plausible values.\n"
			"    --multiband_padding #     Texture edge padding size in pixel (0-100) (default 5).\n"
			"    --multiband_scorethr #    0 to disable filtering based on threshold to relative best score (0.0-1.0). (default 0.1).\n"
			"    --multiband_anglethr #    0 to disable angle hard threshold filtering (0.0, 180.0) (default 90.0).\n"
			"    --multiband_forcevisible  Triangle visibility is based on the union of vertices visibility.\n"
			"    --poisson_depth #     Set Poisson depth for mesh reconstruction.\n"
			"    --poisson_size  #     Set target polygon size when computing Poisson's depth for mesh reconstruction (default 0.03 m).\n"
			"    --max_polygons  #     Maximum polygons when creating a mesh (default 300000, set 0 for no limit).\n"
			"    --min_range     #     Minimum range of the created clouds (default 0 m).\n"
			"    --max_range     #     Maximum range of the created clouds (default 4 m, 0 m with --scan).\n"
			"    --decimation    #     Depth image decimation before creating the clouds (default 4, 1 with --scan).\n"
			"    --voxel         #     Voxel size of the created clouds (default 0.01 m, 0 m with --scan).\n"
			"    --ground_normals_up  #  Flip ground normals up if close to -z axis (default 0, 0=disabled, value should be >0 and <1, typical 0.9).\n"
			"    --noise_radius  #     Noise filtering search radius (default 0, 0=disabled).\n"
			"    --noise_k       #     Noise filtering minimum neighbors in search radius (default 5, 0=disabled).\n"
			"    --prop_radius_factor #  Proportional radius filter factor (default 0, 0=disabled). Start tuning from 0.01.\n"
			"    --prop_radius_scale  #  Proportional radius filter neighbor scale (default 2).\n"
			"    --random_samples #    Number of output samples using a random filter (default 0, 0=disabled).\n"
			"    --color_radius  #     Radius used to colorize polygons (default 0.05 m, 0 m with --scan). Set 0 for nearest color.\n"
			"    --scan                Use laser scan for the point cloud.\n"
			"    --save_in_db          Save resulting assembled point cloud or mesh in the database.\n"
			"    --xmin #              Minimum range on X axis to keep nodes to export.\n"
			"    --xmax #              Maximum range on X axis to keep nodes to export.\n"
			"    --ymin #              Minimum range on Y axis to keep nodes to export.\n"
			"    --ymax #              Maximum range on Y axis to keep nodes to export.\n"
			"    --zmin #              Minimum range on Z axis to keep nodes to export.\n"
			"    --zmax #              Maximum range on Z axis to keep nodes to export.\n"
			"    --split_x #           Export the map in # parts along x-axis. Can be combined with split_y and split_z.\n"
			"    --split_y #           Export the map in # parts along y-axis. Can be combined with split_x and split_z.\n"
			"    --split_z #           Export the map in # parts along z-axis. Can be combined with split_x and split_y.\n"
			"    --filter_ceiling #    Filter points over a custom height (default 0 m, 0=disabled).\n"
			"    --filter_floor #      Filter points below a custom height (default 0 m, 0=disabled).\n"

			"\n%s", Parameters::showUsage());
	;
	exit(1);
}

class ConsoleProgessState : public ProgressState
{
	virtual bool callback(const std::string & msg) const
	{
		if(!msg.empty())
			printf("%s\n", msg.c_str());
		return true;
	}
};

int main(int argc, char * argv[])
{
	ULogger::setType(ULogger::kTypeConsole);
	ULogger::setLevel(ULogger::kError);

	if(argc < 2)
	{
		showUsage();
	}

	bool binary = true;
	bool las = false;
	bool mesh = false;
	bool texture = false;
	bool ba = false;
	bool doGainCompensationRGB = true;
	float gainValue = 1;
	bool doBlending = true;
	bool doClean = true;
	int minCluster = 200;
	int poissonDepth = 0;
	float poissonSize = 0.03;
	int maxPolygons = 300000;
	int decimation = -1;
	float minRange = 0.0f;
	float maxRange = -1.0f;
	float voxelSize = -1.0f;
	float groundNormalsUp = 0.0f;
	float noiseRadius = 0.0f;
	int noiseMinNeighbors = 5;
	float proportionalRadiusFactor = 0.0f;
	float proportionalRadiusScale = 2.0f;
	int randomSamples = 0;
	int textureSize = 8192;
	int textureCount = 1;
	float textureRange = 0;
	float textureAngle = 0;
	float textureDepthError = 0;
	std::vector<float> textureRoiRatios;
	bool distanceToCamPolicy = false;
	int laplacianThr = 0;
	bool multiband = false;
	int multibandDownScale = 2;
	std::string multibandNbContrib = "1 5 10 0";
	int multibandUnwrap = 0;
	bool multibandFillHoles = false;
	int multibandPadding = 5;
	double multibandBestScoreThr = 0.1;
	double multibandAngleHardthr = 90;
	bool multibandForceVisible = false;
	float colorRadius = -1.0f;
	bool cloudFromScan = false;
	bool saveInDb = false;
	int lowBrightnessGain = 0;
	int highBrightnessGain = 10;
	bool camProjection = false;
	bool camProjectionKeepAll = false;
	int cameraProjDecimation = 1;
	std::string cameraProjMask;
	bool exportPoses = false;
	bool exportPosesCamera = false;
	bool exportPosesScan = false;
	int exportPosesFormat = 11;
	bool exportImages = false;
	bool exportImagesId = false;
	std::string outputName;
	std::string outputDir;
	cv::Vec3f min, max;
	float filter_ceiling = 0.0f;
	float filter_floor = 0.0f;
	for(int i=1; i<argc; ++i)
	{
		if(std::strcmp(argv[i], "--help") == 0)
		{
			showUsage();
		}
		else if(std::strcmp(argv[i], "--output") == 0)
		{
			++i;
			if(i<argc-1)
			{
				outputName = argv[i];
			}
			else
			{
				showUsage();
			}
		}
		else if(std::strcmp(argv[i], "--output_dir") == 0)
		{
			++i;
			if(i<argc-1)
			{
				outputDir = argv[i];
			}
			else
			{
				showUsage();
			}
		}
		else if(std::strcmp(argv[i], "--bin") == 0)
		{
			printf("No need to set --bin anymore, ply are now automatically exported in binary by default. Set --ascii to export as text.\n");
		}
		else if(std::strcmp(argv[i], "--ascii") == 0)
		{
			binary = false;
		}
		else if(std::strcmp(argv[i], "--las") == 0)
		{
#ifdef RTABMAP_PDAL
			las = true;
#elif defined(RTABMAP_LIBLAS)
			printf("\"--las\" option cannot be used with libLAS because the cloud has normals, build RTAB-Map with PDAL support to export in las with normals. Will export in PLY...\n");
#else
			printf("\"--las\" option cannot be used because RTAB-Map is not built with PDAL support. Will export in PLY...\n");
#endif

		}
		else if(std::strcmp(argv[i], "--mesh") == 0)
		{
			mesh = true;
		}
		else if(std::strcmp(argv[i], "--texture") == 0)
		{
			texture = true;
		}
		else if(std::strcmp(argv[i], "--texture_size") == 0)
		{
			++i;
			if(i<argc-1)
			{
				textureSize = uStr2Int(argv[i]);
				UASSERT(textureSize%256==0);
			}
			else
			{
				showUsage();
			}
		}
		else if(std::strcmp(argv[i], "--texture_count") == 0)
		{
			++i;
			if(i<argc-1)
			{
				textureCount = uStr2Int(argv[i]);
			}
			else
			{
				showUsage();
			}
		}
		else if(std::strcmp(argv[i], "--texture_range") == 0)
		{
			++i;
			if(i<argc-1)
			{
				textureRange = uStr2Float(argv[i]);
			}
			else
			{
				showUsage();
			}
		}
		else if(std::strcmp(argv[i], "--texture_angle") == 0)
		{
			++i;
			if(i<argc-1)
			{
				textureAngle = uStr2Float(argv[i])*M_PI/180.0f;
			}
			else
			{
				showUsage();
			}
		}
		else if(std::strcmp(argv[i], "--texture_depth_error") == 0)
		{
			++i;
			if(i<argc-1)
			{
				textureDepthError = uStr2Float(argv[i]);
			}
			else
			{
				showUsage();
			}
		}
		else if(std::strcmp(argv[i], "--texture_roi_ratios") == 0)
		{
			++i;
			if(i<argc-1)
			{
				std::list<std::string> strValues = uSplit(argv[i], ' ');
				if(strValues.size() != 4)
				{
					printf("The number of values must be 4 (roi=\"%s\")\n", argv[i]);
					showUsage();
				}
				else
				{
					std::vector<float> tmpValues(4);
					unsigned int i=0;
					for(std::list<std::string>::iterator jter = strValues.begin(); jter!=strValues.end(); ++jter)
					{
						tmpValues[i] = uStr2Float(*jter);
						++i;
					}

					if(tmpValues[0] >= 0 && tmpValues[0] < 1 && tmpValues[0] < 1.0f-tmpValues[1] &&
						tmpValues[1] >= 0 && tmpValues[1] < 1 && tmpValues[1] < 1.0f-tmpValues[0] &&
						tmpValues[2] >= 0 && tmpValues[2] < 1 && tmpValues[2] < 1.0f-tmpValues[3] &&
						tmpValues[3] >= 0 && tmpValues[3] < 1 && tmpValues[3] < 1.0f-tmpValues[2])
					{
						textureRoiRatios = tmpValues;
					}
					else
					{
						printf("The roi ratios are not valid (roi=\"%s\")\n", argv[i]);
						showUsage();
					}
				}
			}
			else
			{
				showUsage();
			}
		}
		else if(std::strcmp(argv[i], "--texture_d2c") == 0)
		{
			distanceToCamPolicy = true;
		}
		else if(std::strcmp(argv[i], "--texture_blur") == 0)
		{
			++i;
			if(i<argc-1)
			{
				laplacianThr = uStr2Int(argv[i]);
			}
			else
			{
				showUsage();
			}
		}
		else if(std::strcmp(argv[i], "--cam_projection") == 0)
		{
			camProjection = true;
		}
		else if(std::strcmp(argv[i], "--cam_projection_keep_all") == 0)
		{
			camProjectionKeepAll = true;
		}
		else if(std::strcmp(argv[i], "--cam_projection_decimation") == 0)
		{
			++i;
			if(i<argc-1)
			{
				cameraProjDecimation = uStr2Int(argv[i]);
				if(cameraProjDecimation<1)
				{
					printf("--cam_projection_decimation cannot be <1! value=\"%s\"\n", argv[i]);
					showUsage();
				}
			}
			else
			{
				showUsage();
			}
		}
		else if(std::strcmp(argv[i], "--cam_projection_mask") == 0)
		{
			++i;
			if(i<argc-1)
			{
				cameraProjMask = argv[i];
				if(!UFile::exists(cameraProjMask))
				{
					printf("--cam_projection_mask is set with a file not existing or don't have permissions to open it. Path=\"%s\"\n", argv[i]);
					showUsage();
				}
			}
			else
			{
				showUsage();
			}
		}
		else if(std::strcmp(argv[i], "--poses") == 0)
		{
			exportPoses = true;
		}
		else if(std::strcmp(argv[i], "--poses_camera") == 0)
		{
			exportPosesCamera = true;
		}
		else if(std::strcmp(argv[i], "--poses_scan") == 0)
		{
			exportPosesScan = true;
		}
		else if(std::strcmp(argv[i], "--poses_format") == 0)
		{
			++i;
			if(i<argc-1)
			{
				exportPosesFormat = uStr2Int(argv[i]);
			}
			else
			{
				showUsage();
			}
		}
		else if(std::strcmp(argv[i], "--images") == 0)
		{
			exportImages = true;
		}
		else if(std::strcmp(argv[i], "--images_id") == 0)
		{
			exportImages = true;
			exportImagesId = true;
		}
		else if(std::strcmp(argv[i], "--ba") == 0)
		{
			ba = true;
		}
		else if(std::strcmp(argv[i], "--gain_gray") == 0)
		{
			doGainCompensationRGB = false;
		}
		else if(std::strcmp(argv[i], "--gain") == 0)
		{
			++i;
			if(i<argc-1)
			{
				gainValue = uStr2Float(argv[i]);
				UASSERT(gainValue>=0.0f);
			}
			else
			{
				showUsage();
			}
		}
		else if(std::strcmp(argv[i], "--no_blending") == 0)
		{
			doBlending = false;
		}
		else if(std::strcmp(argv[i], "--no_clean") == 0)
		{
			doClean = false;
		}
		else if(std::strcmp(argv[i], "--min_cluster") == 0)
		{
			++i;
			if(i<argc-1)
			{
				minCluster = uStr2Int(argv[i]);
			}
			else
			{
				showUsage();
			}
		}
		else if(std::strcmp(argv[i], "--multiband") == 0)
		{
#ifdef RTABMAP_ALICE_VISION
			multiband = true;
#else
			printf("\"--multiband\" option cannot be used because RTAB-Map is not built with AliceVision support. Ignoring multiband...\n");
#endif
		}
		else if(std::strcmp(argv[i], "--multiband_fillholes") == 0)
		{
			multibandFillHoles = true;
		}
		else if(std::strcmp(argv[i], "--multiband_downscale") == 0)
		{
			++i;
			if(i<argc-1)
			{
				multibandDownScale = uStr2Int(argv[i]);
			}
			else
			{
				showUsage();
			}
		}
		else if(std::strcmp(argv[i], "--multiband_contrib") == 0)
		{
			++i;
			if(i<argc-1)
			{
				if(uSplit(argv[i], ' ').size() != 4)
				{
					printf("--multiband_contrib has wrong format! value=\"%s\"\n", argv[i]);
					showUsage();
				}
				multibandNbContrib = argv[i];
			}
			else
			{
				showUsage();
			}
		}
		else if(std::strcmp(argv[i], "--multiband_unwrap") == 0)
		{
			++i;
			if(i<argc-1)
			{
				multibandUnwrap = uStr2Int(argv[i]);
			}
			else
			{
				showUsage();
			}
		}
		else if(std::strcmp(argv[i], "--multiband_padding") == 0)
		{
			++i;
			if(i<argc-1)
			{
				multibandPadding = uStr2Int(argv[i]);
			}
			else
			{
				showUsage();
			}
		}
		else if(std::strcmp(argv[i], "--multiband_forcevisible") == 0)
		{
			multibandForceVisible = true;
		}
		else if(std::strcmp(argv[i], "--multiband_scorethr") == 0)
		{
			++i;
			if(i<argc-1)
			{
				multibandBestScoreThr = uStr2Float(argv[i]);
			}
			else
			{
				showUsage();
			}
		}
		else if(std::strcmp(argv[i], "--multiband_anglethr") == 0)
		{
			++i;
			if(i<argc-1)
			{
				multibandAngleHardthr = uStr2Float(argv[i]);
			}
			else
			{
				showUsage();
			}
		}
		else if(std::strcmp(argv[i], "--poisson_depth") == 0)
		{
			++i;
			if(i<argc-1)
			{
				poissonDepth = uStr2Int(argv[i]);
			}
			else
			{
				showUsage();
			}
		}
		else if(std::strcmp(argv[i], "--poisson_size") == 0)
		{
			++i;
			if(i<argc-1)
			{
				poissonSize = uStr2Float(argv[i]);
			}
			else
			{
				showUsage();
			}
		}
		else if(std::strcmp(argv[i], "--max_polygons") == 0)
		{
			++i;
			if(i<argc-1)
			{
				maxPolygons = uStr2Int(argv[i]);
			}
			else
			{
				showUsage();
			}
		}
		else if(std::strcmp(argv[i], "--min_range") == 0)
		{
			++i;
			if(i<argc-1)
			{
				minRange = uStr2Float(argv[i]);
			}
			else
			{
				showUsage();
			}
		}
		else if(std::strcmp(argv[i], "--max_range") == 0)
		{
			++i;
			if(i<argc-1)
			{
				maxRange = uStr2Float(argv[i]);
			}
			else
			{
				showUsage();
			}
		}
		else if(std::strcmp(argv[i], "--decimation") == 0)
		{
			++i;
			if(i<argc-1)
			{
				decimation = uStr2Int(argv[i]);
			}
			else
			{
				showUsage();
			}
		}
		else if(std::strcmp(argv[i], "--voxel") == 0)
		{
			++i;
			if(i<argc-1)
			{
				voxelSize = uStr2Float(argv[i]);
			}
			else
			{
				showUsage();
			}
		}
		else if(std::strcmp(argv[i], "--ground_normals_up") == 0)
		{
			++i;
			if(i<argc-1)
			{
				groundNormalsUp = uStr2Float(argv[i]);
			}
			else
			{
				showUsage();
			}
		}
		else if(std::strcmp(argv[i], "--noise_radius") == 0)
		{
			++i;
			if(i<argc-1)
			{
				noiseRadius = uStr2Float(argv[i]);
			}
			else
			{
				showUsage();
			}
		}
		else if(std::strcmp(argv[i], "--noise_k") == 0)
		{
			++i;
			if(i<argc-1)
			{
				noiseMinNeighbors = uStr2Int(argv[i]);
			}
			else
			{
				showUsage();
			}
		}
		else if(std::strcmp(argv[i], "--prop_radius_factor") == 0)
		{
			++i;
			if(i<argc-1)
			{
				proportionalRadiusFactor = uStr2Float(argv[i]);
			}
			else
			{
				showUsage();
			}
		}
		else if(std::strcmp(argv[i], "--prop_radius_scale") == 0)
		{
			++i;
			if(i<argc-1)
			{
				proportionalRadiusScale = uStr2Float(argv[i]);
				UASSERT_MSG(proportionalRadiusScale>=1.0f, "--prop_radius_scale should be >= 1.0");
			}
			else
			{
				showUsage();
			}
		}
		else if(std::strcmp(argv[i], "--random_samples") == 0)
		{
			++i;
			if(i<argc-1)
			{
				randomSamples = uStr2Int(argv[i]);
			}
			else
			{
				showUsage();
			}
		}
		else if(std::strcmp(argv[i], "--color_radius") == 0)
		{
			++i;
			if(i<argc-1)
			{
				colorRadius = uStr2Float(argv[i]);
			}
			else
			{
				showUsage();
			}
		}
		else if(std::strcmp(argv[i], "--scan") == 0)
		{
			cloudFromScan = true;
		}
		else if(std::strcmp(argv[i], "--save_in_db") == 0)
		{
			saveInDb = true;
		}
		else if(std::strcmp(argv[i], "--low_gain") == 0)
		{
			++i;
			if(i<argc-1)
			{
				lowBrightnessGain = uStr2Int(argv[i]);
			}
			else
			{
				showUsage();
			}
		}
		else if(std::strcmp(argv[i], "--high_gain") == 0)
		{
			++i;
			if(i<argc-1)
			{
				highBrightnessGain = uStr2Int(argv[i]);
			}
			else
			{
				showUsage();
			}
		}
		else if(std::strcmp(argv[i], "--xmin") == 0)
		{
			++i;
			if(i<argc-1)
			{
				min[0] = uStr2Float(argv[i]);
			}
			else
			{
				showUsage();
			}
		}
		else if(std::strcmp(argv[i], "--xmax") == 0)
		{
			++i;
			if(i<argc-1)
			{
				max[0] = uStr2Float(argv[i]);
			}
			else
			{
				showUsage();
			}
		}
		else if(std::strcmp(argv[i], "--ymin") == 0)
		{
			++i;
			if(i<argc-1)
			{
				min[1] = uStr2Float(argv[i]);
			}
			else
			{
				showUsage();
			}
		}
		else if(std::strcmp(argv[i], "--ymax") == 0)
		{
			++i;
			if(i<argc-1)
			{
				max[1] = uStr2Float(argv[i]);
			}
			else
			{
				showUsage();
			}
		}
		else if(std::strcmp(argv[i], "--zmin") == 0)
		{
			++i;
			if(i<argc-1)
			{
				min[2] = uStr2Float(argv[i]);
			}
			else
			{
				showUsage();
			}
		}
		else if(std::strcmp(argv[i], "--zmax") == 0)
		{
			++i;
			if(i<argc-1)
			{
				max[2] = uStr2Float(argv[i]);
			}
			else
			{
				showUsage();
			}
		}
		else if(std::strcmp(argv[i], "--filter_ceiling") == 0)
		{
			++i;
			if(i<argc-1)
			{
				filter_ceiling = uStr2Float(argv[i]);
				if(filter_floor!=0.0f && filter_ceiling != 0.0f && filter_ceiling<filter_floor)
				{
					printf("Option --filter_ceiling (%f) should be higher than --filter_floor option (%f)!\n", filter_ceiling, filter_floor);
					showUsage();
				}
			}
			else
			{
				showUsage();
			}
		}
		else if(std::strcmp(argv[i], "--filter_floor") == 0)
		{
			++i;
			if(i<argc-1)
			{
				filter_floor = uStr2Float(argv[i]);
				if(filter_floor!=0.0f && filter_ceiling != 0.0f && filter_ceiling<filter_floor)
				{
					printf("Option --filter_ceiling (%f) should be higher than --filter_floor option (%f)!\n", filter_ceiling, filter_floor);
					showUsage();
				}
			}
			else
			{
				showUsage();
			}
		}

	}

	if(decimation < 1)
	{
		decimation = cloudFromScan?1:4;
	}
	if(maxRange < 0)
	{
		maxRange = cloudFromScan?0:4;
	}
	if(voxelSize < 0.0f)
	{
		voxelSize = cloudFromScan?0:0.01f;
	}
	if(colorRadius < 0.0f)
	{
		colorRadius = cloudFromScan?0:0.05f;
	}

	if(saveInDb)
	{
		if(multiband)
		{
			printf("Option --multiband is not supported with --save_in_db option, disabling multiband...\n");
			multiband = false;
		}
		if(textureCount>1)
		{
			printf("Option --texture_count > 1 is not supported with --save_in_db option, setting texture_count to 1...\n");
			textureCount = 1;
		}
	}

	ParametersMap params = Parameters::parseArguments(argc, argv, false);

	std::string dbPath = argv[argc-1];

	if(!UFile::exists(dbPath))
	{
		UERROR("File \"%s\" doesn't exist!", dbPath.c_str());
		return -1;
	}

	// Get parameters
	ParametersMap parameters;
	DBDriver * driver = DBDriver::create();
	if(driver->openConnection(dbPath))
	{
		parameters = driver->getLastParameters();
		driver->closeConnection(false);
	}
	else
	{
		UERROR("Cannot open database %s!", dbPath.c_str());
		return -1;
	}
	delete driver;
	driver = 0;

	for(ParametersMap::iterator iter=params.begin(); iter!=params.end(); ++iter)
	{
		printf("Added custom parameter %s=%s\n",iter->first.c_str(), iter->second.c_str());
	}

	UTimer timer;

	printf("Opening database \"%s\"...\n", dbPath.c_str());
	// Get the global optimized map
	uInsert(parameters, params);
	std::shared_ptr<DBDriver> dbDriver(DBDriver::create(parameters));
	if(!dbDriver->openConnection(dbPath))
	{
		printf("Failed to open database \"%s\"!\n", dbPath.c_str());
		return -1;
	}
	printf("Opening database \"%s\"... done (%fs).\n", dbPath.c_str(), timer.ticks());

	std::map<int, Transform> odomPoses;
	std::multimap<int, Link> links;
	printf("Optimizing the map...\n");
	dbDriver->getAllOdomPoses(odomPoses, true);
	dbDriver->getAllLinks(links, true, true);
	if(odomPoses.empty())
	{
		printf("The are no odometry poses!? Aborting...\n");
		return -1;
	}
	std::shared_ptr<Optimizer> optimizer(Optimizer::create(parameters));
	std::map<int, Transform> posesOut;
	std::multimap<int, Link> linksOut;
	UASSERT(odomPoses.lower_bound(1) != odomPoses.end());
	optimizer->getConnectedGraph(odomPoses.lower_bound(1)->first, odomPoses, links, posesOut, linksOut);
	std::map<int, Transform> optimizedPoses = optimizer->optimize(odomPoses.lower_bound(1)->first, posesOut, linksOut);
	printf("Optimizing the map... done (%fs, poses=%d).\n", timer.ticks(), (int)optimizedPoses.size());

	if(optimizedPoses.empty())
	{
		printf("The optimized graph is empty!? Aborting...\n");
		return -1;
	}

	if(min[0] != max[0] || min[1] != max[1] || min[2] != max[2])
	{
		cv::Vec3f minP,maxP;
		graph::computeMinMax(optimizedPoses, minP, maxP);
		printf("Filtering poses (range: x=%.1f<->%.1f, y=%.1f<->%.1f, z=%.1f<->%.1f, map size=%.1f x %.1f x %.1f, map min/max: [%.1f, %.1f, %.1f] [%.1f, %.1f, %.1f])...\n",
				min[0],max[0],min[1],max[1],min[2],max[2],
				maxP[0]-minP[0],maxP[1]-minP[1],maxP[2]-minP[2],
				minP[0],minP[1],minP[2],maxP[0],maxP[1],maxP[2]);
		std::map<int, Transform> posesFiltered;
		for(std::map<int, Transform>::const_iterator iter=optimizedPoses.begin(); iter!=optimizedPoses.end(); ++iter)
		{
			bool ignore = false;
			if(min[0] != max[0] && (iter->second.x() < min[0] || iter->second.x() > max[0]))
			{
				ignore = true;
			}
			if(min[1] != max[1] && (iter->second.y() < min[1] || iter->second.y() > max[1]))
			{
				ignore = true;
			}
			if(min[2] != max[2] && (iter->second.z() < min[2] || iter->second.z() > max[2]))
			{
				ignore = true;
			}
			if(!ignore)
			{
				posesFiltered.insert(*iter);
			}
		}
		graph::computeMinMax(posesFiltered, minP, maxP);
		printf("Filtering poses... done! %d/%d remaining.\n", (int)posesFiltered.size(), (int)optimizedPoses.size());
		optimizedPoses = posesFiltered;
		if(optimizedPoses.empty())
		{
			printf("All poses filtered! Exiting.\n");
			return -1;
		}
	}

	std::string outputDirectory = outputDir.empty()?UDirectory::getDir(dbPath):outputDir;
	if(!UDirectory::exists(outputDirectory))
	{
		UDirectory::makeDir(outputDirectory);
	}
	std::string baseName = outputName.empty()?uSplit(UFile::getName(dbPath), '.').front():outputName;

	if(ba)
	{
		printf("Global bundle adjustment...\n");
		// TODO: these conversions could be simplified
		UASSERT(optimizedPoses.lower_bound(1) != optimizedPoses.end());
		OptimizerG2O g2o(parameters);
		std::list<int> ids;
		for(std::map<int, Transform>::iterator iter=optimizedPoses.lower_bound(1); iter!=optimizedPoses.end(); ++iter)
		{
			ids.push_back(iter->first);
		}
		std::list<Signature *> signatures;
		dbDriver->loadSignatures(ids, signatures);
		std::map<int, Signature> nodes;
		for(std::list<Signature *>::iterator iter=signatures.begin(); iter!=signatures.end(); ++iter)
		{
			nodes.insert(std::make_pair((*iter)->id(), *(*iter)));
		}
		optimizedPoses = ((Optimizer*)&g2o)->optimizeBA(optimizedPoses.lower_bound(1)->first, optimizedPoses, links, nodes, true);
		printf("Global bundle adjustment... done (%fs).\n", timer.ticks());
	}

	// Construct the cloud
	printf("Create and assemble the clouds...\n");
	pcl::PointCloud<pcl::PointXYZRGB>::Ptr assembledCloud(new pcl::PointCloud<pcl::PointXYZRGB>);
	pcl::PointCloud<pcl::PointXYZI>::Ptr assembledCloudI(new pcl::PointCloud<pcl::PointXYZI>);
	std::map<int, rtabmap::Transform> robotPoses;
	std::vector<std::map<int, rtabmap::Transform> > cameraPoses;
	std::map<int, rtabmap::Transform> scanPoses;
	std::map<int, double> cameraStamps;
	std::map<int, std::vector<rtabmap::CameraModel> > cameraModels;
	std::map<int, cv::Mat> cameraDepths;
	int imagesExported = 0;
	std::vector<int> rawViewpointIndices;
	std::map<int, Transform> rawViewpoints;
	for(std::map<int, Transform>::iterator iter=optimizedPoses.lower_bound(1); iter!=optimizedPoses.end(); ++iter)
	{
		Transform p, gt;
		int m;
		std::string l;
		GPS g;
		std::vector<float> v;
		EnvSensors s;
		int weight = -1;
		double stamp = 0.0;
		dbDriver->getNodeInfo(iter->first, p, m, weight, l, stamp, gt, v, g, s);

		SensorData data;
		dbDriver->getNodeData(iter->first, data, !cloudFromScan || texture || exportImages, cloudFromScan || exportPosesScan, false, false);

		// uncompress data
		std::vector<CameraModel> models;
		std::vector<StereoCameraModel> stereoModels;
		dbDriver->getCalibration(iter->first, models, stereoModels);
		cv::Mat rgb;
		cv::Mat depth;

		pcl::IndicesPtr indices(new std::vector<int>);
		pcl::PointCloud<pcl::PointXYZRGB>::Ptr cloud;
		pcl::PointCloud<pcl::PointXYZI>::Ptr cloudI;
		if(weight != -1)
		{
			if(cloudFromScan)
			{
				cv::Mat tmpDepth;
				LaserScan scan;
				data.uncompressData(exportImages?&rgb:0, (texture||exportImages)&&!data.depthOrRightCompressed().empty()?&tmpDepth:0, &scan);
				if(scan.empty())
				{
					printf("Node %d doesn't have scan data, empty cloud is created.\n", iter->first);
				}
				if(decimation>1 || minRange>0.0f || maxRange)
				{
					scan = util3d::commonFiltering(scan, decimation, minRange, maxRange);
				}
				if(scan.hasRGB())
				{
					cloud = util3d::laserScanToPointCloudRGB(scan, scan.localTransform());
					if(noiseRadius>0.0f && noiseMinNeighbors>0)
					{
						indices = util3d::radiusFiltering(cloud, noiseRadius, noiseMinNeighbors);
					}
				}
				else
				{
					cloudI = util3d::laserScanToPointCloudI(scan, scan.localTransform());
					if(noiseRadius>0.0f && noiseMinNeighbors>0)
					{
						indices = util3d::radiusFiltering(cloudI, noiseRadius, noiseMinNeighbors);
					}
				}
			}
			else
			{
				data.uncompressData(&rgb, &depth);
				if(depth.empty())
				{
					printf("Node %d doesn't have depth or stereo data, empty cloud is "
							"created (if you want to create point cloud from scan, use --scan option).\n", iter->first);
				}
				cloud = util3d::cloudRGBFromSensorData(
						data,
						decimation,      // image decimation before creating the clouds
						maxRange,        // maximum depth of the cloud
						minRange,
						indices.get());
				if(noiseRadius>0.0f && noiseMinNeighbors>0)
				{
					indices = util3d::radiusFiltering(cloud, indices, noiseRadius, noiseMinNeighbors);
				}
			}
		}

		if(exportImages && !rgb.empty())
		{
			std::string dirSuffix = (depth.type() != CV_16UC1 && depth.type() != CV_32FC1 && !depth.empty())?"left":"rgb";
			std::string dir = outputDirectory+"/"+baseName+"_"+dirSuffix;
			if(!UDirectory::exists(dir)) {
				UDirectory::makeDir(dir);
			}
			std::string outputPath=dir+"/"+(exportImagesId?uNumber2Str(iter->first):uFormat("%f", stamp))+".jpg";
			cv::imwrite(outputPath, rgb);
			++imagesExported;
			if(!depth.empty())
			{
				std::string ext;
				cv::Mat depthExported = depth;
				if(depth.type() != CV_16UC1 && depth.type() != CV_32FC1)
				{
					ext = ".jpg";
					dir = outputDirectory+"/"+baseName+"_right";
				}
				else
				{
					ext = ".png";
					dir = outputDirectory+"/"+baseName+"_depth";
					if(depth.type() == CV_32FC1)
					{
						depthExported = rtabmap::util2d::cvtDepthFromFloat(depth);
					}
				}
				if(!UDirectory::exists(dir)) {
					UDirectory::makeDir(dir);
				}

				outputPath=dir+"/"+(exportImagesId?uNumber2Str(iter->first):uFormat("%f", stamp))+ext;
				cv::imwrite(outputPath, depthExported);
			}

			// save calibration per image (calibration can change over time, e.g. camera has auto focus)
			for(size_t i=0; i<models.size(); ++i)
			{
				CameraModel model = models[i];
				std::string modelName = (exportImagesId?uNumber2Str(iter->first):uFormat("%f", stamp));
				if(models.size() > 1) {
					modelName += "_" + uNumber2Str((int)i);
				}
				model.setName(modelName);
				std::string dir = outputDirectory+"/"+baseName+"_calib";
				if(!UDirectory::exists(dir)) {
					UDirectory::makeDir(dir);
				}
				model.save(dir);
			}
			for(size_t i=0; i<stereoModels.size(); ++i)
			{
				StereoCameraModel model = stereoModels[i];
				std::string modelName = (exportImagesId?uNumber2Str(iter->first):uFormat("%f", stamp));
				if(stereoModels.size() > 1) {
					modelName += "_" + uNumber2Str((int)i);
				}
				model.setName(modelName, "left", "right");
				std::string dir = outputDirectory+"/"+baseName+"_calib";
				if(!UDirectory::exists(dir)) {
					UDirectory::makeDir(dir);
				}
				model.save(dir);
			}
		}

		if(voxelSize>0.0f)
		{
			if(cloud.get() && !cloud->empty())
				cloud = rtabmap::util3d::voxelize(cloud, indices, voxelSize);
			else if(cloudI.get() && !cloudI->empty())
				cloudI = rtabmap::util3d::voxelize(cloudI, indices, voxelSize);
		}
		if(cloud.get() && !cloud->empty())
			cloud = rtabmap::util3d::transformPointCloud(cloud, iter->second);
		else if(cloudI.get() && !cloudI->empty())
			cloudI = rtabmap::util3d::transformPointCloud(cloudI, iter->second);

		if(filter_ceiling != 0.0 || filter_floor != 0.0f)
		{
			if(cloud.get() && !cloud->empty())
			{
				cloud = util3d::passThrough(cloud, "z", filter_floor!=0.0f?filter_floor:(float)std::numeric_limits<int>::min(), filter_ceiling!=0.0f?filter_ceiling:(float)std::numeric_limits<int>::max());
			}
			if(cloudI.get() && !cloudI->empty())
			{
				cloudI = util3d::passThrough(cloudI, "z", filter_floor!=0.0f?filter_floor:(float)std::numeric_limits<int>::min(), filter_ceiling!=0.0f?filter_ceiling:(float)std::numeric_limits<int>::max());
			}
		}

		if(cloudFromScan)
		{
			Transform lidarViewpoint = iter->second * data.laserScanRaw().localTransform();
			rawViewpoints.insert(std::make_pair(iter->first, lidarViewpoint));
		}
		else if(!models.empty() && !models[0].localTransform().isNull())
		{
			Transform cameraViewpoint = iter->second * models[0].localTransform(); // take the first camera
			rawViewpoints.insert(std::make_pair(iter->first, cameraViewpoint));
		}
		else if(!stereoModels.empty() && !stereoModels[0].localTransform().isNull())
		{
			Transform cameraViewpoint = iter->second * stereoModels[0].localTransform();
			rawViewpoints.insert(std::make_pair(iter->first, cameraViewpoint));
		}
		else
		{
			rawViewpoints.insert(*iter);
		}

		if(cloud.get() && !cloud->empty())
		{
			if(assembledCloud->empty())
			{
				*assembledCloud = *cloud;
			}
			else
			{
				*assembledCloud += *cloud;
			}
			rawViewpointIndices.resize(assembledCloud->size(), iter->first);
		}
		else if(cloudI.get() && !cloudI->empty())
		{
			if(assembledCloudI->empty())
			{
				*assembledCloudI = *cloudI;
			}
			else
			{
				*assembledCloudI += *cloudI;
			}
			rawViewpointIndices.resize(assembledCloudI->size(), iter->first);
		}

		if(models.empty())
		{
			for(size_t i=0; i<stereoModels.size(); ++i)
			{
				models.push_back(stereoModels[i].left());
			}
		}

		robotPoses.insert(std::make_pair(iter->first, iter->second));
		cameraStamps.insert(std::make_pair(iter->first, stamp));
		if(models.empty() && weight == -1 && !cameraModels.empty())
		{
			// For intermediate nodes, use latest models
			models = cameraModels.rbegin()->second;
		}
		if(!models.empty())
		{
			if(!data.imageCompressed().empty())
			{
				cameraModels.insert(std::make_pair(iter->first, models));
			}
			if(exportPosesCamera)
			{
				if(cameraPoses.empty())
				{
					cameraPoses.resize(models.size());
				}
				UASSERT_MSG(models.size() == cameraPoses.size(), "Not all nodes have same number of cameras to export camera poses.");
				for(size_t i=0; i<models.size(); ++i)
				{
					cameraPoses[i].insert(std::make_pair(iter->first, iter->second*models[i].localTransform()));
				}
			}
		}
		if(!depth.empty() && (depth.type() == CV_16UC1 || depth.type() == CV_32FC1))
		{
			cameraDepths.insert(std::make_pair(iter->first, depth));
		}
		if(exportPosesScan && !data.laserScanCompressed().empty())
		{
			scanPoses.insert(std::make_pair(iter->first, iter->second*data.laserScanCompressed().localTransform()));
		}
	}
	printf("Create and assemble the clouds... done (%fs, %d points).\n", timer.ticks(), !assembledCloud->empty()?(int)assembledCloud->size():(int)assembledCloudI->size());

	if(imagesExported>0)
		printf("%d images exported!\n", imagesExported);

	ConsoleProgessState progressState;

	if(!assembledCloud->empty() || !assembledCloudI->empty())
	{
		if(saveInDb)
		{
			driver = DBDriver::create();
			UASSERT(driver->openConnection(dbPath, false));
			Transform lastlocalizationPose;
			driver->loadOptimizedPoses(&lastlocalizationPose);
			//optimized poses have changed, reset 2d map
			driver->save2DMap(cv::Mat(), 0, 0, 0);
			driver->saveOptimizedPoses(optimizedPoses, lastlocalizationPose);
		}
		else
		{
			std::string posesExt = (exportPosesFormat==3?"toro":exportPosesFormat==4?"g2o":"txt");
			if(exportPoses)
			{
				std::string outputPath=outputDirectory+"/"+baseName+"_poses." + posesExt;
				rtabmap::graph::exportPoses(outputPath, exportPosesFormat, robotPoses, links, cameraStamps);
				printf("Poses exported to \"%s\".\n", outputPath.c_str());
			}
			if(exportPosesCamera)
			{
				for(size_t i=0; i<cameraPoses.size(); ++i)
				{
					std::string outputPath;
					if(cameraPoses.size()==1)
						outputPath = outputDirectory+"/"+baseName+"_camera_poses." + posesExt;
					else
						outputPath = outputDirectory+"/"+baseName+"_camera_poses_"+uNumber2Str((int)i)+"." + posesExt;
					rtabmap::graph::exportPoses(outputPath, exportPosesFormat, cameraPoses[i], std::multimap<int, Link>(), cameraStamps);
					printf("Camera poses exported to \"%s\".\n", outputPath.c_str());
				}
			}
			if(exportPosesScan)
			{
				std::string outputPath=outputDirectory+"/"+baseName+"_scan_poses." + posesExt;
				rtabmap::graph::exportPoses(outputPath, exportPosesFormat, scanPoses, std::multimap<int, Link>(), cameraStamps);
				printf("Scan poses exported to \"%s\".\n", outputPath.c_str());
			}
		}

		if(proportionalRadiusFactor>0.0f && proportionalRadiusScale>=1.0f)
		{
			printf("Proportional radius filtering of the assembled cloud... (factor=%f scale=%f, %d points)\n", proportionalRadiusFactor, proportionalRadiusScale, !assembledCloud->empty()?(int)assembledCloud->size():(int)assembledCloudI->size());
			pcl::IndicesPtr indices;
			if(!assembledCloud->empty())
			{
				indices = util3d::proportionalRadiusFiltering(assembledCloud, rawViewpointIndices, rawViewpoints, proportionalRadiusFactor, proportionalRadiusScale);
				pcl::PointCloud<pcl::PointXYZRGB> tmp;
				pcl::copyPointCloud(*assembledCloud, *indices, tmp);
				*assembledCloud = tmp;
			}
			else if(!assembledCloudI->empty())
			{
				indices = util3d::proportionalRadiusFiltering(assembledCloudI, rawViewpointIndices, rawViewpoints, proportionalRadiusFactor, proportionalRadiusScale);
				pcl::PointCloud<pcl::PointXYZI> tmp;
				pcl::copyPointCloud(*assembledCloudI, *indices, tmp);
				*assembledCloudI = tmp;
			}
			if(indices.get())
			{
				std::vector<int> rawCameraIndicesTmp(indices->size());
				for (std::size_t i = 0; i < indices->size(); ++i)
					rawCameraIndicesTmp[i] = rawViewpointIndices[indices->at(i)];
				rawViewpointIndices = rawCameraIndicesTmp;
			}
			printf("Proportional radius filtering of the assembled cloud.... done! (%fs, %d points)\n", timer.ticks(), !assembledCloud->empty()?(int)assembledCloud->size():(int)assembledCloudI->size());
		}

		pcl::PointCloud<pcl::PointXYZ>::Ptr rawAssembledCloud(new pcl::PointCloud<pcl::PointXYZ>);
		if(voxelSize>0.0f)
		{
			printf("Voxel grid filtering of the assembled cloud... (voxel=%f, %d points)\n", voxelSize, !assembledCloud->empty()?(int)assembledCloud->size():(int)assembledCloudI->size());
			if(!assembledCloud->empty()) {
				pcl::copyPointCloud(*assembledCloud, *rawAssembledCloud); // used to adjust normal orientation
				assembledCloud = util3d::voxelize(assembledCloud, voxelSize);
			}
			else if(!assembledCloudI->empty()) {
				pcl::copyPointCloud(*assembledCloudI, *rawAssembledCloud); // used to adjust normal orientation
				assembledCloudI = util3d::voxelize(assembledCloudI, voxelSize);
			}
			printf("Voxel grid filtering of the assembled cloud.... done! (%fs, %d points)\n", timer.ticks(), !assembledCloud->empty()?(int)assembledCloud->size():(int)assembledCloudI->size());
		}

		printf("Computing normals of the assembled cloud... (k=20, %d points)\n", (int)assembledCloud->size());
		pcl::PointCloud<pcl::PointXYZRGBNormal>::Ptr cloudToExport(new pcl::PointCloud<pcl::PointXYZRGBNormal>);
		pcl::PointCloud<pcl::PointXYZINormal>::Ptr cloudIToExport(new pcl::PointCloud<pcl::PointXYZINormal>);
		if(!assembledCloud->empty()) {
			pcl::PointCloud<pcl::Normal>::Ptr normals = util3d::computeNormals(assembledCloud, 20, 0);
			UASSERT(assembledCloud->size() == normals->size());
			pcl::concatenateFields(*assembledCloud, *normals, *cloudToExport);
		}
		else if(!assembledCloudI->empty()) {
			pcl::PointCloud<pcl::Normal>::Ptr normals = util3d::computeNormals(assembledCloudI, 20, 0);
			UASSERT(assembledCloudI->size() == normals->size());
			pcl::concatenateFields(*assembledCloudI, *normals, *cloudIToExport);
		}
		printf("Computing normals of the assembled cloud... done! (%fs, %d points)\n", timer.ticks(), !cloudToExport->empty()?(int)cloudToExport->size():(int)cloudIToExport->size());
		assembledCloud->clear();
		assembledCloudI->clear();

		// adjust with point of views
		printf("Adjust normals to viewpoints of the assembled cloud... (%d points)\n", !cloudToExport->empty()?(int)cloudToExport->size():(int)cloudIToExport->size());
		if(!rawAssembledCloud->empty()) {
			if(!cloudToExport->empty()) {
				util3d::adjustNormalsToViewPoints(
											rawViewpoints,
											rawAssembledCloud,
											rawViewpointIndices,
											cloudToExport,
											groundNormalsUp);
			}
			else if(!cloudIToExport->empty()) {
				util3d::adjustNormalsToViewPoints(
											rawViewpoints,
											rawAssembledCloud,
											rawViewpointIndices,
											cloudIToExport,
											groundNormalsUp);
			}
		}
		else if(!cloudToExport->empty()) {
			util3d::adjustNormalsToViewPoints(
										rawViewpoints,
										rawViewpointIndices,
										cloudToExport,
										groundNormalsUp);
		}
		else if(!cloudIToExport->empty()) {
			util3d::adjustNormalsToViewPoints(
										rawViewpoints,
										rawViewpointIndices,
										cloudIToExport,
										groundNormalsUp);
		}
		printf("Adjust normals to viewpoints of the assembled cloud... (%fs, %d points)\n", timer.ticks(), !cloudToExport->empty()?(int)cloudToExport->size():(int)cloudIToExport->size());

		if(randomSamples>0)
		{
			printf("Random samples filtering of the assembled cloud... (samples=%d, %d points)\n", randomSamples, !cloudToExport->empty()?(int)cloudToExport->size():(int)cloudIToExport->size());
			if(!cloudToExport->empty())
			{
				cloudToExport = util3d::randomSampling(cloudToExport, randomSamples);
			}
			else if(!cloudIToExport->empty())
			{
				cloudIToExport = util3d::randomSampling(cloudIToExport, randomSamples);
			}
			printf("Random samples filtering of the assembled cloud.... done! (%fs, %d points)\n", timer.ticks(), !cloudToExport->empty()?(int)cloudToExport->size():(int)cloudIToExport->size());
		}

		std::vector<int> pointToCamId;
		std::vector<float> pointToCamIntensity;
		if(camProjection && !robotPoses.empty())
		{
			printf("Camera projection...\n");
			std::map<int, std::vector<rtabmap::CameraModel> > cameraModelsProj;
			if(cameraProjDecimation>1)
			{
				for(std::map<int, std::vector<rtabmap::CameraModel> >::iterator iter=cameraModels.begin();
						iter!=cameraModels.end();
						++iter)
				{
					std::vector<rtabmap::CameraModel> models;
					for(size_t i=0; i<iter->second.size(); ++i)
					{
						models.push_back(iter->second[i].scaled(1.0/double(cameraProjDecimation)));
					}
					cameraModelsProj.insert(std::make_pair(iter->first, models));
				}
			}
			else
			{
				cameraModelsProj = cameraModels;
			}

			if(exportImages)
			{
				printf("Camera projection... projecting cloud to individual cameras (--images option)\n");
				// projectCloudToCamera requires PCLPointCloud2
				pcl::PCLPointCloud2::Ptr cloud2(new pcl::PCLPointCloud2);
				if(!cloudToExport->empty())
				{
					pcl::toPCLPointCloud2(*cloudToExport, *cloud2);
				}
				else if(!cloudIToExport->empty())
				{
					pcl::toPCLPointCloud2(*cloudIToExport, *cloud2);
				}

				std::string dir = outputDirectory+"/"+baseName+"_depth_from_scan";
				if(!UDirectory::exists(dir)) {
					UDirectory::makeDir(dir);
				}

				for(std::map<int, std::vector<rtabmap::CameraModel> >::iterator iter=cameraModelsProj.begin();
					iter!=cameraModelsProj.end();
					++iter)
				{
					cv::Mat depth(iter->second.front().imageHeight(), iter->second.front().imageWidth()*iter->second.size(), CV_32FC1);
					for(size_t i=0; i<iter->second.size(); ++i)
					{
						cv::Mat subDepth = util3d::projectCloudToCamera(
								iter->second.at(i).imageSize(),
								iter->second.at(i).K(),
								cloud2,
								robotPoses.at(iter->first) * iter->second.at(i).localTransform());
						subDepth.copyTo(depth(cv::Range::all(), cv::Range(i*iter->second.front().imageWidth(), (i+1)*iter->second.front().imageWidth())));
					}

					depth = rtabmap::util2d::cvtDepthFromFloat(depth);
					std::string outputPath=dir+"/"+(exportImagesId?uNumber2Str(iter->first):uFormat("%f",cameraStamps.at(iter->first)))+".png";
					cv::imwrite(outputPath, depth);
				}
			}

			cv::Mat projMask;
			if(!cameraProjMask.empty())
			{
				projMask = cv::imread(cameraProjMask, cv::IMREAD_GRAYSCALE);
				if(cameraProjDecimation>1)
				{
					cv::Mat out = projMask;
					cv::resize(projMask, out, cv::Size(), 1.0f/float(cameraProjDecimation), 1.0f/float(cameraProjDecimation), cv::INTER_NEAREST);
					projMask = out;
				}
			}

			printf("Camera projection... projecting cloud to all cameras\n");
			pointToCamId.resize(!cloudToExport->empty()?cloudToExport->size():cloudIToExport->size());
			std::vector<std::pair< std::pair<int, int>, pcl::PointXY> > pointToPixel;
			if(!cloudToExport->empty())
			{
				pointToPixel = util3d::projectCloudToCameras(
						*cloudToExport,
						robotPoses,
						cameraModelsProj,
						textureRange,
						textureAngle,
						textureRoiRatios,
						projMask,
						distanceToCamPolicy,
						&progressState);
			}
			else if(!cloudIToExport->empty())
			{
				pointToPixel = util3d::projectCloudToCameras(
						*cloudIToExport,
						robotPoses,
						cameraModelsProj,
						textureRange,
						textureAngle,
						textureRoiRatios,
						projMask,
						distanceToCamPolicy,
						&progressState);
				pointToCamIntensity.resize(pointToPixel.size());
			}

			printf("Camera projection... coloring the cloud\n");
			// color the cloud
			UASSERT(pointToPixel.empty() || pointToPixel.size() == pointToCamId.size());
			pcl::PointCloud<pcl::PointXYZRGBNormal>::Ptr assembledCloudValidPoints(new pcl::PointCloud<pcl::PointXYZRGBNormal>());
			assembledCloudValidPoints->resize(pointToCamId.size());

			int imagesDone = 1;
			for(std::map<int, rtabmap::Transform>::iterator iter=robotPoses.begin(); iter!=robotPoses.end(); ++iter)
			{
				int nodeID = iter->first;
				cv::Mat image;
				SensorData data;
				dbDriver->getNodeData(nodeID, data, true, false, false, false);
				if(data.imageCompressed().empty())
				{
					data.uncompressDataConst(&image, 0);
				}
				if(!image.empty())
				{
					if(cameraProjDecimation>1)
					{
						image = util2d::decimate(image, cameraProjDecimation);
					}
					UASSERT(cameraModelsProj.find(nodeID) != cameraModelsProj.end());
					int modelsSize = cameraModelsProj.at(nodeID).size();
					for(size_t i=0; i<pointToPixel.size(); ++i)
					{
						int cameraIndex = pointToPixel[i].first.second;
						if(nodeID == pointToPixel[i].first.first && cameraIndex>=0)
						{
							pcl::PointXYZRGBNormal pt;
							float intensity = 0;
							if(!cloudToExport->empty())
							{
								pt = cloudToExport->at(i);
							}
							else if(!cloudIToExport->empty())
							{
								pt.x = cloudIToExport->at(i).x;
								pt.y = cloudIToExport->at(i).y;
								pt.z = cloudIToExport->at(i).z;
								pt.normal_x = cloudIToExport->at(i).normal_x;
								pt.normal_y = cloudIToExport->at(i).normal_y;
								pt.normal_z = cloudIToExport->at(i).normal_z;
								intensity = cloudIToExport->at(i).intensity;
							}

							int subImageWidth = image.cols / modelsSize;
							cv::Mat subImage = image(cv::Range::all(), cv::Range(cameraIndex*subImageWidth, (cameraIndex+1)*subImageWidth));

							int x = pointToPixel[i].second.x * (float)subImage.cols;
							int y = pointToPixel[i].second.y * (float)subImage.rows;
							UASSERT(x>=0 && x<subImage.cols);
							UASSERT(y>=0 && y<subImage.rows);

							if(subImage.type()==CV_8UC3)
							{
								cv::Vec3b bgr = subImage.at<cv::Vec3b>(y, x);
								pt.b = bgr[0];
								pt.g = bgr[1];
								pt.r = bgr[2];
							}
							else
							{
								UASSERT(subImage.type()==CV_8UC1);
								pt.r = pt.g = pt.b = subImage.at<unsigned char>(pointToPixel[i].second.y * subImage.rows, pointToPixel[i].second.x * subImage.cols);
							}

							int exportedId = nodeID;
							pointToCamId[i] = exportedId;
							if(!pointToCamIntensity.empty())
							{
								pointToCamIntensity[i] = intensity;
							}
							assembledCloudValidPoints->at(i) = pt;
						}
					}
				}
				UINFO("Processed %d/%d images", imagesDone++, (int)robotPoses.size());
			}

			pcl::IndicesPtr validIndices(new std::vector<int>(pointToPixel.size()));
			size_t oi = 0;
			for(size_t i=0; i<pointToPixel.size(); ++i)
			{
				if(pointToPixel[i].first.first <=0)
				{
					if(camProjectionKeepAll)
					{
						pcl::PointXYZRGBNormal pt;
						float intensity = 0;
						if(!cloudToExport->empty())
						{
							pt = cloudToExport->at(i);
						}
						else if(!cloudIToExport->empty())
						{
							pt.x = cloudIToExport->at(i).x;
							pt.y = cloudIToExport->at(i).y;
							pt.z = cloudIToExport->at(i).z;
							pt.normal_x = cloudIToExport->at(i).normal_x;
							pt.normal_y = cloudIToExport->at(i).normal_y;
							pt.normal_z = cloudIToExport->at(i).normal_z;
							intensity = cloudIToExport->at(i).intensity;
						}

						pointToCamId[i] = 0; // invalid
						pt.b = 0;
						pt.g = 0;
						pt.r = 255;
						if(!pointToCamIntensity.empty())
						{
							pointToCamIntensity[i] = intensity;
						}
						assembledCloudValidPoints->at(i) = pt; // red
						validIndices->at(oi++) = i;
					}
				}
				else
				{
					validIndices->at(oi++) = i;
				}
			}

			if(oi != validIndices->size())
			{
				validIndices->resize(oi);
				assembledCloudValidPoints = util3d::extractIndices(assembledCloudValidPoints, validIndices, false, false);
				std::vector<int> pointToCamIdTmp(validIndices->size());
				std::vector<float> pointToCamIntensityTmp(validIndices->size());
				for(size_t i=0; i<validIndices->size(); ++i)
				{
					pointToCamIdTmp[i] = pointToCamId[validIndices->at(i)];
					pointToCamIntensityTmp[i] = pointToCamIntensity[validIndices->at(i)];
				}
				pointToCamId = pointToCamIdTmp;
				pointToCamIntensity = pointToCamIntensityTmp;
				pointToCamIdTmp.clear();
				pointToCamIntensityTmp.clear();
			}

			cloudToExport = assembledCloudValidPoints;
			cloudIToExport->clear();

			printf("Camera projection... done! (%fs)\n", timer.ticks());
		}

		if(!(mesh || texture))
		{
			if(saveInDb)
			{
				printf("Saving in db... (%d points)\n", !cloudToExport->empty()?(int)cloudToExport->size():(int)cloudIToExport->size());
				if(!cloudToExport->empty())
					driver->saveOptimizedMesh(util3d::laserScanFromPointCloud(*cloudToExport, Transform(), false).data());
				else if(!cloudIToExport->empty())
					driver->saveOptimizedMesh(util3d::laserScanFromPointCloud(*cloudIToExport, Transform(), false).data());
				printf("Saving in db... done!\n");
			}
			else
			{
				std::string ext = las?"las":"ply";
				std::string outputPath=outputDirectory+"/"+baseName+"_cloud."+ext;
				printf("Saving %s... (%d points)\n", outputPath.c_str(), !cloudToExport->empty()?(int)cloudToExport->size():(int)cloudIToExport->size());
#ifdef RTABMAP_PDAL
				if(las || !pointToCamId.empty() || !pointToCamIntensity.empty())
				{
					if(!cloudToExport->empty())
					{
						if(!pointToCamIntensity.empty())
						{
							savePDALFile(outputPath, *cloudToExport, pointToCamId, binary, pointToCamIntensity);
						}
						else
						{
							savePDALFile(outputPath, *cloudToExport, pointToCamId, binary);
						}
					}
					else if(!cloudIToExport->empty())
						savePDALFile(outputPath, *cloudIToExport, pointToCamId, binary);
				}
				else
#endif
				{
					if(!pointToCamId.empty())
					{
						if(!pointToCamIntensity.empty())
						{
							printf("Option --cam_projection is enabled but rtabmap is not built "
									"with PDAL support, so camera IDs and lidar intensities won't be exported in the output cloud.\n");
						}
						else
						{
							printf("Option --cam_projection is enabled but rtabmap is not built "
									"with PDAL support, so camera IDs won't be exported in the output cloud.\n");
						}
					}
					if(!cloudToExport->empty())
						pcl::io::savePLYFile(outputPath, *cloudToExport, binary);
					else if(!cloudIToExport->empty())
						pcl::io::savePLYFile(outputPath, *cloudIToExport, binary);
				}
				printf("Saving %s... done!\n", outputPath.c_str());
			}
		}

		// Meshing...
		if(mesh || texture)
		{
			if(!cloudIToExport->empty())
			{
				pcl::copyPointCloud(*cloudIToExport, *cloudToExport);
				cloudIToExport->clear();
			}

			Eigen::Vector4f min,max;
			pcl::getMinMax3D(*cloudToExport, min, max);
			float mapLength = uMax3(max[0]-min[0], max[1]-min[1], max[2]-min[2]);
			int optimizedDepth = 12;
			for(int i=6; i<12; ++i)
			{
				if(mapLength/float(1<<i) < poissonSize)
				{
					optimizedDepth = i;
					break;
				}
			}
			if(poissonDepth>0)
			{
				optimizedDepth = poissonDepth;
			}

			// Mesh reconstruction
			printf("Mesh reconstruction... depth=%d\n", optimizedDepth);
			pcl::PolygonMesh::Ptr mesh(new pcl::PolygonMesh);
			pcl::Poisson<pcl::PointXYZRGBNormal> poisson;
			poisson.setDepth(optimizedDepth);
			poisson.setInputCloud(cloudToExport);
			poisson.reconstruct(*mesh);
			printf("Mesh reconstruction... done (%fs, %d polygons).\n", timer.ticks(), (int)mesh->polygons.size());

			if(mesh->polygons.size())
			{
				printf("Mesh color transfer (max polygons=%d, color radius=%f, clean=%s)...\n",
						maxPolygons,
						colorRadius,
						doClean?"true":"false");
				rtabmap::util3d::denseMeshPostProcessing<pcl::PointXYZRGBNormal>(
						mesh,
						0.0f,
						maxPolygons,
						cloudToExport,
						colorRadius,
						!texture,
						doClean,
						minCluster);
				printf("Mesh color transfer... done (%fs).\n", timer.ticks());

				if(!texture)
				{
					if(saveInDb)
					{
						printf("Saving mesh in db...\n");
						std::vector<std::vector<std::vector<RTABMAP_PCL_INDEX> > > polygons;
						polygons.push_back(util3d::convertPolygonsFromPCL(mesh->polygons));
						driver->saveOptimizedMesh(
								util3d::laserScanFromPointCloud(mesh->cloud, false).data(),
								polygons);
						printf("Saving mesh in db... done!\n");
					}
					else
					{
						std::string outputPath=outputDirectory+"/"+baseName+"_mesh.ply";
						printf("Saving %s...\n", outputPath.c_str());
						if(binary)
							pcl::io::savePLYFileBinary(outputPath, *mesh);
						else
							pcl::io::savePLYFile(outputPath, *mesh);
						printf("Saving %s... done!\n", outputPath.c_str());
					}
				}
				else
				{
					// Camera filtering for texturing
					std::map<int, rtabmap::Transform> robotPosesFiltered;
					if(laplacianThr>0)
					{
						printf("Filtering %ld images from texturing...\n", robotPoses.size());
						for(std::map<int, rtabmap::Transform>::iterator iter=robotPoses.begin(); iter!=robotPoses.end(); ++iter)
						{
							SensorData data;
							dbDriver->getNodeData(iter->first, data, true, false, false, false);
							cv::Mat img;
							data.uncompressDataConst(&img, 0);
							if(!img.empty())
							{
								cv::Mat imgLaplacian;
								cv::Laplacian(img, imgLaplacian, CV_16S);
								cv::Mat m, s;
								cv::meanStdDev(imgLaplacian, m, s);
								double stddev_pxl = s.at<double>(0);
								double var = stddev_pxl*stddev_pxl;
								if(var < (double)laplacianThr)
								{
									printf("Camera's image %d is detected as blurry (var=%f < thr=%d), camera is ignored for texturing.\n", iter->first, var, laplacianThr);
								}
								else
								{
									robotPosesFiltered.insert(*iter);
								}
							}
						}
						printf("Filtered %ld/%ld images from texturing", robotPosesFiltered.size(), robotPoses.size());
					}
					else
					{
						robotPosesFiltered = robotPoses;
					}

					printf("Texturing %d polygons... robotPoses=%d, cameraModels=%d, cameraDepths=%d\n", (int)mesh->polygons.size(), (int)robotPosesFiltered.size(), (int)cameraModels.size(), (int)cameraDepths.size());
					std::vector<std::map<int, pcl::PointXY> > vertexToPixels;
					pcl::TextureMeshPtr textureMesh = rtabmap::util3d::createTextureMesh(
							mesh,
							robotPosesFiltered,
							cameraModels,
							cameraDepths,
							textureRange,
							textureDepthError,
							textureAngle,
							multiband?0:50, // Min polygons in camera view to be textured by this camera
							textureRoiRatios,
							&progressState,
							&vertexToPixels,
							distanceToCamPolicy);
					printf("Texturing... done (%fs).\n", timer.ticks());

					// Remove occluded polygons (polygons with no texture)
					if(doClean && textureMesh->tex_coordinates.size())
					{
						printf("Cleanup mesh...\n");
						rtabmap::util3d::cleanTextureMesh(*textureMesh, 100); // Min polygons in a cluster to keep them
						printf("Cleanup mesh... done (%fs).\n", timer.ticks());
					}

					if(textureMesh->tex_materials.size())
					{
						if(multiband)
						{
							printf("Merging %d texture(s) to single one (multiband enabled)...\n", (int)textureMesh->tex_materials.size());
						}
						else
						{
							printf("Merging %d texture(s)... (%d max textures)\n", (int)textureMesh->tex_materials.size(), textureCount);
						}
						std::map<int, std::map<int, cv::Vec4d> > gains;
						std::map<int, std::map<int, cv::Mat> > blendingGains;
						std::pair<float, float> contrastValues(0,0);
						cv::Mat textures = rtabmap::util3d::mergeTextures(
								*textureMesh,
								std::map<int, cv::Mat>(),
								std::map<int, std::vector<rtabmap::CameraModel> >(),
								0,
								dbDriver.get(),
								textureSize,
								multiband?1:textureCount, // to get contrast values based on all images in multiband mode
								vertexToPixels,
								gainValue>0.0f, gainValue, doGainCompensationRGB,
								doBlending, 0,
								lowBrightnessGain, highBrightnessGain, // low-high brightness/contrast balance
								false, // exposure fusion
								0,     // state
								0,     // blank value (0=black)
								&gains,
								&blendingGains,
								&contrastValues);
						printf("Merging to %d texture(s)... done (%fs).\n", (int)textureMesh->tex_materials.size(), timer.ticks());

						if(saveInDb)
						{
							printf("Saving texture mesh in db...\n");
							driver->saveOptimizedMesh(
									util3d::laserScanFromPointCloud(textureMesh->cloud, false).data(),
									util3d::convertPolygonsFromPCL(textureMesh->tex_polygons),
									textureMesh->tex_coordinates,
									textures);
							printf("Saving texture mesh in db... done!\n");
						}
						else
						{
							// Save multiband first
							if(multiband)
							{
								timer.restart();
								std::string outputPath=outputDirectory+"/"+baseName+"_mesh_multiband.obj";
								printf("MultiBand texturing (size=%d, downscale=%d, unwrap method=%s, fill holes=%s, padding=%d, best score thr=%f, angle thr=%f, force visible=%s)... \"%s\"\n",
										textureSize,
										multibandDownScale,
										multibandUnwrap==1?"ABF":multibandUnwrap==2?"LSCM":"Basic",
										multibandFillHoles?"true":"false",
										multibandPadding,
										multibandBestScoreThr,
										multibandAngleHardthr,
										multibandForceVisible?"false":"true",
										outputPath.c_str());
								if(util3d::multiBandTexturing(outputPath,
										textureMesh->cloud,
										textureMesh->tex_polygons[0],
										robotPosesFiltered,
										vertexToPixels,
										std::map<int, cv::Mat >(),
										std::map<int, std::vector<CameraModel> >(),
										rtabmap.getMemory(),
										0,
										textureSize,
										multibandDownScale,
										multibandNbContrib,
										"jpg",
										gains,
										blendingGains,
										contrastValues,
										doGainCompensationRGB,
										multibandUnwrap,
										multibandFillHoles,
										multibandPadding,
										multibandBestScoreThr,
										multibandAngleHardthr,
										multibandForceVisible))
								{
									printf("MultiBand texturing...done (%fs).\n", timer.ticks());
								}
								else
								{
									printf("MultiBand texturing...failed! (%fs)\n", timer.ticks());
								}
							}

							// TextureMesh OBJ
							bool success = false;
							UASSERT(!textures.empty());
							for(size_t i=0; i<textureMesh->tex_materials.size(); ++i)
							{
								textureMesh->tex_materials[i].tex_file += ".jpg";
								printf("Saving texture to %s.\n", textureMesh->tex_materials[i].tex_file.c_str());
								UASSERT(textures.cols % textures.rows == 0);
								success = cv::imwrite(outputDirectory+"/"+textureMesh->tex_materials[i].tex_file, cv::Mat(textures, cv::Range::all(), cv::Range(textures.rows*i, textures.rows*(i+1))));
								if(!success)
								{
									UERROR("Failed saving %s!", textureMesh->tex_materials[i].tex_file.c_str());
								}
								else
								{
									printf("Saved %s.\n", textureMesh->tex_materials[i].tex_file.c_str());
								}
							}
							if(success)
							{
								std::string outputPath=outputDirectory+"/"+baseName+"_mesh.obj";
								printf("Saving obj (%d vertices) to %s.\n", (int)textureMesh->cloud.data.size()/textureMesh->cloud.point_step, outputPath.c_str());
#if PCL_VERSION_COMPARE(>=, 1, 13, 0)
								textureMesh->tex_coord_indices = std::vector<std::vector<pcl::Vertices>>();
								auto nr_meshes = static_cast<unsigned>(textureMesh->tex_polygons.size());
								unsigned f_idx = 0;
								for (unsigned m = 0; m < nr_meshes; m++) {
									std::vector<pcl::Vertices> ci = textureMesh->tex_polygons[m];
									for(std::size_t i = 0; i < ci.size(); i++) {
										for (std::size_t j = 0; j < ci[i].vertices.size(); j++) {
											ci[i].vertices[j] = ci[i].vertices.size() * (i + f_idx) + j;
										}
									}
									textureMesh->tex_coord_indices.push_back(ci);
									f_idx += static_cast<unsigned>(textureMesh->tex_polygons[m].size());
								}
#endif								
								success = pcl::io::saveOBJFile(outputPath, *textureMesh) == 0;

								if(success)
								{
									printf("Saved obj to %s!\n", outputPath.c_str());
								}
								else
								{
									UERROR("Failed saving obj to %s!", outputPath.c_str());
								}
							}
						}
<<<<<<< HEAD

						if(multiband)
						{
							timer.restart();
							std::string outputPath=outputDirectory+"/"+baseName+"_mesh_multiband.obj";
							printf("MultiBand texturing (size=%d, downscale=%d, unwrap method=%s, fill holes=%s, padding=%d, best score thr=%f, angle thr=%f, force visible=%s)... \"%s\"\n",
									textureSize,
									multibandDownScale,
									multibandUnwrap==1?"ABF":multibandUnwrap==2?"LSCM":"Basic",
									multibandFillHoles?"true":"false",
									multibandPadding,
									multibandBestScoreThr,
									multibandAngleHardthr,
									multibandForceVisible?"false":"true",
									outputPath.c_str());
							if(util3d::multiBandTexturing(outputPath,
									textureMesh->cloud,
									textureMesh->tex_polygons[0],
									robotPosesFiltered,
									vertexToPixels,
									std::map<int, cv::Mat >(),
									std::map<int, std::vector<CameraModel> >(),
									0,
									dbDriver.get(),
									textureSize,
									multibandDownScale,
									multibandNbContrib,
									"jpg",
									gains,
									blendingGains,
									contrastValues,
									doGainCompensationRGB,
									multibandUnwrap,
									multibandFillHoles,
									multibandPadding,
									multibandBestScoreThr,
									multibandAngleHardthr,
									multibandForceVisible))
							{
								printf("MultiBand texturing...done (%fs).\n", timer.ticks());
							}
							else
							{
								printf("MultiBand texturing...failed! (%fs)\n", timer.ticks());
							}
						}
=======
>>>>>>> a6139986
					}
				}
			}
		}
	}
	else
	{
		printf("Export failed! The cloud is empty.\n");
	}

	if(driver)
	{
		driver->closeConnection();
		delete driver;
		driver = 0;
	}

	return 0;
}
<|MERGE_RESOLUTION|>--- conflicted
+++ resolved
@@ -1,2169 +1,2134 @@
-/*
-Copyright (c) 2010-2016, Mathieu Labbe - IntRoLab - Universite de Sherbrooke
-All rights reserved.
-
-Redistribution and use in source and binary forms, with or without
-modification, are permitted provided that the following conditions are met:
-    * Redistributions of source code must retain the above copyright
-      notice, this list of conditions and the following disclaimer.
-    * Redistributions in binary form must reproduce the above copyright
-      notice, this list of conditions and the following disclaimer in the
-      documentation and/or other materials provided with the distribution.
-    * Neither the name of the Universite de Sherbrooke nor the
-      names of its contributors may be used to endorse or promote products
-      derived from this software without specific prior written permission.
-
-THIS SOFTWARE IS PROVIDED BY THE COPYRIGHT HOLDERS AND CONTRIBUTORS "AS IS" AND
-ANY EXPRESS OR IMPLIED WARRANTIES, INCLUDING, BUT NOT LIMITED TO, THE IMPLIED
-WARRANTIES OF MERCHANTABILITY AND FITNESS FOR A PARTICULAR PURPOSE ARE
-DISCLAIMED. IN NO EVENT SHALL THE COPYRIGHT HOLDER OR CONTRIBUTORS BE LIABLE FOR ANY
-DIRECT, INDIRECT, INCIDENTAL, SPECIAL, EXEMPLARY, OR CONSEQUENTIAL DAMAGES
-(INCLUDING, BUT NOT LIMITED TO, PROCUREMENT OF SUBSTITUTE GOODS OR SERVICES;
-LOSS OF USE, DATA, OR PROFITS; OR BUSINESS INTERRUPTION) HOWEVER CAUSED AND
-ON ANY THEORY OF LIABILITY, WHETHER IN CONTRACT, STRICT LIABILITY, OR TORT
-(INCLUDING NEGLIGENCE OR OTHERWISE) ARISING IN ANY WAY OUT OF THE USE OF THIS
-SOFTWARE, EVEN IF ADVISED OF THE POSSIBILITY OF SUCH DAMAGE.
-*/
-
-#include <rtabmap/core/DBDriver.h>
-#include <rtabmap/core/Rtabmap.h>
-#include <rtabmap/core/util3d.h>
-#include <rtabmap/core/util3d_filtering.h>
-#include <rtabmap/core/util3d_transforms.h>
-#include <rtabmap/core/util3d_surface.h>
-#include <rtabmap/core/util2d.h>
-#include <rtabmap/core/optimizer/OptimizerG2O.h>
-#include <rtabmap/core/Graph.h>
-#include <rtabmap/utilite/UMath.h>
-#include <rtabmap/utilite/UTimer.h>
-#include <rtabmap/utilite/UFile.h>
-#include <rtabmap/utilite/UStl.h>
-#include <pcl/filters/filter.h>
-#include <pcl/io/ply_io.h>
-#include <pcl/io/obj_io.h>
-#include <pcl/common/common.h>
-#include <pcl/surface/poisson.h>
-#include <stdio.h>
-
-#ifdef RTABMAP_PDAL
-#include <rtabmap/core/PDALWriter.h>
-#endif
-
-using namespace rtabmap;
-
-void showUsage()
-{
-	printf("\nUsage:\n"
-			"rtabmap-export [options] database.db\n"
-			"Options:\n"
-			"    --output \"\"           Output name (default: name of the database is used).\n"
-			"    --output_dir \"\"       Output directory (default: same directory than the database).\n"
-			"    --ascii               Export PLY in ascii format.\n"
-			"    --las                 Export cloud in LAS instead of PLY (PDAL dependency required).\n"
-			"    --mesh                Create a mesh.\n"
-			"    --texture             Create a mesh with texture.\n"
-			"    --texture_size  #     Texture size 1024, 2048, 4096, 8192, 16384 (default 8192).\n"
-			"    --texture_count #     Maximum textures generated (default 1). Ignored by --multiband option (adjust --multiband_contrib instead).\n"
-			"    --texture_range #     Maximum camera range for texturing a polygon (default 0 meters: no limit).\n"
-			"    --texture_angle #     Maximum camera angle for texturing a polygon (default 0 deg: no limit).\n"
-			"    --texture_depth_error # Maximum depth error between reprojected mesh and depth image to texture a face (-1=disabled, 0=edge length is used, default=0).\n"
-			"    --texture_roi_ratios \"# # # #\" Region of interest from images to texture or to color scans. Format is \"left right top bottom\" (e.g. \"0 0 0 0.1\" means 10%% of the image bottom not used).\n"
-			"    --texture_d2c         Distance to camera policy.\n"
-			"    --texture_blur #      Motion blur threshold (default 0: disabled). Below this threshold, the image is considered blurred. 0 means disabled. 50 can be good default.\n"
-			"    --cam_projection      Camera projection on assembled cloud and export node ID on each point (in PointSourceId field).\n"
-			"    --cam_projection_keep_all  Keep not colored points from cameras (node ID will be 0 and color will be red).\n"
-			"    --cam_projection_decimation  Decimate images before projecting the points.\n"
-			"    --cam_projection_mask \"\"  File path for a mask. Format should be 8-bits grayscale. The mask should cover all cameras in case multi-camera is used and have the same resolution.\n"
-			"    --opt                 Use optimized poses already computed in the database instead of re-computing them.\n"
-			"    --poses               Export optimized poses of the robot frame (e.g., base_link).\n"
-			"    --poses_camera        Export optimized poses of the camera frame (e.g., optical frame).\n"
-			"    --poses_scan          Export optimized poses of the scan frame.\n"
-			"    --poses_format #      Format used for exported poses (default is 11):\n"
-			"                              0=Raw 3x4 transformation matrix (r11 r12 r13 tx r21 r22 r23 ty r31 r32 r33 tz)\n"
-			"                              1=RGBD-SLAM (in motion capture coordinate frame)\n"
-			"                              2=KITTI (same as raw but in optical frame)\n"
-			"                              3=TORO\n"
-			"                              4=g2o\n"
-			"                              10=RGBD-SLAM in ROS coordinate frame (stamp x y z qx qy qz qw)\n"
-			"                              11=RGBD-SLAM in ROS coordinate frame + ID (stamp x y z qx qy qz qw id)\n"
-			"    --images              Export images with stamp as file name.\n"
-			"    --images_id           Export images with node id as file name.\n"
-			"    --ba                  Do global bundle adjustment before assembling the clouds.\n"
-			"    --gain          #     Gain compensation value (default 1, set 0 to disable).\n"
-			"    --gain_gray           Do gain estimation compensation on gray channel only (default RGB channels).\n"
-			"    --no_blending         Disable blending when texturing.\n"
-			"    --no_clean            Disable cleaning colorless polygons.\n"
-			"    --min_cluster   #     When meshing, filter clusters of polygons with size less than this threshold (default 200, -1 means keep only biggest contiguous surface).\n"
-			"    --low_gain      #     Low brightness gain 0-100 (default 0).\n"
-			"    --high_gain     #     High brightness gain 0-100 (default 10).\n"
-			"    --multiband               Enable multiband texturing (AliceVision dependency required).\n"
-			"    --multiband_downscale #   Downscaling reduce the texture quality but speed up the computation time (default 2).\n"
-			"    --multiband_contrib \"# # # # \"  Number of contributions per frequency band for the multi-band blending, should be 4 values! (default \"1 5 10 0\").\n"
-			"    --multiband_unwrap #      Method to unwrap input mesh: 0=basic (default, >600k faces, fast), 1=ABF (<=300k faces, generate 1 atlas), 2=LSCM (<=600k faces, optimize space).\n"
-			"    --multiband_fillholes     Fill Texture holes with plausible values.\n"
-			"    --multiband_padding #     Texture edge padding size in pixel (0-100) (default 5).\n"
-			"    --multiband_scorethr #    0 to disable filtering based on threshold to relative best score (0.0-1.0). (default 0.1).\n"
-			"    --multiband_anglethr #    0 to disable angle hard threshold filtering (0.0, 180.0) (default 90.0).\n"
-			"    --multiband_forcevisible  Triangle visibility is based on the union of vertices visibility.\n"
-			"    --poisson_depth #     Set Poisson depth for mesh reconstruction.\n"
-			"    --poisson_size  #     Set target polygon size when computing Poisson's depth for mesh reconstruction (default 0.03 m).\n"
-			"    --max_polygons  #     Maximum polygons when creating a mesh (default 300000, set 0 for no limit).\n"
-			"    --min_range     #     Minimum range of the created clouds (default 0 m).\n"
-			"    --max_range     #     Maximum range of the created clouds (default 4 m, 0 m with --scan).\n"
-			"    --decimation    #     Depth image decimation before creating the clouds (default 4, 1 with --scan).\n"
-			"    --voxel         #     Voxel size of the created clouds (default 0.01 m, 0 m with --scan).\n"
-			"    --ground_normals_up  #  Flip ground normals up if close to -z axis (default 0, 0=disabled, value should be >0 and <1, typical 0.9).\n"
-			"    --noise_radius  #     Noise filtering search radius (default 0, 0=disabled).\n"
-			"    --noise_k       #     Noise filtering minimum neighbors in search radius (default 5, 0=disabled).\n"
-			"    --prop_radius_factor #  Proportional radius filter factor (default 0, 0=disabled). Start tuning from 0.01.\n"
-			"    --prop_radius_scale  #  Proportional radius filter neighbor scale (default 2).\n"
-			"    --random_samples #    Number of output samples using a random filter (default 0, 0=disabled).\n"
-			"    --color_radius  #     Radius used to colorize polygons (default 0.05 m, 0 m with --scan). Set 0 for nearest color.\n"
-			"    --scan                Use laser scan for the point cloud.\n"
-			"    --save_in_db          Save resulting assembled point cloud or mesh in the database.\n"
-			"    --xmin #              Minimum range on X axis to keep nodes to export.\n"
-			"    --xmax #              Maximum range on X axis to keep nodes to export.\n"
-			"    --ymin #              Minimum range on Y axis to keep nodes to export.\n"
-			"    --ymax #              Maximum range on Y axis to keep nodes to export.\n"
-			"    --zmin #              Minimum range on Z axis to keep nodes to export.\n"
-			"    --zmax #              Maximum range on Z axis to keep nodes to export.\n"
-			"    --split_x #           Export the map in # parts along x-axis. Can be combined with split_y and split_z.\n"
-			"    --split_y #           Export the map in # parts along y-axis. Can be combined with split_x and split_z.\n"
-			"    --split_z #           Export the map in # parts along z-axis. Can be combined with split_x and split_y.\n"
-			"    --filter_ceiling #    Filter points over a custom height (default 0 m, 0=disabled).\n"
-			"    --filter_floor #      Filter points below a custom height (default 0 m, 0=disabled).\n"
-
-			"\n%s", Parameters::showUsage());
-	;
-	exit(1);
-}
-
-class ConsoleProgessState : public ProgressState
-{
-	virtual bool callback(const std::string & msg) const
-	{
-		if(!msg.empty())
-			printf("%s\n", msg.c_str());
-		return true;
-	}
-};
-
-int main(int argc, char * argv[])
-{
-	ULogger::setType(ULogger::kTypeConsole);
-	ULogger::setLevel(ULogger::kError);
-
-	if(argc < 2)
-	{
-		showUsage();
-	}
-
-	bool binary = true;
-	bool las = false;
-	bool mesh = false;
-	bool texture = false;
-	bool ba = false;
-	bool doGainCompensationRGB = true;
-	float gainValue = 1;
-	bool doBlending = true;
-	bool doClean = true;
-	int minCluster = 200;
-	int poissonDepth = 0;
-	float poissonSize = 0.03;
-	int maxPolygons = 300000;
-	int decimation = -1;
-	float minRange = 0.0f;
-	float maxRange = -1.0f;
-	float voxelSize = -1.0f;
-	float groundNormalsUp = 0.0f;
-	float noiseRadius = 0.0f;
-	int noiseMinNeighbors = 5;
-	float proportionalRadiusFactor = 0.0f;
-	float proportionalRadiusScale = 2.0f;
-	int randomSamples = 0;
-	int textureSize = 8192;
-	int textureCount = 1;
-	float textureRange = 0;
-	float textureAngle = 0;
-	float textureDepthError = 0;
-	std::vector<float> textureRoiRatios;
-	bool distanceToCamPolicy = false;
-	int laplacianThr = 0;
-	bool multiband = false;
-	int multibandDownScale = 2;
-	std::string multibandNbContrib = "1 5 10 0";
-	int multibandUnwrap = 0;
-	bool multibandFillHoles = false;
-	int multibandPadding = 5;
-	double multibandBestScoreThr = 0.1;
-	double multibandAngleHardthr = 90;
-	bool multibandForceVisible = false;
-	float colorRadius = -1.0f;
-	bool cloudFromScan = false;
-	bool saveInDb = false;
-	int lowBrightnessGain = 0;
-	int highBrightnessGain = 10;
-	bool camProjection = false;
-	bool camProjectionKeepAll = false;
-	int cameraProjDecimation = 1;
-	std::string cameraProjMask;
-	bool exportPoses = false;
-	bool exportPosesCamera = false;
-	bool exportPosesScan = false;
-	int exportPosesFormat = 11;
-	bool exportImages = false;
-	bool exportImagesId = false;
-	std::string outputName;
-	std::string outputDir;
-	cv::Vec3f min, max;
-	float filter_ceiling = 0.0f;
-	float filter_floor = 0.0f;
-	for(int i=1; i<argc; ++i)
-	{
-		if(std::strcmp(argv[i], "--help") == 0)
-		{
-			showUsage();
-		}
-		else if(std::strcmp(argv[i], "--output") == 0)
-		{
-			++i;
-			if(i<argc-1)
-			{
-				outputName = argv[i];
-			}
-			else
-			{
-				showUsage();
-			}
-		}
-		else if(std::strcmp(argv[i], "--output_dir") == 0)
-		{
-			++i;
-			if(i<argc-1)
-			{
-				outputDir = argv[i];
-			}
-			else
-			{
-				showUsage();
-			}
-		}
-		else if(std::strcmp(argv[i], "--bin") == 0)
-		{
-			printf("No need to set --bin anymore, ply are now automatically exported in binary by default. Set --ascii to export as text.\n");
-		}
-		else if(std::strcmp(argv[i], "--ascii") == 0)
-		{
-			binary = false;
-		}
-		else if(std::strcmp(argv[i], "--las") == 0)
-		{
-#ifdef RTABMAP_PDAL
-			las = true;
-#elif defined(RTABMAP_LIBLAS)
-			printf("\"--las\" option cannot be used with libLAS because the cloud has normals, build RTAB-Map with PDAL support to export in las with normals. Will export in PLY...\n");
-#else
-			printf("\"--las\" option cannot be used because RTAB-Map is not built with PDAL support. Will export in PLY...\n");
-#endif
-
-		}
-		else if(std::strcmp(argv[i], "--mesh") == 0)
-		{
-			mesh = true;
-		}
-		else if(std::strcmp(argv[i], "--texture") == 0)
-		{
-			texture = true;
-		}
-		else if(std::strcmp(argv[i], "--texture_size") == 0)
-		{
-			++i;
-			if(i<argc-1)
-			{
-				textureSize = uStr2Int(argv[i]);
-				UASSERT(textureSize%256==0);
-			}
-			else
-			{
-				showUsage();
-			}
-		}
-		else if(std::strcmp(argv[i], "--texture_count") == 0)
-		{
-			++i;
-			if(i<argc-1)
-			{
-				textureCount = uStr2Int(argv[i]);
-			}
-			else
-			{
-				showUsage();
-			}
-		}
-		else if(std::strcmp(argv[i], "--texture_range") == 0)
-		{
-			++i;
-			if(i<argc-1)
-			{
-				textureRange = uStr2Float(argv[i]);
-			}
-			else
-			{
-				showUsage();
-			}
-		}
-		else if(std::strcmp(argv[i], "--texture_angle") == 0)
-		{
-			++i;
-			if(i<argc-1)
-			{
-				textureAngle = uStr2Float(argv[i])*M_PI/180.0f;
-			}
-			else
-			{
-				showUsage();
-			}
-		}
-		else if(std::strcmp(argv[i], "--texture_depth_error") == 0)
-		{
-			++i;
-			if(i<argc-1)
-			{
-				textureDepthError = uStr2Float(argv[i]);
-			}
-			else
-			{
-				showUsage();
-			}
-		}
-		else if(std::strcmp(argv[i], "--texture_roi_ratios") == 0)
-		{
-			++i;
-			if(i<argc-1)
-			{
-				std::list<std::string> strValues = uSplit(argv[i], ' ');
-				if(strValues.size() != 4)
-				{
-					printf("The number of values must be 4 (roi=\"%s\")\n", argv[i]);
-					showUsage();
-				}
-				else
-				{
-					std::vector<float> tmpValues(4);
-					unsigned int i=0;
-					for(std::list<std::string>::iterator jter = strValues.begin(); jter!=strValues.end(); ++jter)
-					{
-						tmpValues[i] = uStr2Float(*jter);
-						++i;
-					}
-
-					if(tmpValues[0] >= 0 && tmpValues[0] < 1 && tmpValues[0] < 1.0f-tmpValues[1] &&
-						tmpValues[1] >= 0 && tmpValues[1] < 1 && tmpValues[1] < 1.0f-tmpValues[0] &&
-						tmpValues[2] >= 0 && tmpValues[2] < 1 && tmpValues[2] < 1.0f-tmpValues[3] &&
-						tmpValues[3] >= 0 && tmpValues[3] < 1 && tmpValues[3] < 1.0f-tmpValues[2])
-					{
-						textureRoiRatios = tmpValues;
-					}
-					else
-					{
-						printf("The roi ratios are not valid (roi=\"%s\")\n", argv[i]);
-						showUsage();
-					}
-				}
-			}
-			else
-			{
-				showUsage();
-			}
-		}
-		else if(std::strcmp(argv[i], "--texture_d2c") == 0)
-		{
-			distanceToCamPolicy = true;
-		}
-		else if(std::strcmp(argv[i], "--texture_blur") == 0)
-		{
-			++i;
-			if(i<argc-1)
-			{
-				laplacianThr = uStr2Int(argv[i]);
-			}
-			else
-			{
-				showUsage();
-			}
-		}
-		else if(std::strcmp(argv[i], "--cam_projection") == 0)
-		{
-			camProjection = true;
-		}
-		else if(std::strcmp(argv[i], "--cam_projection_keep_all") == 0)
-		{
-			camProjectionKeepAll = true;
-		}
-		else if(std::strcmp(argv[i], "--cam_projection_decimation") == 0)
-		{
-			++i;
-			if(i<argc-1)
-			{
-				cameraProjDecimation = uStr2Int(argv[i]);
-				if(cameraProjDecimation<1)
-				{
-					printf("--cam_projection_decimation cannot be <1! value=\"%s\"\n", argv[i]);
-					showUsage();
-				}
-			}
-			else
-			{
-				showUsage();
-			}
-		}
-		else if(std::strcmp(argv[i], "--cam_projection_mask") == 0)
-		{
-			++i;
-			if(i<argc-1)
-			{
-				cameraProjMask = argv[i];
-				if(!UFile::exists(cameraProjMask))
-				{
-					printf("--cam_projection_mask is set with a file not existing or don't have permissions to open it. Path=\"%s\"\n", argv[i]);
-					showUsage();
-				}
-			}
-			else
-			{
-				showUsage();
-			}
-		}
-		else if(std::strcmp(argv[i], "--poses") == 0)
-		{
-			exportPoses = true;
-		}
-		else if(std::strcmp(argv[i], "--poses_camera") == 0)
-		{
-			exportPosesCamera = true;
-		}
-		else if(std::strcmp(argv[i], "--poses_scan") == 0)
-		{
-			exportPosesScan = true;
-		}
-		else if(std::strcmp(argv[i], "--poses_format") == 0)
-		{
-			++i;
-			if(i<argc-1)
-			{
-				exportPosesFormat = uStr2Int(argv[i]);
-			}
-			else
-			{
-				showUsage();
-			}
-		}
-		else if(std::strcmp(argv[i], "--images") == 0)
-		{
-			exportImages = true;
-		}
-		else if(std::strcmp(argv[i], "--images_id") == 0)
-		{
-			exportImages = true;
-			exportImagesId = true;
-		}
-		else if(std::strcmp(argv[i], "--ba") == 0)
-		{
-			ba = true;
-		}
-		else if(std::strcmp(argv[i], "--gain_gray") == 0)
-		{
-			doGainCompensationRGB = false;
-		}
-		else if(std::strcmp(argv[i], "--gain") == 0)
-		{
-			++i;
-			if(i<argc-1)
-			{
-				gainValue = uStr2Float(argv[i]);
-				UASSERT(gainValue>=0.0f);
-			}
-			else
-			{
-				showUsage();
-			}
-		}
-		else if(std::strcmp(argv[i], "--no_blending") == 0)
-		{
-			doBlending = false;
-		}
-		else if(std::strcmp(argv[i], "--no_clean") == 0)
-		{
-			doClean = false;
-		}
-		else if(std::strcmp(argv[i], "--min_cluster") == 0)
-		{
-			++i;
-			if(i<argc-1)
-			{
-				minCluster = uStr2Int(argv[i]);
-			}
-			else
-			{
-				showUsage();
-			}
-		}
-		else if(std::strcmp(argv[i], "--multiband") == 0)
-		{
-#ifdef RTABMAP_ALICE_VISION
-			multiband = true;
-#else
-			printf("\"--multiband\" option cannot be used because RTAB-Map is not built with AliceVision support. Ignoring multiband...\n");
-#endif
-		}
-		else if(std::strcmp(argv[i], "--multiband_fillholes") == 0)
-		{
-			multibandFillHoles = true;
-		}
-		else if(std::strcmp(argv[i], "--multiband_downscale") == 0)
-		{
-			++i;
-			if(i<argc-1)
-			{
-				multibandDownScale = uStr2Int(argv[i]);
-			}
-			else
-			{
-				showUsage();
-			}
-		}
-		else if(std::strcmp(argv[i], "--multiband_contrib") == 0)
-		{
-			++i;
-			if(i<argc-1)
-			{
-				if(uSplit(argv[i], ' ').size() != 4)
-				{
-					printf("--multiband_contrib has wrong format! value=\"%s\"\n", argv[i]);
-					showUsage();
-				}
-				multibandNbContrib = argv[i];
-			}
-			else
-			{
-				showUsage();
-			}
-		}
-		else if(std::strcmp(argv[i], "--multiband_unwrap") == 0)
-		{
-			++i;
-			if(i<argc-1)
-			{
-				multibandUnwrap = uStr2Int(argv[i]);
-			}
-			else
-			{
-				showUsage();
-			}
-		}
-		else if(std::strcmp(argv[i], "--multiband_padding") == 0)
-		{
-			++i;
-			if(i<argc-1)
-			{
-				multibandPadding = uStr2Int(argv[i]);
-			}
-			else
-			{
-				showUsage();
-			}
-		}
-		else if(std::strcmp(argv[i], "--multiband_forcevisible") == 0)
-		{
-			multibandForceVisible = true;
-		}
-		else if(std::strcmp(argv[i], "--multiband_scorethr") == 0)
-		{
-			++i;
-			if(i<argc-1)
-			{
-				multibandBestScoreThr = uStr2Float(argv[i]);
-			}
-			else
-			{
-				showUsage();
-			}
-		}
-		else if(std::strcmp(argv[i], "--multiband_anglethr") == 0)
-		{
-			++i;
-			if(i<argc-1)
-			{
-				multibandAngleHardthr = uStr2Float(argv[i]);
-			}
-			else
-			{
-				showUsage();
-			}
-		}
-		else if(std::strcmp(argv[i], "--poisson_depth") == 0)
-		{
-			++i;
-			if(i<argc-1)
-			{
-				poissonDepth = uStr2Int(argv[i]);
-			}
-			else
-			{
-				showUsage();
-			}
-		}
-		else if(std::strcmp(argv[i], "--poisson_size") == 0)
-		{
-			++i;
-			if(i<argc-1)
-			{
-				poissonSize = uStr2Float(argv[i]);
-			}
-			else
-			{
-				showUsage();
-			}
-		}
-		else if(std::strcmp(argv[i], "--max_polygons") == 0)
-		{
-			++i;
-			if(i<argc-1)
-			{
-				maxPolygons = uStr2Int(argv[i]);
-			}
-			else
-			{
-				showUsage();
-			}
-		}
-		else if(std::strcmp(argv[i], "--min_range") == 0)
-		{
-			++i;
-			if(i<argc-1)
-			{
-				minRange = uStr2Float(argv[i]);
-			}
-			else
-			{
-				showUsage();
-			}
-		}
-		else if(std::strcmp(argv[i], "--max_range") == 0)
-		{
-			++i;
-			if(i<argc-1)
-			{
-				maxRange = uStr2Float(argv[i]);
-			}
-			else
-			{
-				showUsage();
-			}
-		}
-		else if(std::strcmp(argv[i], "--decimation") == 0)
-		{
-			++i;
-			if(i<argc-1)
-			{
-				decimation = uStr2Int(argv[i]);
-			}
-			else
-			{
-				showUsage();
-			}
-		}
-		else if(std::strcmp(argv[i], "--voxel") == 0)
-		{
-			++i;
-			if(i<argc-1)
-			{
-				voxelSize = uStr2Float(argv[i]);
-			}
-			else
-			{
-				showUsage();
-			}
-		}
-		else if(std::strcmp(argv[i], "--ground_normals_up") == 0)
-		{
-			++i;
-			if(i<argc-1)
-			{
-				groundNormalsUp = uStr2Float(argv[i]);
-			}
-			else
-			{
-				showUsage();
-			}
-		}
-		else if(std::strcmp(argv[i], "--noise_radius") == 0)
-		{
-			++i;
-			if(i<argc-1)
-			{
-				noiseRadius = uStr2Float(argv[i]);
-			}
-			else
-			{
-				showUsage();
-			}
-		}
-		else if(std::strcmp(argv[i], "--noise_k") == 0)
-		{
-			++i;
-			if(i<argc-1)
-			{
-				noiseMinNeighbors = uStr2Int(argv[i]);
-			}
-			else
-			{
-				showUsage();
-			}
-		}
-		else if(std::strcmp(argv[i], "--prop_radius_factor") == 0)
-		{
-			++i;
-			if(i<argc-1)
-			{
-				proportionalRadiusFactor = uStr2Float(argv[i]);
-			}
-			else
-			{
-				showUsage();
-			}
-		}
-		else if(std::strcmp(argv[i], "--prop_radius_scale") == 0)
-		{
-			++i;
-			if(i<argc-1)
-			{
-				proportionalRadiusScale = uStr2Float(argv[i]);
-				UASSERT_MSG(proportionalRadiusScale>=1.0f, "--prop_radius_scale should be >= 1.0");
-			}
-			else
-			{
-				showUsage();
-			}
-		}
-		else if(std::strcmp(argv[i], "--random_samples") == 0)
-		{
-			++i;
-			if(i<argc-1)
-			{
-				randomSamples = uStr2Int(argv[i]);
-			}
-			else
-			{
-				showUsage();
-			}
-		}
-		else if(std::strcmp(argv[i], "--color_radius") == 0)
-		{
-			++i;
-			if(i<argc-1)
-			{
-				colorRadius = uStr2Float(argv[i]);
-			}
-			else
-			{
-				showUsage();
-			}
-		}
-		else if(std::strcmp(argv[i], "--scan") == 0)
-		{
-			cloudFromScan = true;
-		}
-		else if(std::strcmp(argv[i], "--save_in_db") == 0)
-		{
-			saveInDb = true;
-		}
-		else if(std::strcmp(argv[i], "--low_gain") == 0)
-		{
-			++i;
-			if(i<argc-1)
-			{
-				lowBrightnessGain = uStr2Int(argv[i]);
-			}
-			else
-			{
-				showUsage();
-			}
-		}
-		else if(std::strcmp(argv[i], "--high_gain") == 0)
-		{
-			++i;
-			if(i<argc-1)
-			{
-				highBrightnessGain = uStr2Int(argv[i]);
-			}
-			else
-			{
-				showUsage();
-			}
-		}
-		else if(std::strcmp(argv[i], "--xmin") == 0)
-		{
-			++i;
-			if(i<argc-1)
-			{
-				min[0] = uStr2Float(argv[i]);
-			}
-			else
-			{
-				showUsage();
-			}
-		}
-		else if(std::strcmp(argv[i], "--xmax") == 0)
-		{
-			++i;
-			if(i<argc-1)
-			{
-				max[0] = uStr2Float(argv[i]);
-			}
-			else
-			{
-				showUsage();
-			}
-		}
-		else if(std::strcmp(argv[i], "--ymin") == 0)
-		{
-			++i;
-			if(i<argc-1)
-			{
-				min[1] = uStr2Float(argv[i]);
-			}
-			else
-			{
-				showUsage();
-			}
-		}
-		else if(std::strcmp(argv[i], "--ymax") == 0)
-		{
-			++i;
-			if(i<argc-1)
-			{
-				max[1] = uStr2Float(argv[i]);
-			}
-			else
-			{
-				showUsage();
-			}
-		}
-		else if(std::strcmp(argv[i], "--zmin") == 0)
-		{
-			++i;
-			if(i<argc-1)
-			{
-				min[2] = uStr2Float(argv[i]);
-			}
-			else
-			{
-				showUsage();
-			}
-		}
-		else if(std::strcmp(argv[i], "--zmax") == 0)
-		{
-			++i;
-			if(i<argc-1)
-			{
-				max[2] = uStr2Float(argv[i]);
-			}
-			else
-			{
-				showUsage();
-			}
-		}
-		else if(std::strcmp(argv[i], "--filter_ceiling") == 0)
-		{
-			++i;
-			if(i<argc-1)
-			{
-				filter_ceiling = uStr2Float(argv[i]);
-				if(filter_floor!=0.0f && filter_ceiling != 0.0f && filter_ceiling<filter_floor)
-				{
-					printf("Option --filter_ceiling (%f) should be higher than --filter_floor option (%f)!\n", filter_ceiling, filter_floor);
-					showUsage();
-				}
-			}
-			else
-			{
-				showUsage();
-			}
-		}
-		else if(std::strcmp(argv[i], "--filter_floor") == 0)
-		{
-			++i;
-			if(i<argc-1)
-			{
-				filter_floor = uStr2Float(argv[i]);
-				if(filter_floor!=0.0f && filter_ceiling != 0.0f && filter_ceiling<filter_floor)
-				{
-					printf("Option --filter_ceiling (%f) should be higher than --filter_floor option (%f)!\n", filter_ceiling, filter_floor);
-					showUsage();
-				}
-			}
-			else
-			{
-				showUsage();
-			}
-		}
-
-	}
-
-	if(decimation < 1)
-	{
-		decimation = cloudFromScan?1:4;
-	}
-	if(maxRange < 0)
-	{
-		maxRange = cloudFromScan?0:4;
-	}
-	if(voxelSize < 0.0f)
-	{
-		voxelSize = cloudFromScan?0:0.01f;
-	}
-	if(colorRadius < 0.0f)
-	{
-		colorRadius = cloudFromScan?0:0.05f;
-	}
-
-	if(saveInDb)
-	{
-		if(multiband)
-		{
-			printf("Option --multiband is not supported with --save_in_db option, disabling multiband...\n");
-			multiband = false;
-		}
-		if(textureCount>1)
-		{
-			printf("Option --texture_count > 1 is not supported with --save_in_db option, setting texture_count to 1...\n");
-			textureCount = 1;
-		}
-	}
-
-	ParametersMap params = Parameters::parseArguments(argc, argv, false);
-
-	std::string dbPath = argv[argc-1];
-
-	if(!UFile::exists(dbPath))
-	{
-		UERROR("File \"%s\" doesn't exist!", dbPath.c_str());
-		return -1;
-	}
-
-	// Get parameters
-	ParametersMap parameters;
-	DBDriver * driver = DBDriver::create();
-	if(driver->openConnection(dbPath))
-	{
-		parameters = driver->getLastParameters();
-		driver->closeConnection(false);
-	}
-	else
-	{
-		UERROR("Cannot open database %s!", dbPath.c_str());
-		return -1;
-	}
-	delete driver;
-	driver = 0;
-
-	for(ParametersMap::iterator iter=params.begin(); iter!=params.end(); ++iter)
-	{
-		printf("Added custom parameter %s=%s\n",iter->first.c_str(), iter->second.c_str());
-	}
-
-	UTimer timer;
-
-	printf("Opening database \"%s\"...\n", dbPath.c_str());
-	// Get the global optimized map
-	uInsert(parameters, params);
-	std::shared_ptr<DBDriver> dbDriver(DBDriver::create(parameters));
-	if(!dbDriver->openConnection(dbPath))
-	{
-		printf("Failed to open database \"%s\"!\n", dbPath.c_str());
-		return -1;
-	}
-	printf("Opening database \"%s\"... done (%fs).\n", dbPath.c_str(), timer.ticks());
-
-	std::map<int, Transform> odomPoses;
-	std::multimap<int, Link> links;
-	printf("Optimizing the map...\n");
-	dbDriver->getAllOdomPoses(odomPoses, true);
-	dbDriver->getAllLinks(links, true, true);
-	if(odomPoses.empty())
-	{
-		printf("The are no odometry poses!? Aborting...\n");
-		return -1;
-	}
-	std::shared_ptr<Optimizer> optimizer(Optimizer::create(parameters));
-	std::map<int, Transform> posesOut;
-	std::multimap<int, Link> linksOut;
-	UASSERT(odomPoses.lower_bound(1) != odomPoses.end());
-	optimizer->getConnectedGraph(odomPoses.lower_bound(1)->first, odomPoses, links, posesOut, linksOut);
-	std::map<int, Transform> optimizedPoses = optimizer->optimize(odomPoses.lower_bound(1)->first, posesOut, linksOut);
-	printf("Optimizing the map... done (%fs, poses=%d).\n", timer.ticks(), (int)optimizedPoses.size());
-
-	if(optimizedPoses.empty())
-	{
-		printf("The optimized graph is empty!? Aborting...\n");
-		return -1;
-	}
-
-	if(min[0] != max[0] || min[1] != max[1] || min[2] != max[2])
-	{
-		cv::Vec3f minP,maxP;
-		graph::computeMinMax(optimizedPoses, minP, maxP);
-		printf("Filtering poses (range: x=%.1f<->%.1f, y=%.1f<->%.1f, z=%.1f<->%.1f, map size=%.1f x %.1f x %.1f, map min/max: [%.1f, %.1f, %.1f] [%.1f, %.1f, %.1f])...\n",
-				min[0],max[0],min[1],max[1],min[2],max[2],
-				maxP[0]-minP[0],maxP[1]-minP[1],maxP[2]-minP[2],
-				minP[0],minP[1],minP[2],maxP[0],maxP[1],maxP[2]);
-		std::map<int, Transform> posesFiltered;
-		for(std::map<int, Transform>::const_iterator iter=optimizedPoses.begin(); iter!=optimizedPoses.end(); ++iter)
-		{
-			bool ignore = false;
-			if(min[0] != max[0] && (iter->second.x() < min[0] || iter->second.x() > max[0]))
-			{
-				ignore = true;
-			}
-			if(min[1] != max[1] && (iter->second.y() < min[1] || iter->second.y() > max[1]))
-			{
-				ignore = true;
-			}
-			if(min[2] != max[2] && (iter->second.z() < min[2] || iter->second.z() > max[2]))
-			{
-				ignore = true;
-			}
-			if(!ignore)
-			{
-				posesFiltered.insert(*iter);
-			}
-		}
-		graph::computeMinMax(posesFiltered, minP, maxP);
-		printf("Filtering poses... done! %d/%d remaining.\n", (int)posesFiltered.size(), (int)optimizedPoses.size());
-		optimizedPoses = posesFiltered;
-		if(optimizedPoses.empty())
-		{
-			printf("All poses filtered! Exiting.\n");
-			return -1;
-		}
-	}
-
-	std::string outputDirectory = outputDir.empty()?UDirectory::getDir(dbPath):outputDir;
-	if(!UDirectory::exists(outputDirectory))
-	{
-		UDirectory::makeDir(outputDirectory);
-	}
-	std::string baseName = outputName.empty()?uSplit(UFile::getName(dbPath), '.').front():outputName;
-
-	if(ba)
-	{
-		printf("Global bundle adjustment...\n");
-		// TODO: these conversions could be simplified
-		UASSERT(optimizedPoses.lower_bound(1) != optimizedPoses.end());
-		OptimizerG2O g2o(parameters);
-		std::list<int> ids;
-		for(std::map<int, Transform>::iterator iter=optimizedPoses.lower_bound(1); iter!=optimizedPoses.end(); ++iter)
-		{
-			ids.push_back(iter->first);
-		}
-		std::list<Signature *> signatures;
-		dbDriver->loadSignatures(ids, signatures);
-		std::map<int, Signature> nodes;
-		for(std::list<Signature *>::iterator iter=signatures.begin(); iter!=signatures.end(); ++iter)
-		{
-			nodes.insert(std::make_pair((*iter)->id(), *(*iter)));
-		}
-		optimizedPoses = ((Optimizer*)&g2o)->optimizeBA(optimizedPoses.lower_bound(1)->first, optimizedPoses, links, nodes, true);
-		printf("Global bundle adjustment... done (%fs).\n", timer.ticks());
-	}
-
-	// Construct the cloud
-	printf("Create and assemble the clouds...\n");
-	pcl::PointCloud<pcl::PointXYZRGB>::Ptr assembledCloud(new pcl::PointCloud<pcl::PointXYZRGB>);
-	pcl::PointCloud<pcl::PointXYZI>::Ptr assembledCloudI(new pcl::PointCloud<pcl::PointXYZI>);
-	std::map<int, rtabmap::Transform> robotPoses;
-	std::vector<std::map<int, rtabmap::Transform> > cameraPoses;
-	std::map<int, rtabmap::Transform> scanPoses;
-	std::map<int, double> cameraStamps;
-	std::map<int, std::vector<rtabmap::CameraModel> > cameraModels;
-	std::map<int, cv::Mat> cameraDepths;
-	int imagesExported = 0;
-	std::vector<int> rawViewpointIndices;
-	std::map<int, Transform> rawViewpoints;
-	for(std::map<int, Transform>::iterator iter=optimizedPoses.lower_bound(1); iter!=optimizedPoses.end(); ++iter)
-	{
-		Transform p, gt;
-		int m;
-		std::string l;
-		GPS g;
-		std::vector<float> v;
-		EnvSensors s;
-		int weight = -1;
-		double stamp = 0.0;
-		dbDriver->getNodeInfo(iter->first, p, m, weight, l, stamp, gt, v, g, s);
-
-		SensorData data;
-		dbDriver->getNodeData(iter->first, data, !cloudFromScan || texture || exportImages, cloudFromScan || exportPosesScan, false, false);
-
-		// uncompress data
-		std::vector<CameraModel> models;
-		std::vector<StereoCameraModel> stereoModels;
-		dbDriver->getCalibration(iter->first, models, stereoModels);
-		cv::Mat rgb;
-		cv::Mat depth;
-
-		pcl::IndicesPtr indices(new std::vector<int>);
-		pcl::PointCloud<pcl::PointXYZRGB>::Ptr cloud;
-		pcl::PointCloud<pcl::PointXYZI>::Ptr cloudI;
-		if(weight != -1)
-		{
-			if(cloudFromScan)
-			{
-				cv::Mat tmpDepth;
-				LaserScan scan;
-				data.uncompressData(exportImages?&rgb:0, (texture||exportImages)&&!data.depthOrRightCompressed().empty()?&tmpDepth:0, &scan);
-				if(scan.empty())
-				{
-					printf("Node %d doesn't have scan data, empty cloud is created.\n", iter->first);
-				}
-				if(decimation>1 || minRange>0.0f || maxRange)
-				{
-					scan = util3d::commonFiltering(scan, decimation, minRange, maxRange);
-				}
-				if(scan.hasRGB())
-				{
-					cloud = util3d::laserScanToPointCloudRGB(scan, scan.localTransform());
-					if(noiseRadius>0.0f && noiseMinNeighbors>0)
-					{
-						indices = util3d::radiusFiltering(cloud, noiseRadius, noiseMinNeighbors);
-					}
-				}
-				else
-				{
-					cloudI = util3d::laserScanToPointCloudI(scan, scan.localTransform());
-					if(noiseRadius>0.0f && noiseMinNeighbors>0)
-					{
-						indices = util3d::radiusFiltering(cloudI, noiseRadius, noiseMinNeighbors);
-					}
-				}
-			}
-			else
-			{
-				data.uncompressData(&rgb, &depth);
-				if(depth.empty())
-				{
-					printf("Node %d doesn't have depth or stereo data, empty cloud is "
-							"created (if you want to create point cloud from scan, use --scan option).\n", iter->first);
-				}
-				cloud = util3d::cloudRGBFromSensorData(
-						data,
-						decimation,      // image decimation before creating the clouds
-						maxRange,        // maximum depth of the cloud
-						minRange,
-						indices.get());
-				if(noiseRadius>0.0f && noiseMinNeighbors>0)
-				{
-					indices = util3d::radiusFiltering(cloud, indices, noiseRadius, noiseMinNeighbors);
-				}
-			}
-		}
-
-		if(exportImages && !rgb.empty())
-		{
-			std::string dirSuffix = (depth.type() != CV_16UC1 && depth.type() != CV_32FC1 && !depth.empty())?"left":"rgb";
-			std::string dir = outputDirectory+"/"+baseName+"_"+dirSuffix;
-			if(!UDirectory::exists(dir)) {
-				UDirectory::makeDir(dir);
-			}
-			std::string outputPath=dir+"/"+(exportImagesId?uNumber2Str(iter->first):uFormat("%f", stamp))+".jpg";
-			cv::imwrite(outputPath, rgb);
-			++imagesExported;
-			if(!depth.empty())
-			{
-				std::string ext;
-				cv::Mat depthExported = depth;
-				if(depth.type() != CV_16UC1 && depth.type() != CV_32FC1)
-				{
-					ext = ".jpg";
-					dir = outputDirectory+"/"+baseName+"_right";
-				}
-				else
-				{
-					ext = ".png";
-					dir = outputDirectory+"/"+baseName+"_depth";
-					if(depth.type() == CV_32FC1)
-					{
-						depthExported = rtabmap::util2d::cvtDepthFromFloat(depth);
-					}
-				}
-				if(!UDirectory::exists(dir)) {
-					UDirectory::makeDir(dir);
-				}
-
-				outputPath=dir+"/"+(exportImagesId?uNumber2Str(iter->first):uFormat("%f", stamp))+ext;
-				cv::imwrite(outputPath, depthExported);
-			}
-
-			// save calibration per image (calibration can change over time, e.g. camera has auto focus)
-			for(size_t i=0; i<models.size(); ++i)
-			{
-				CameraModel model = models[i];
-				std::string modelName = (exportImagesId?uNumber2Str(iter->first):uFormat("%f", stamp));
-				if(models.size() > 1) {
-					modelName += "_" + uNumber2Str((int)i);
-				}
-				model.setName(modelName);
-				std::string dir = outputDirectory+"/"+baseName+"_calib";
-				if(!UDirectory::exists(dir)) {
-					UDirectory::makeDir(dir);
-				}
-				model.save(dir);
-			}
-			for(size_t i=0; i<stereoModels.size(); ++i)
-			{
-				StereoCameraModel model = stereoModels[i];
-				std::string modelName = (exportImagesId?uNumber2Str(iter->first):uFormat("%f", stamp));
-				if(stereoModels.size() > 1) {
-					modelName += "_" + uNumber2Str((int)i);
-				}
-				model.setName(modelName, "left", "right");
-				std::string dir = outputDirectory+"/"+baseName+"_calib";
-				if(!UDirectory::exists(dir)) {
-					UDirectory::makeDir(dir);
-				}
-				model.save(dir);
-			}
-		}
-
-		if(voxelSize>0.0f)
-		{
-			if(cloud.get() && !cloud->empty())
-				cloud = rtabmap::util3d::voxelize(cloud, indices, voxelSize);
-			else if(cloudI.get() && !cloudI->empty())
-				cloudI = rtabmap::util3d::voxelize(cloudI, indices, voxelSize);
-		}
-		if(cloud.get() && !cloud->empty())
-			cloud = rtabmap::util3d::transformPointCloud(cloud, iter->second);
-		else if(cloudI.get() && !cloudI->empty())
-			cloudI = rtabmap::util3d::transformPointCloud(cloudI, iter->second);
-
-		if(filter_ceiling != 0.0 || filter_floor != 0.0f)
-		{
-			if(cloud.get() && !cloud->empty())
-			{
-				cloud = util3d::passThrough(cloud, "z", filter_floor!=0.0f?filter_floor:(float)std::numeric_limits<int>::min(), filter_ceiling!=0.0f?filter_ceiling:(float)std::numeric_limits<int>::max());
-			}
-			if(cloudI.get() && !cloudI->empty())
-			{
-				cloudI = util3d::passThrough(cloudI, "z", filter_floor!=0.0f?filter_floor:(float)std::numeric_limits<int>::min(), filter_ceiling!=0.0f?filter_ceiling:(float)std::numeric_limits<int>::max());
-			}
-		}
-
-		if(cloudFromScan)
-		{
-			Transform lidarViewpoint = iter->second * data.laserScanRaw().localTransform();
-			rawViewpoints.insert(std::make_pair(iter->first, lidarViewpoint));
-		}
-		else if(!models.empty() && !models[0].localTransform().isNull())
-		{
-			Transform cameraViewpoint = iter->second * models[0].localTransform(); // take the first camera
-			rawViewpoints.insert(std::make_pair(iter->first, cameraViewpoint));
-		}
-		else if(!stereoModels.empty() && !stereoModels[0].localTransform().isNull())
-		{
-			Transform cameraViewpoint = iter->second * stereoModels[0].localTransform();
-			rawViewpoints.insert(std::make_pair(iter->first, cameraViewpoint));
-		}
-		else
-		{
-			rawViewpoints.insert(*iter);
-		}
-
-		if(cloud.get() && !cloud->empty())
-		{
-			if(assembledCloud->empty())
-			{
-				*assembledCloud = *cloud;
-			}
-			else
-			{
-				*assembledCloud += *cloud;
-			}
-			rawViewpointIndices.resize(assembledCloud->size(), iter->first);
-		}
-		else if(cloudI.get() && !cloudI->empty())
-		{
-			if(assembledCloudI->empty())
-			{
-				*assembledCloudI = *cloudI;
-			}
-			else
-			{
-				*assembledCloudI += *cloudI;
-			}
-			rawViewpointIndices.resize(assembledCloudI->size(), iter->first);
-		}
-
-		if(models.empty())
-		{
-			for(size_t i=0; i<stereoModels.size(); ++i)
-			{
-				models.push_back(stereoModels[i].left());
-			}
-		}
-
-		robotPoses.insert(std::make_pair(iter->first, iter->second));
-		cameraStamps.insert(std::make_pair(iter->first, stamp));
-		if(models.empty() && weight == -1 && !cameraModels.empty())
-		{
-			// For intermediate nodes, use latest models
-			models = cameraModels.rbegin()->second;
-		}
-		if(!models.empty())
-		{
-			if(!data.imageCompressed().empty())
-			{
-				cameraModels.insert(std::make_pair(iter->first, models));
-			}
-			if(exportPosesCamera)
-			{
-				if(cameraPoses.empty())
-				{
-					cameraPoses.resize(models.size());
-				}
-				UASSERT_MSG(models.size() == cameraPoses.size(), "Not all nodes have same number of cameras to export camera poses.");
-				for(size_t i=0; i<models.size(); ++i)
-				{
-					cameraPoses[i].insert(std::make_pair(iter->first, iter->second*models[i].localTransform()));
-				}
-			}
-		}
-		if(!depth.empty() && (depth.type() == CV_16UC1 || depth.type() == CV_32FC1))
-		{
-			cameraDepths.insert(std::make_pair(iter->first, depth));
-		}
-		if(exportPosesScan && !data.laserScanCompressed().empty())
-		{
-			scanPoses.insert(std::make_pair(iter->first, iter->second*data.laserScanCompressed().localTransform()));
-		}
-	}
-	printf("Create and assemble the clouds... done (%fs, %d points).\n", timer.ticks(), !assembledCloud->empty()?(int)assembledCloud->size():(int)assembledCloudI->size());
-
-	if(imagesExported>0)
-		printf("%d images exported!\n", imagesExported);
-
-	ConsoleProgessState progressState;
-
-	if(!assembledCloud->empty() || !assembledCloudI->empty())
-	{
-		if(saveInDb)
-		{
-			driver = DBDriver::create();
-			UASSERT(driver->openConnection(dbPath, false));
-			Transform lastlocalizationPose;
-			driver->loadOptimizedPoses(&lastlocalizationPose);
-			//optimized poses have changed, reset 2d map
-			driver->save2DMap(cv::Mat(), 0, 0, 0);
-			driver->saveOptimizedPoses(optimizedPoses, lastlocalizationPose);
-		}
-		else
-		{
-			std::string posesExt = (exportPosesFormat==3?"toro":exportPosesFormat==4?"g2o":"txt");
-			if(exportPoses)
-			{
-				std::string outputPath=outputDirectory+"/"+baseName+"_poses." + posesExt;
-				rtabmap::graph::exportPoses(outputPath, exportPosesFormat, robotPoses, links, cameraStamps);
-				printf("Poses exported to \"%s\".\n", outputPath.c_str());
-			}
-			if(exportPosesCamera)
-			{
-				for(size_t i=0; i<cameraPoses.size(); ++i)
-				{
-					std::string outputPath;
-					if(cameraPoses.size()==1)
-						outputPath = outputDirectory+"/"+baseName+"_camera_poses." + posesExt;
-					else
-						outputPath = outputDirectory+"/"+baseName+"_camera_poses_"+uNumber2Str((int)i)+"." + posesExt;
-					rtabmap::graph::exportPoses(outputPath, exportPosesFormat, cameraPoses[i], std::multimap<int, Link>(), cameraStamps);
-					printf("Camera poses exported to \"%s\".\n", outputPath.c_str());
-				}
-			}
-			if(exportPosesScan)
-			{
-				std::string outputPath=outputDirectory+"/"+baseName+"_scan_poses." + posesExt;
-				rtabmap::graph::exportPoses(outputPath, exportPosesFormat, scanPoses, std::multimap<int, Link>(), cameraStamps);
-				printf("Scan poses exported to \"%s\".\n", outputPath.c_str());
-			}
-		}
-
-		if(proportionalRadiusFactor>0.0f && proportionalRadiusScale>=1.0f)
-		{
-			printf("Proportional radius filtering of the assembled cloud... (factor=%f scale=%f, %d points)\n", proportionalRadiusFactor, proportionalRadiusScale, !assembledCloud->empty()?(int)assembledCloud->size():(int)assembledCloudI->size());
-			pcl::IndicesPtr indices;
-			if(!assembledCloud->empty())
-			{
-				indices = util3d::proportionalRadiusFiltering(assembledCloud, rawViewpointIndices, rawViewpoints, proportionalRadiusFactor, proportionalRadiusScale);
-				pcl::PointCloud<pcl::PointXYZRGB> tmp;
-				pcl::copyPointCloud(*assembledCloud, *indices, tmp);
-				*assembledCloud = tmp;
-			}
-			else if(!assembledCloudI->empty())
-			{
-				indices = util3d::proportionalRadiusFiltering(assembledCloudI, rawViewpointIndices, rawViewpoints, proportionalRadiusFactor, proportionalRadiusScale);
-				pcl::PointCloud<pcl::PointXYZI> tmp;
-				pcl::copyPointCloud(*assembledCloudI, *indices, tmp);
-				*assembledCloudI = tmp;
-			}
-			if(indices.get())
-			{
-				std::vector<int> rawCameraIndicesTmp(indices->size());
-				for (std::size_t i = 0; i < indices->size(); ++i)
-					rawCameraIndicesTmp[i] = rawViewpointIndices[indices->at(i)];
-				rawViewpointIndices = rawCameraIndicesTmp;
-			}
-			printf("Proportional radius filtering of the assembled cloud.... done! (%fs, %d points)\n", timer.ticks(), !assembledCloud->empty()?(int)assembledCloud->size():(int)assembledCloudI->size());
-		}
-
-		pcl::PointCloud<pcl::PointXYZ>::Ptr rawAssembledCloud(new pcl::PointCloud<pcl::PointXYZ>);
-		if(voxelSize>0.0f)
-		{
-			printf("Voxel grid filtering of the assembled cloud... (voxel=%f, %d points)\n", voxelSize, !assembledCloud->empty()?(int)assembledCloud->size():(int)assembledCloudI->size());
-			if(!assembledCloud->empty()) {
-				pcl::copyPointCloud(*assembledCloud, *rawAssembledCloud); // used to adjust normal orientation
-				assembledCloud = util3d::voxelize(assembledCloud, voxelSize);
-			}
-			else if(!assembledCloudI->empty()) {
-				pcl::copyPointCloud(*assembledCloudI, *rawAssembledCloud); // used to adjust normal orientation
-				assembledCloudI = util3d::voxelize(assembledCloudI, voxelSize);
-			}
-			printf("Voxel grid filtering of the assembled cloud.... done! (%fs, %d points)\n", timer.ticks(), !assembledCloud->empty()?(int)assembledCloud->size():(int)assembledCloudI->size());
-		}
-
-		printf("Computing normals of the assembled cloud... (k=20, %d points)\n", (int)assembledCloud->size());
-		pcl::PointCloud<pcl::PointXYZRGBNormal>::Ptr cloudToExport(new pcl::PointCloud<pcl::PointXYZRGBNormal>);
-		pcl::PointCloud<pcl::PointXYZINormal>::Ptr cloudIToExport(new pcl::PointCloud<pcl::PointXYZINormal>);
-		if(!assembledCloud->empty()) {
-			pcl::PointCloud<pcl::Normal>::Ptr normals = util3d::computeNormals(assembledCloud, 20, 0);
-			UASSERT(assembledCloud->size() == normals->size());
-			pcl::concatenateFields(*assembledCloud, *normals, *cloudToExport);
-		}
-		else if(!assembledCloudI->empty()) {
-			pcl::PointCloud<pcl::Normal>::Ptr normals = util3d::computeNormals(assembledCloudI, 20, 0);
-			UASSERT(assembledCloudI->size() == normals->size());
-			pcl::concatenateFields(*assembledCloudI, *normals, *cloudIToExport);
-		}
-		printf("Computing normals of the assembled cloud... done! (%fs, %d points)\n", timer.ticks(), !cloudToExport->empty()?(int)cloudToExport->size():(int)cloudIToExport->size());
-		assembledCloud->clear();
-		assembledCloudI->clear();
-
-		// adjust with point of views
-		printf("Adjust normals to viewpoints of the assembled cloud... (%d points)\n", !cloudToExport->empty()?(int)cloudToExport->size():(int)cloudIToExport->size());
-		if(!rawAssembledCloud->empty()) {
-			if(!cloudToExport->empty()) {
-				util3d::adjustNormalsToViewPoints(
-											rawViewpoints,
-											rawAssembledCloud,
-											rawViewpointIndices,
-											cloudToExport,
-											groundNormalsUp);
-			}
-			else if(!cloudIToExport->empty()) {
-				util3d::adjustNormalsToViewPoints(
-											rawViewpoints,
-											rawAssembledCloud,
-											rawViewpointIndices,
-											cloudIToExport,
-											groundNormalsUp);
-			}
-		}
-		else if(!cloudToExport->empty()) {
-			util3d::adjustNormalsToViewPoints(
-										rawViewpoints,
-										rawViewpointIndices,
-										cloudToExport,
-										groundNormalsUp);
-		}
-		else if(!cloudIToExport->empty()) {
-			util3d::adjustNormalsToViewPoints(
-										rawViewpoints,
-										rawViewpointIndices,
-										cloudIToExport,
-										groundNormalsUp);
-		}
-		printf("Adjust normals to viewpoints of the assembled cloud... (%fs, %d points)\n", timer.ticks(), !cloudToExport->empty()?(int)cloudToExport->size():(int)cloudIToExport->size());
-
-		if(randomSamples>0)
-		{
-			printf("Random samples filtering of the assembled cloud... (samples=%d, %d points)\n", randomSamples, !cloudToExport->empty()?(int)cloudToExport->size():(int)cloudIToExport->size());
-			if(!cloudToExport->empty())
-			{
-				cloudToExport = util3d::randomSampling(cloudToExport, randomSamples);
-			}
-			else if(!cloudIToExport->empty())
-			{
-				cloudIToExport = util3d::randomSampling(cloudIToExport, randomSamples);
-			}
-			printf("Random samples filtering of the assembled cloud.... done! (%fs, %d points)\n", timer.ticks(), !cloudToExport->empty()?(int)cloudToExport->size():(int)cloudIToExport->size());
-		}
-
-		std::vector<int> pointToCamId;
-		std::vector<float> pointToCamIntensity;
-		if(camProjection && !robotPoses.empty())
-		{
-			printf("Camera projection...\n");
-			std::map<int, std::vector<rtabmap::CameraModel> > cameraModelsProj;
-			if(cameraProjDecimation>1)
-			{
-				for(std::map<int, std::vector<rtabmap::CameraModel> >::iterator iter=cameraModels.begin();
-						iter!=cameraModels.end();
-						++iter)
-				{
-					std::vector<rtabmap::CameraModel> models;
-					for(size_t i=0; i<iter->second.size(); ++i)
-					{
-						models.push_back(iter->second[i].scaled(1.0/double(cameraProjDecimation)));
-					}
-					cameraModelsProj.insert(std::make_pair(iter->first, models));
-				}
-			}
-			else
-			{
-				cameraModelsProj = cameraModels;
-			}
-
-			if(exportImages)
-			{
-				printf("Camera projection... projecting cloud to individual cameras (--images option)\n");
-				// projectCloudToCamera requires PCLPointCloud2
-				pcl::PCLPointCloud2::Ptr cloud2(new pcl::PCLPointCloud2);
-				if(!cloudToExport->empty())
-				{
-					pcl::toPCLPointCloud2(*cloudToExport, *cloud2);
-				}
-				else if(!cloudIToExport->empty())
-				{
-					pcl::toPCLPointCloud2(*cloudIToExport, *cloud2);
-				}
-
-				std::string dir = outputDirectory+"/"+baseName+"_depth_from_scan";
-				if(!UDirectory::exists(dir)) {
-					UDirectory::makeDir(dir);
-				}
-
-				for(std::map<int, std::vector<rtabmap::CameraModel> >::iterator iter=cameraModelsProj.begin();
-					iter!=cameraModelsProj.end();
-					++iter)
-				{
-					cv::Mat depth(iter->second.front().imageHeight(), iter->second.front().imageWidth()*iter->second.size(), CV_32FC1);
-					for(size_t i=0; i<iter->second.size(); ++i)
-					{
-						cv::Mat subDepth = util3d::projectCloudToCamera(
-								iter->second.at(i).imageSize(),
-								iter->second.at(i).K(),
-								cloud2,
-								robotPoses.at(iter->first) * iter->second.at(i).localTransform());
-						subDepth.copyTo(depth(cv::Range::all(), cv::Range(i*iter->second.front().imageWidth(), (i+1)*iter->second.front().imageWidth())));
-					}
-
-					depth = rtabmap::util2d::cvtDepthFromFloat(depth);
-					std::string outputPath=dir+"/"+(exportImagesId?uNumber2Str(iter->first):uFormat("%f",cameraStamps.at(iter->first)))+".png";
-					cv::imwrite(outputPath, depth);
-				}
-			}
-
-			cv::Mat projMask;
-			if(!cameraProjMask.empty())
-			{
-				projMask = cv::imread(cameraProjMask, cv::IMREAD_GRAYSCALE);
-				if(cameraProjDecimation>1)
-				{
-					cv::Mat out = projMask;
-					cv::resize(projMask, out, cv::Size(), 1.0f/float(cameraProjDecimation), 1.0f/float(cameraProjDecimation), cv::INTER_NEAREST);
-					projMask = out;
-				}
-			}
-
-			printf("Camera projection... projecting cloud to all cameras\n");
-			pointToCamId.resize(!cloudToExport->empty()?cloudToExport->size():cloudIToExport->size());
-			std::vector<std::pair< std::pair<int, int>, pcl::PointXY> > pointToPixel;
-			if(!cloudToExport->empty())
-			{
-				pointToPixel = util3d::projectCloudToCameras(
-						*cloudToExport,
-						robotPoses,
-						cameraModelsProj,
-						textureRange,
-						textureAngle,
-						textureRoiRatios,
-						projMask,
-						distanceToCamPolicy,
-						&progressState);
-			}
-			else if(!cloudIToExport->empty())
-			{
-				pointToPixel = util3d::projectCloudToCameras(
-						*cloudIToExport,
-						robotPoses,
-						cameraModelsProj,
-						textureRange,
-						textureAngle,
-						textureRoiRatios,
-						projMask,
-						distanceToCamPolicy,
-						&progressState);
-				pointToCamIntensity.resize(pointToPixel.size());
-			}
-
-			printf("Camera projection... coloring the cloud\n");
-			// color the cloud
-			UASSERT(pointToPixel.empty() || pointToPixel.size() == pointToCamId.size());
-			pcl::PointCloud<pcl::PointXYZRGBNormal>::Ptr assembledCloudValidPoints(new pcl::PointCloud<pcl::PointXYZRGBNormal>());
-			assembledCloudValidPoints->resize(pointToCamId.size());
-
-			int imagesDone = 1;
-			for(std::map<int, rtabmap::Transform>::iterator iter=robotPoses.begin(); iter!=robotPoses.end(); ++iter)
-			{
-				int nodeID = iter->first;
-				cv::Mat image;
-				SensorData data;
-				dbDriver->getNodeData(nodeID, data, true, false, false, false);
-				if(data.imageCompressed().empty())
-				{
-					data.uncompressDataConst(&image, 0);
-				}
-				if(!image.empty())
-				{
-					if(cameraProjDecimation>1)
-					{
-						image = util2d::decimate(image, cameraProjDecimation);
-					}
-					UASSERT(cameraModelsProj.find(nodeID) != cameraModelsProj.end());
-					int modelsSize = cameraModelsProj.at(nodeID).size();
-					for(size_t i=0; i<pointToPixel.size(); ++i)
-					{
-						int cameraIndex = pointToPixel[i].first.second;
-						if(nodeID == pointToPixel[i].first.first && cameraIndex>=0)
-						{
-							pcl::PointXYZRGBNormal pt;
-							float intensity = 0;
-							if(!cloudToExport->empty())
-							{
-								pt = cloudToExport->at(i);
-							}
-							else if(!cloudIToExport->empty())
-							{
-								pt.x = cloudIToExport->at(i).x;
-								pt.y = cloudIToExport->at(i).y;
-								pt.z = cloudIToExport->at(i).z;
-								pt.normal_x = cloudIToExport->at(i).normal_x;
-								pt.normal_y = cloudIToExport->at(i).normal_y;
-								pt.normal_z = cloudIToExport->at(i).normal_z;
-								intensity = cloudIToExport->at(i).intensity;
-							}
-
-							int subImageWidth = image.cols / modelsSize;
-							cv::Mat subImage = image(cv::Range::all(), cv::Range(cameraIndex*subImageWidth, (cameraIndex+1)*subImageWidth));
-
-							int x = pointToPixel[i].second.x * (float)subImage.cols;
-							int y = pointToPixel[i].second.y * (float)subImage.rows;
-							UASSERT(x>=0 && x<subImage.cols);
-							UASSERT(y>=0 && y<subImage.rows);
-
-							if(subImage.type()==CV_8UC3)
-							{
-								cv::Vec3b bgr = subImage.at<cv::Vec3b>(y, x);
-								pt.b = bgr[0];
-								pt.g = bgr[1];
-								pt.r = bgr[2];
-							}
-							else
-							{
-								UASSERT(subImage.type()==CV_8UC1);
-								pt.r = pt.g = pt.b = subImage.at<unsigned char>(pointToPixel[i].second.y * subImage.rows, pointToPixel[i].second.x * subImage.cols);
-							}
-
-							int exportedId = nodeID;
-							pointToCamId[i] = exportedId;
-							if(!pointToCamIntensity.empty())
-							{
-								pointToCamIntensity[i] = intensity;
-							}
-							assembledCloudValidPoints->at(i) = pt;
-						}
-					}
-				}
-				UINFO("Processed %d/%d images", imagesDone++, (int)robotPoses.size());
-			}
-
-			pcl::IndicesPtr validIndices(new std::vector<int>(pointToPixel.size()));
-			size_t oi = 0;
-			for(size_t i=0; i<pointToPixel.size(); ++i)
-			{
-				if(pointToPixel[i].first.first <=0)
-				{
-					if(camProjectionKeepAll)
-					{
-						pcl::PointXYZRGBNormal pt;
-						float intensity = 0;
-						if(!cloudToExport->empty())
-						{
-							pt = cloudToExport->at(i);
-						}
-						else if(!cloudIToExport->empty())
-						{
-							pt.x = cloudIToExport->at(i).x;
-							pt.y = cloudIToExport->at(i).y;
-							pt.z = cloudIToExport->at(i).z;
-							pt.normal_x = cloudIToExport->at(i).normal_x;
-							pt.normal_y = cloudIToExport->at(i).normal_y;
-							pt.normal_z = cloudIToExport->at(i).normal_z;
-							intensity = cloudIToExport->at(i).intensity;
-						}
-
-						pointToCamId[i] = 0; // invalid
-						pt.b = 0;
-						pt.g = 0;
-						pt.r = 255;
-						if(!pointToCamIntensity.empty())
-						{
-							pointToCamIntensity[i] = intensity;
-						}
-						assembledCloudValidPoints->at(i) = pt; // red
-						validIndices->at(oi++) = i;
-					}
-				}
-				else
-				{
-					validIndices->at(oi++) = i;
-				}
-			}
-
-			if(oi != validIndices->size())
-			{
-				validIndices->resize(oi);
-				assembledCloudValidPoints = util3d::extractIndices(assembledCloudValidPoints, validIndices, false, false);
-				std::vector<int> pointToCamIdTmp(validIndices->size());
-				std::vector<float> pointToCamIntensityTmp(validIndices->size());
-				for(size_t i=0; i<validIndices->size(); ++i)
-				{
-					pointToCamIdTmp[i] = pointToCamId[validIndices->at(i)];
-					pointToCamIntensityTmp[i] = pointToCamIntensity[validIndices->at(i)];
-				}
-				pointToCamId = pointToCamIdTmp;
-				pointToCamIntensity = pointToCamIntensityTmp;
-				pointToCamIdTmp.clear();
-				pointToCamIntensityTmp.clear();
-			}
-
-			cloudToExport = assembledCloudValidPoints;
-			cloudIToExport->clear();
-
-			printf("Camera projection... done! (%fs)\n", timer.ticks());
-		}
-
-		if(!(mesh || texture))
-		{
-			if(saveInDb)
-			{
-				printf("Saving in db... (%d points)\n", !cloudToExport->empty()?(int)cloudToExport->size():(int)cloudIToExport->size());
-				if(!cloudToExport->empty())
-					driver->saveOptimizedMesh(util3d::laserScanFromPointCloud(*cloudToExport, Transform(), false).data());
-				else if(!cloudIToExport->empty())
-					driver->saveOptimizedMesh(util3d::laserScanFromPointCloud(*cloudIToExport, Transform(), false).data());
-				printf("Saving in db... done!\n");
-			}
-			else
-			{
-				std::string ext = las?"las":"ply";
-				std::string outputPath=outputDirectory+"/"+baseName+"_cloud."+ext;
-				printf("Saving %s... (%d points)\n", outputPath.c_str(), !cloudToExport->empty()?(int)cloudToExport->size():(int)cloudIToExport->size());
-#ifdef RTABMAP_PDAL
-				if(las || !pointToCamId.empty() || !pointToCamIntensity.empty())
-				{
-					if(!cloudToExport->empty())
-					{
-						if(!pointToCamIntensity.empty())
-						{
-							savePDALFile(outputPath, *cloudToExport, pointToCamId, binary, pointToCamIntensity);
-						}
-						else
-						{
-							savePDALFile(outputPath, *cloudToExport, pointToCamId, binary);
-						}
-					}
-					else if(!cloudIToExport->empty())
-						savePDALFile(outputPath, *cloudIToExport, pointToCamId, binary);
-				}
-				else
-#endif
-				{
-					if(!pointToCamId.empty())
-					{
-						if(!pointToCamIntensity.empty())
-						{
-							printf("Option --cam_projection is enabled but rtabmap is not built "
-									"with PDAL support, so camera IDs and lidar intensities won't be exported in the output cloud.\n");
-						}
-						else
-						{
-							printf("Option --cam_projection is enabled but rtabmap is not built "
-									"with PDAL support, so camera IDs won't be exported in the output cloud.\n");
-						}
-					}
-					if(!cloudToExport->empty())
-						pcl::io::savePLYFile(outputPath, *cloudToExport, binary);
-					else if(!cloudIToExport->empty())
-						pcl::io::savePLYFile(outputPath, *cloudIToExport, binary);
-				}
-				printf("Saving %s... done!\n", outputPath.c_str());
-			}
-		}
-
-		// Meshing...
-		if(mesh || texture)
-		{
-			if(!cloudIToExport->empty())
-			{
-				pcl::copyPointCloud(*cloudIToExport, *cloudToExport);
-				cloudIToExport->clear();
-			}
-
-			Eigen::Vector4f min,max;
-			pcl::getMinMax3D(*cloudToExport, min, max);
-			float mapLength = uMax3(max[0]-min[0], max[1]-min[1], max[2]-min[2]);
-			int optimizedDepth = 12;
-			for(int i=6; i<12; ++i)
-			{
-				if(mapLength/float(1<<i) < poissonSize)
-				{
-					optimizedDepth = i;
-					break;
-				}
-			}
-			if(poissonDepth>0)
-			{
-				optimizedDepth = poissonDepth;
-			}
-
-			// Mesh reconstruction
-			printf("Mesh reconstruction... depth=%d\n", optimizedDepth);
-			pcl::PolygonMesh::Ptr mesh(new pcl::PolygonMesh);
-			pcl::Poisson<pcl::PointXYZRGBNormal> poisson;
-			poisson.setDepth(optimizedDepth);
-			poisson.setInputCloud(cloudToExport);
-			poisson.reconstruct(*mesh);
-			printf("Mesh reconstruction... done (%fs, %d polygons).\n", timer.ticks(), (int)mesh->polygons.size());
-
-			if(mesh->polygons.size())
-			{
-				printf("Mesh color transfer (max polygons=%d, color radius=%f, clean=%s)...\n",
-						maxPolygons,
-						colorRadius,
-						doClean?"true":"false");
-				rtabmap::util3d::denseMeshPostProcessing<pcl::PointXYZRGBNormal>(
-						mesh,
-						0.0f,
-						maxPolygons,
-						cloudToExport,
-						colorRadius,
-						!texture,
-						doClean,
-						minCluster);
-				printf("Mesh color transfer... done (%fs).\n", timer.ticks());
-
-				if(!texture)
-				{
-					if(saveInDb)
-					{
-						printf("Saving mesh in db...\n");
-						std::vector<std::vector<std::vector<RTABMAP_PCL_INDEX> > > polygons;
-						polygons.push_back(util3d::convertPolygonsFromPCL(mesh->polygons));
-						driver->saveOptimizedMesh(
-								util3d::laserScanFromPointCloud(mesh->cloud, false).data(),
-								polygons);
-						printf("Saving mesh in db... done!\n");
-					}
-					else
-					{
-						std::string outputPath=outputDirectory+"/"+baseName+"_mesh.ply";
-						printf("Saving %s...\n", outputPath.c_str());
-						if(binary)
-							pcl::io::savePLYFileBinary(outputPath, *mesh);
-						else
-							pcl::io::savePLYFile(outputPath, *mesh);
-						printf("Saving %s... done!\n", outputPath.c_str());
-					}
-				}
-				else
-				{
-					// Camera filtering for texturing
-					std::map<int, rtabmap::Transform> robotPosesFiltered;
-					if(laplacianThr>0)
-					{
-						printf("Filtering %ld images from texturing...\n", robotPoses.size());
-						for(std::map<int, rtabmap::Transform>::iterator iter=robotPoses.begin(); iter!=robotPoses.end(); ++iter)
-						{
-							SensorData data;
-							dbDriver->getNodeData(iter->first, data, true, false, false, false);
-							cv::Mat img;
-							data.uncompressDataConst(&img, 0);
-							if(!img.empty())
-							{
-								cv::Mat imgLaplacian;
-								cv::Laplacian(img, imgLaplacian, CV_16S);
-								cv::Mat m, s;
-								cv::meanStdDev(imgLaplacian, m, s);
-								double stddev_pxl = s.at<double>(0);
-								double var = stddev_pxl*stddev_pxl;
-								if(var < (double)laplacianThr)
-								{
-									printf("Camera's image %d is detected as blurry (var=%f < thr=%d), camera is ignored for texturing.\n", iter->first, var, laplacianThr);
-								}
-								else
-								{
-									robotPosesFiltered.insert(*iter);
-								}
-							}
-						}
-						printf("Filtered %ld/%ld images from texturing", robotPosesFiltered.size(), robotPoses.size());
-					}
-					else
-					{
-						robotPosesFiltered = robotPoses;
-					}
-
-					printf("Texturing %d polygons... robotPoses=%d, cameraModels=%d, cameraDepths=%d\n", (int)mesh->polygons.size(), (int)robotPosesFiltered.size(), (int)cameraModels.size(), (int)cameraDepths.size());
-					std::vector<std::map<int, pcl::PointXY> > vertexToPixels;
-					pcl::TextureMeshPtr textureMesh = rtabmap::util3d::createTextureMesh(
-							mesh,
-							robotPosesFiltered,
-							cameraModels,
-							cameraDepths,
-							textureRange,
-							textureDepthError,
-							textureAngle,
-							multiband?0:50, // Min polygons in camera view to be textured by this camera
-							textureRoiRatios,
-							&progressState,
-							&vertexToPixels,
-							distanceToCamPolicy);
-					printf("Texturing... done (%fs).\n", timer.ticks());
-
-					// Remove occluded polygons (polygons with no texture)
-					if(doClean && textureMesh->tex_coordinates.size())
-					{
-						printf("Cleanup mesh...\n");
-						rtabmap::util3d::cleanTextureMesh(*textureMesh, 100); // Min polygons in a cluster to keep them
-						printf("Cleanup mesh... done (%fs).\n", timer.ticks());
-					}
-
-					if(textureMesh->tex_materials.size())
-					{
-						if(multiband)
-						{
-							printf("Merging %d texture(s) to single one (multiband enabled)...\n", (int)textureMesh->tex_materials.size());
-						}
-						else
-						{
-							printf("Merging %d texture(s)... (%d max textures)\n", (int)textureMesh->tex_materials.size(), textureCount);
-						}
-						std::map<int, std::map<int, cv::Vec4d> > gains;
-						std::map<int, std::map<int, cv::Mat> > blendingGains;
-						std::pair<float, float> contrastValues(0,0);
-						cv::Mat textures = rtabmap::util3d::mergeTextures(
-								*textureMesh,
-								std::map<int, cv::Mat>(),
-								std::map<int, std::vector<rtabmap::CameraModel> >(),
-								0,
-								dbDriver.get(),
-								textureSize,
-								multiband?1:textureCount, // to get contrast values based on all images in multiband mode
-								vertexToPixels,
-								gainValue>0.0f, gainValue, doGainCompensationRGB,
-								doBlending, 0,
-								lowBrightnessGain, highBrightnessGain, // low-high brightness/contrast balance
-								false, // exposure fusion
-								0,     // state
-								0,     // blank value (0=black)
-								&gains,
-								&blendingGains,
-								&contrastValues);
-						printf("Merging to %d texture(s)... done (%fs).\n", (int)textureMesh->tex_materials.size(), timer.ticks());
-
-						if(saveInDb)
-						{
-							printf("Saving texture mesh in db...\n");
-							driver->saveOptimizedMesh(
-									util3d::laserScanFromPointCloud(textureMesh->cloud, false).data(),
-									util3d::convertPolygonsFromPCL(textureMesh->tex_polygons),
-									textureMesh->tex_coordinates,
-									textures);
-							printf("Saving texture mesh in db... done!\n");
-						}
-						else
-						{
-							// Save multiband first
-							if(multiband)
-							{
-								timer.restart();
-								std::string outputPath=outputDirectory+"/"+baseName+"_mesh_multiband.obj";
-								printf("MultiBand texturing (size=%d, downscale=%d, unwrap method=%s, fill holes=%s, padding=%d, best score thr=%f, angle thr=%f, force visible=%s)... \"%s\"\n",
-										textureSize,
-										multibandDownScale,
-										multibandUnwrap==1?"ABF":multibandUnwrap==2?"LSCM":"Basic",
-										multibandFillHoles?"true":"false",
-										multibandPadding,
-										multibandBestScoreThr,
-										multibandAngleHardthr,
-										multibandForceVisible?"false":"true",
-										outputPath.c_str());
-								if(util3d::multiBandTexturing(outputPath,
-										textureMesh->cloud,
-										textureMesh->tex_polygons[0],
-										robotPosesFiltered,
-										vertexToPixels,
-										std::map<int, cv::Mat >(),
-										std::map<int, std::vector<CameraModel> >(),
-										rtabmap.getMemory(),
-										0,
-										textureSize,
-										multibandDownScale,
-										multibandNbContrib,
-										"jpg",
-										gains,
-										blendingGains,
-										contrastValues,
-										doGainCompensationRGB,
-										multibandUnwrap,
-										multibandFillHoles,
-										multibandPadding,
-										multibandBestScoreThr,
-										multibandAngleHardthr,
-										multibandForceVisible))
-								{
-									printf("MultiBand texturing...done (%fs).\n", timer.ticks());
-								}
-								else
-								{
-									printf("MultiBand texturing...failed! (%fs)\n", timer.ticks());
-								}
-							}
-
-							// TextureMesh OBJ
-							bool success = false;
-							UASSERT(!textures.empty());
-							for(size_t i=0; i<textureMesh->tex_materials.size(); ++i)
-							{
-								textureMesh->tex_materials[i].tex_file += ".jpg";
-								printf("Saving texture to %s.\n", textureMesh->tex_materials[i].tex_file.c_str());
-								UASSERT(textures.cols % textures.rows == 0);
-								success = cv::imwrite(outputDirectory+"/"+textureMesh->tex_materials[i].tex_file, cv::Mat(textures, cv::Range::all(), cv::Range(textures.rows*i, textures.rows*(i+1))));
-								if(!success)
-								{
-									UERROR("Failed saving %s!", textureMesh->tex_materials[i].tex_file.c_str());
-								}
-								else
-								{
-									printf("Saved %s.\n", textureMesh->tex_materials[i].tex_file.c_str());
-								}
-							}
-							if(success)
-							{
-								std::string outputPath=outputDirectory+"/"+baseName+"_mesh.obj";
-								printf("Saving obj (%d vertices) to %s.\n", (int)textureMesh->cloud.data.size()/textureMesh->cloud.point_step, outputPath.c_str());
-#if PCL_VERSION_COMPARE(>=, 1, 13, 0)
-								textureMesh->tex_coord_indices = std::vector<std::vector<pcl::Vertices>>();
-								auto nr_meshes = static_cast<unsigned>(textureMesh->tex_polygons.size());
-								unsigned f_idx = 0;
-								for (unsigned m = 0; m < nr_meshes; m++) {
-									std::vector<pcl::Vertices> ci = textureMesh->tex_polygons[m];
-									for(std::size_t i = 0; i < ci.size(); i++) {
-										for (std::size_t j = 0; j < ci[i].vertices.size(); j++) {
-											ci[i].vertices[j] = ci[i].vertices.size() * (i + f_idx) + j;
-										}
-									}
-									textureMesh->tex_coord_indices.push_back(ci);
-									f_idx += static_cast<unsigned>(textureMesh->tex_polygons[m].size());
-								}
-#endif								
-								success = pcl::io::saveOBJFile(outputPath, *textureMesh) == 0;
-
-								if(success)
-								{
-									printf("Saved obj to %s!\n", outputPath.c_str());
-								}
-								else
-								{
-									UERROR("Failed saving obj to %s!", outputPath.c_str());
-								}
-							}
-						}
-<<<<<<< HEAD
-
-						if(multiband)
-						{
-							timer.restart();
-							std::string outputPath=outputDirectory+"/"+baseName+"_mesh_multiband.obj";
-							printf("MultiBand texturing (size=%d, downscale=%d, unwrap method=%s, fill holes=%s, padding=%d, best score thr=%f, angle thr=%f, force visible=%s)... \"%s\"\n",
-									textureSize,
-									multibandDownScale,
-									multibandUnwrap==1?"ABF":multibandUnwrap==2?"LSCM":"Basic",
-									multibandFillHoles?"true":"false",
-									multibandPadding,
-									multibandBestScoreThr,
-									multibandAngleHardthr,
-									multibandForceVisible?"false":"true",
-									outputPath.c_str());
-							if(util3d::multiBandTexturing(outputPath,
-									textureMesh->cloud,
-									textureMesh->tex_polygons[0],
-									robotPosesFiltered,
-									vertexToPixels,
-									std::map<int, cv::Mat >(),
-									std::map<int, std::vector<CameraModel> >(),
-									0,
-									dbDriver.get(),
-									textureSize,
-									multibandDownScale,
-									multibandNbContrib,
-									"jpg",
-									gains,
-									blendingGains,
-									contrastValues,
-									doGainCompensationRGB,
-									multibandUnwrap,
-									multibandFillHoles,
-									multibandPadding,
-									multibandBestScoreThr,
-									multibandAngleHardthr,
-									multibandForceVisible))
-							{
-								printf("MultiBand texturing...done (%fs).\n", timer.ticks());
-							}
-							else
-							{
-								printf("MultiBand texturing...failed! (%fs)\n", timer.ticks());
-							}
-						}
-=======
->>>>>>> a6139986
-					}
-				}
-			}
-		}
-	}
-	else
-	{
-		printf("Export failed! The cloud is empty.\n");
-	}
-
-	if(driver)
-	{
-		driver->closeConnection();
-		delete driver;
-		driver = 0;
-	}
-
-	return 0;
-}
+/*
+Copyright (c) 2010-2016, Mathieu Labbe - IntRoLab - Universite de Sherbrooke
+All rights reserved.
+
+Redistribution and use in source and binary forms, with or without
+modification, are permitted provided that the following conditions are met:
+    * Redistributions of source code must retain the above copyright
+      notice, this list of conditions and the following disclaimer.
+    * Redistributions in binary form must reproduce the above copyright
+      notice, this list of conditions and the following disclaimer in the
+      documentation and/or other materials provided with the distribution.
+    * Neither the name of the Universite de Sherbrooke nor the
+      names of its contributors may be used to endorse or promote products
+      derived from this software without specific prior written permission.
+
+THIS SOFTWARE IS PROVIDED BY THE COPYRIGHT HOLDERS AND CONTRIBUTORS "AS IS" AND
+ANY EXPRESS OR IMPLIED WARRANTIES, INCLUDING, BUT NOT LIMITED TO, THE IMPLIED
+WARRANTIES OF MERCHANTABILITY AND FITNESS FOR A PARTICULAR PURPOSE ARE
+DISCLAIMED. IN NO EVENT SHALL THE COPYRIGHT HOLDER OR CONTRIBUTORS BE LIABLE FOR ANY
+DIRECT, INDIRECT, INCIDENTAL, SPECIAL, EXEMPLARY, OR CONSEQUENTIAL DAMAGES
+(INCLUDING, BUT NOT LIMITED TO, PROCUREMENT OF SUBSTITUTE GOODS OR SERVICES;
+LOSS OF USE, DATA, OR PROFITS; OR BUSINESS INTERRUPTION) HOWEVER CAUSED AND
+ON ANY THEORY OF LIABILITY, WHETHER IN CONTRACT, STRICT LIABILITY, OR TORT
+(INCLUDING NEGLIGENCE OR OTHERWISE) ARISING IN ANY WAY OUT OF THE USE OF THIS
+SOFTWARE, EVEN IF ADVISED OF THE POSSIBILITY OF SUCH DAMAGE.
+*/
+
+#include <rtabmap/core/DBDriver.h>
+#include <rtabmap/core/Rtabmap.h>
+#include <rtabmap/core/util3d.h>
+#include <rtabmap/core/util3d_filtering.h>
+#include <rtabmap/core/util3d_transforms.h>
+#include <rtabmap/core/util3d_surface.h>
+#include <rtabmap/core/util2d.h>
+#include <rtabmap/core/optimizer/OptimizerG2O.h>
+#include <rtabmap/core/Graph.h>
+#include <rtabmap/utilite/UMath.h>
+#include <rtabmap/utilite/UTimer.h>
+#include <rtabmap/utilite/UFile.h>
+#include <rtabmap/utilite/UStl.h>
+#include <pcl/filters/filter.h>
+#include <pcl/io/ply_io.h>
+#include <pcl/io/obj_io.h>
+#include <pcl/common/common.h>
+#include <pcl/surface/poisson.h>
+#include <stdio.h>
+
+#ifdef RTABMAP_PDAL
+#include <rtabmap/core/PDALWriter.h>
+#endif
+
+using namespace rtabmap;
+
+void showUsage()
+{
+	printf("\nUsage:\n"
+			"rtabmap-export [options] database.db\n"
+			"Options:\n"
+			"    --output \"\"           Output name (default: name of the database is used).\n"
+			"    --output_dir \"\"       Output directory (default: same directory than the database).\n"
+			"    --ascii               Export PLY in ascii format.\n"
+			"    --las                 Export cloud in LAS instead of PLY (PDAL dependency required).\n"
+			"    --mesh                Create a mesh.\n"
+			"    --texture             Create a mesh with texture.\n"
+			"    --texture_size  #     Texture size 1024, 2048, 4096, 8192, 16384 (default 8192).\n"
+			"    --texture_count #     Maximum textures generated (default 1). Ignored by --multiband option (adjust --multiband_contrib instead).\n"
+			"    --texture_range #     Maximum camera range for texturing a polygon (default 0 meters: no limit).\n"
+			"    --texture_angle #     Maximum camera angle for texturing a polygon (default 0 deg: no limit).\n"
+			"    --texture_depth_error # Maximum depth error between reprojected mesh and depth image to texture a face\n"
+			"                                (-1=disabled, 0=edge length is used, default=0).\n"
+			"    --texture_roi_ratios \"# # # #\" Region of interest from images to texture or to color scans. Format\n"
+			"                                         is \"left right top bottom\" (e.g. \"0 0 0 0.1\" means 10%%\n"
+			"                                         of the image bottom not used).\n"
+			"    --texture_d2c         Distance to camera policy.\n"
+			"    --texture_blur #      Motion blur threshold (default 0: disabled). Below this threshold, the image is\n"
+			"                              considered blurred. 0 means disabled. 50 can be good default.\n"
+			"    --cam_projection      Camera projection on assembled cloud and export node ID on each point (in PointSourceId field).\n"
+			"    --cam_projection_keep_all  Keep not colored points from cameras (node ID will be 0 and color will be red).\n"
+			"    --cam_projection_decimation  Decimate images before projecting the points.\n"
+			"    --cam_projection_mask \"\"  File path for a mask. Format should be 8-bits grayscale. The mask should\n"
+			"                                    cover all cameras in case multi-camera is used and have the same resolution.\n"
+			"    --opt #               Optimization approach:\n"
+			"                              0=Full Global Optimization (default)\n"
+			"                              1=Iterative Global Optimization\n"
+			"                              2=Use optimized poses already computed in the database instead\n"
+			"                                of re-computing them (fallback to default if optimized poses don't exist).\n"
+			"    --poses               Export optimized poses of the robot frame (e.g., base_link).\n"
+			"    --poses_camera        Export optimized poses of the camera frame (e.g., optical frame).\n"
+			"    --poses_scan          Export optimized poses of the scan frame.\n"
+			"    --poses_format #      Format used for exported poses (default is 11):\n"
+			"                              0=Raw 3x4 transformation matrix (r11 r12 r13 tx r21 r22 r23 ty r31 r32 r33 tz)\n"
+			"                              1=RGBD-SLAM (in motion capture coordinate frame)\n"
+			"                              2=KITTI (same as raw but in optical frame)\n"
+			"                              3=TORO\n"
+			"                              4=g2o\n"
+			"                              10=RGBD-SLAM in ROS coordinate frame (stamp x y z qx qy qz qw)\n"
+			"                              11=RGBD-SLAM in ROS coordinate frame + ID (stamp x y z qx qy qz qw id)\n"
+			"    --images              Export images with stamp as file name.\n"
+			"    --images_id           Export images with node id as file name.\n"
+			"    --ba                  Do global bundle adjustment before assembling the clouds.\n"
+			"    --gain          #     Gain compensation value (default 1, set 0 to disable).\n"
+			"    --gain_gray           Do gain estimation compensation on gray channel only (default RGB channels).\n"
+			"    --no_blending         Disable blending when texturing.\n"
+			"    --no_clean            Disable cleaning colorless polygons.\n"
+			"    --min_cluster   #     When meshing, filter clusters of polygons with size less than this\n"
+			"                              threshold (default 200, -1 means keep only biggest contiguous surface).\n"
+			"    --low_gain      #     Low brightness gain 0-100 (default 0).\n"
+			"    --high_gain     #     High brightness gain 0-100 (default 10).\n"
+			"    --multiband               Enable multiband texturing (AliceVision dependency required).\n"
+			"    --multiband_downscale #   Downscaling reduce the texture quality but speed up the computation time (default 2).\n"
+			"    --multiband_contrib \"# # # # \"  Number of contributions per frequency band for the\n"
+			"                                          multi-band blending, should be 4 values! (default \"1 5 10 0\").\n"
+			"    --multiband_unwrap #      Method to unwrap input mesh:\n"
+			"                                  0=basic (default, >600k faces, fast)\n"
+			"                                  1=ABF (<=300k faces, generate 1 atlas)\n"
+			"                                  2=LSCM (<=600k faces, optimize space).\n"
+			"    --multiband_fillholes     Fill Texture holes with plausible values.\n"
+			"    --multiband_padding #     Texture edge padding size in pixel (0-100) (default 5).\n"
+			"    --multiband_scorethr #    0 to disable filtering based on threshold to relative best score (0.0-1.0). (default 0.1).\n"
+			"    --multiband_anglethr #    0 to disable angle hard threshold filtering (0.0, 180.0) (default 90.0).\n"
+			"    --multiband_forcevisible  Triangle visibility is based on the union of vertices visibility.\n"
+			"    --poisson_depth #     Set Poisson depth for mesh reconstruction.\n"
+			"    --poisson_size  #     Set target polygon size when computing Poisson's depth for mesh reconstruction (default 0.03 m).\n"
+			"    --max_polygons  #     Maximum polygons when creating a mesh (default 300000, set 0 for no limit).\n"
+			"    --min_range     #     Minimum range of the created clouds (default 0 m).\n"
+			"    --max_range     #     Maximum range of the created clouds (default 4 m, 0 m with --scan).\n"
+			"    --decimation    #     Depth image decimation before creating the clouds (default 4, 1 with --scan).\n"
+			"    --voxel         #     Voxel size of the created clouds (default 0.01 m, 0 m with --scan).\n"
+			"    --ground_normals_up  #  Flip ground normals up if close to -z axis (default 0, 0=disabled, value should be >0 and <1, typical 0.9).\n"
+			"    --noise_radius  #     Noise filtering search radius (default 0, 0=disabled).\n"
+			"    --noise_k       #     Noise filtering minimum neighbors in search radius (default 5, 0=disabled).\n"
+			"    --prop_radius_factor #  Proportional radius filter factor (default 0, 0=disabled). Start tuning from 0.01.\n"
+			"    --prop_radius_scale  #  Proportional radius filter neighbor scale (default 2).\n"
+			"    --random_samples #    Number of output samples using a random filter (default 0, 0=disabled).\n"
+			"    --color_radius  #     Radius used to colorize polygons (default 0.05 m, 0 m with --scan). Set 0 for nearest color.\n"
+			"    --scan                Use laser scan for the point cloud.\n"
+			"    --save_in_db          Save resulting assembled point cloud or mesh in the database.\n"
+			"    --xmin #              Minimum range on X axis to keep nodes to export.\n"
+			"    --xmax #              Maximum range on X axis to keep nodes to export.\n"
+			"    --ymin #              Minimum range on Y axis to keep nodes to export.\n"
+			"    --ymax #              Maximum range on Y axis to keep nodes to export.\n"
+			"    --zmin #              Minimum range on Z axis to keep nodes to export.\n"
+			"    --zmax #              Maximum range on Z axis to keep nodes to export.\n"
+			"    --split_x #           Export the map in # parts along x-axis. Can be combined with split_y and split_z.\n"
+			"    --split_y #           Export the map in # parts along y-axis. Can be combined with split_x and split_z.\n"
+			"    --split_z #           Export the map in # parts along z-axis. Can be combined with split_x and split_y.\n"
+			"    --filter_ceiling #    Filter points over a custom height (default 0 m, 0=disabled).\n"
+			"    --filter_floor #      Filter points below a custom height (default 0 m, 0=disabled).\n"
+
+			"\n%s", Parameters::showUsage());
+	;
+	exit(1);
+}
+
+class ConsoleProgessState : public ProgressState
+{
+	virtual bool callback(const std::string & msg) const
+	{
+		if(!msg.empty())
+			printf("%s\n", msg.c_str());
+		return true;
+	}
+};
+
+int main(int argc, char * argv[])
+{
+	ULogger::setType(ULogger::kTypeConsole);
+	ULogger::setLevel(ULogger::kError);
+
+	if(argc < 2)
+	{
+		showUsage();
+	}
+
+	bool binary = true;
+	bool las = false;
+	bool mesh = false;
+	bool texture = false;
+	bool ba = false;
+	bool doGainCompensationRGB = true;
+	float gainValue = 1;
+	bool doBlending = true;
+	bool doClean = true;
+	int minCluster = 200;
+	int poissonDepth = 0;
+	float poissonSize = 0.03;
+	int maxPolygons = 300000;
+	int decimation = -1;
+	float minRange = 0.0f;
+	float maxRange = -1.0f;
+	float voxelSize = -1.0f;
+	float groundNormalsUp = 0.0f;
+	float noiseRadius = 0.0f;
+	int noiseMinNeighbors = 5;
+	float proportionalRadiusFactor = 0.0f;
+	float proportionalRadiusScale = 2.0f;
+	int randomSamples = 0;
+	int textureSize = 8192;
+	int textureCount = 1;
+	float textureRange = 0;
+	float textureAngle = 0;
+	float textureDepthError = 0;
+	std::vector<float> textureRoiRatios;
+	bool distanceToCamPolicy = false;
+	int laplacianThr = 0;
+	bool multiband = false;
+	int multibandDownScale = 2;
+	std::string multibandNbContrib = "1 5 10 0";
+	int multibandUnwrap = 0;
+	bool multibandFillHoles = false;
+	int multibandPadding = 5;
+	double multibandBestScoreThr = 0.1;
+	double multibandAngleHardthr = 90;
+	bool multibandForceVisible = false;
+	float colorRadius = -1.0f;
+	bool cloudFromScan = false;
+	bool saveInDb = false;
+	int lowBrightnessGain = 0;
+	int highBrightnessGain = 10;
+	bool camProjection = false;
+	bool camProjectionKeepAll = false;
+	int cameraProjDecimation = 1;
+	std::string cameraProjMask;
+	bool exportPoses = false;
+	bool exportPosesCamera = false;
+	bool exportPosesScan = false;
+	int exportPosesFormat = 11;
+	bool exportImages = false;
+	bool exportImagesId = false;
+	std::string outputName;
+	std::string outputDir;
+	cv::Vec3f min, max;
+	float filter_ceiling = 0.0f;
+	float filter_floor = 0.0f;
+	for(int i=1; i<argc; ++i)
+	{
+		if(std::strcmp(argv[i], "--help") == 0)
+		{
+			showUsage();
+		}
+		else if(std::strcmp(argv[i], "--output") == 0)
+		{
+			++i;
+			if(i<argc-1)
+			{
+				outputName = argv[i];
+			}
+			else
+			{
+				showUsage();
+			}
+		}
+		else if(std::strcmp(argv[i], "--output_dir") == 0)
+		{
+			++i;
+			if(i<argc-1)
+			{
+				outputDir = argv[i];
+			}
+			else
+			{
+				showUsage();
+			}
+		}
+		else if(std::strcmp(argv[i], "--bin") == 0)
+		{
+			printf("No need to set --bin anymore, ply are now automatically exported in binary by default. Set --ascii to export as text.\n");
+		}
+		else if(std::strcmp(argv[i], "--ascii") == 0)
+		{
+			binary = false;
+		}
+		else if(std::strcmp(argv[i], "--las") == 0)
+		{
+#ifdef RTABMAP_PDAL
+			las = true;
+#elif defined(RTABMAP_LIBLAS)
+			printf("\"--las\" option cannot be used with libLAS because the cloud has normals, build RTAB-Map with PDAL support to export in las with normals. Will export in PLY...\n");
+#else
+			printf("\"--las\" option cannot be used because RTAB-Map is not built with PDAL support. Will export in PLY...\n");
+#endif
+
+		}
+		else if(std::strcmp(argv[i], "--mesh") == 0)
+		{
+			mesh = true;
+		}
+		else if(std::strcmp(argv[i], "--texture") == 0)
+		{
+			texture = true;
+		}
+		else if(std::strcmp(argv[i], "--texture_size") == 0)
+		{
+			++i;
+			if(i<argc-1)
+			{
+				textureSize = uStr2Int(argv[i]);
+				UASSERT(textureSize%256==0);
+			}
+			else
+			{
+				showUsage();
+			}
+		}
+		else if(std::strcmp(argv[i], "--texture_count") == 0)
+		{
+			++i;
+			if(i<argc-1)
+			{
+				textureCount = uStr2Int(argv[i]);
+			}
+			else
+			{
+				showUsage();
+			}
+		}
+		else if(std::strcmp(argv[i], "--texture_range") == 0)
+		{
+			++i;
+			if(i<argc-1)
+			{
+				textureRange = uStr2Float(argv[i]);
+			}
+			else
+			{
+				showUsage();
+			}
+		}
+		else if(std::strcmp(argv[i], "--texture_angle") == 0)
+		{
+			++i;
+			if(i<argc-1)
+			{
+				textureAngle = uStr2Float(argv[i])*M_PI/180.0f;
+			}
+			else
+			{
+				showUsage();
+			}
+		}
+		else if(std::strcmp(argv[i], "--texture_depth_error") == 0)
+		{
+			++i;
+			if(i<argc-1)
+			{
+				textureDepthError = uStr2Float(argv[i]);
+			}
+			else
+			{
+				showUsage();
+			}
+		}
+		else if(std::strcmp(argv[i], "--texture_roi_ratios") == 0)
+		{
+			++i;
+			if(i<argc-1)
+			{
+				std::list<std::string> strValues = uSplit(argv[i], ' ');
+				if(strValues.size() != 4)
+				{
+					printf("The number of values must be 4 (roi=\"%s\")\n", argv[i]);
+					showUsage();
+				}
+				else
+				{
+					std::vector<float> tmpValues(4);
+					unsigned int i=0;
+					for(std::list<std::string>::iterator jter = strValues.begin(); jter!=strValues.end(); ++jter)
+					{
+						tmpValues[i] = uStr2Float(*jter);
+						++i;
+					}
+
+					if(tmpValues[0] >= 0 && tmpValues[0] < 1 && tmpValues[0] < 1.0f-tmpValues[1] &&
+						tmpValues[1] >= 0 && tmpValues[1] < 1 && tmpValues[1] < 1.0f-tmpValues[0] &&
+						tmpValues[2] >= 0 && tmpValues[2] < 1 && tmpValues[2] < 1.0f-tmpValues[3] &&
+						tmpValues[3] >= 0 && tmpValues[3] < 1 && tmpValues[3] < 1.0f-tmpValues[2])
+					{
+						textureRoiRatios = tmpValues;
+					}
+					else
+					{
+						printf("The roi ratios are not valid (roi=\"%s\")\n", argv[i]);
+						showUsage();
+					}
+				}
+			}
+			else
+			{
+				showUsage();
+			}
+		}
+		else if(std::strcmp(argv[i], "--texture_d2c") == 0)
+		{
+			distanceToCamPolicy = true;
+		}
+		else if(std::strcmp(argv[i], "--texture_blur") == 0)
+		{
+			++i;
+			if(i<argc-1)
+			{
+				laplacianThr = uStr2Int(argv[i]);
+			}
+			else
+			{
+				showUsage();
+			}
+		}
+		else if(std::strcmp(argv[i], "--cam_projection") == 0)
+		{
+			camProjection = true;
+		}
+		else if(std::strcmp(argv[i], "--cam_projection_keep_all") == 0)
+		{
+			camProjectionKeepAll = true;
+		}
+		else if(std::strcmp(argv[i], "--cam_projection_decimation") == 0)
+		{
+			++i;
+			if(i<argc-1)
+			{
+				cameraProjDecimation = uStr2Int(argv[i]);
+				if(cameraProjDecimation<1)
+				{
+					printf("--cam_projection_decimation cannot be <1! value=\"%s\"\n", argv[i]);
+					showUsage();
+				}
+			}
+			else
+			{
+				showUsage();
+			}
+		}
+		else if(std::strcmp(argv[i], "--cam_projection_mask") == 0)
+		{
+			++i;
+			if(i<argc-1)
+			{
+				cameraProjMask = argv[i];
+				if(!UFile::exists(cameraProjMask))
+				{
+					printf("--cam_projection_mask is set with a file not existing or don't have permissions to open it. Path=\"%s\"\n", argv[i]);
+					showUsage();
+				}
+			}
+			else
+			{
+				showUsage();
+			}
+		}
+		else if(std::strcmp(argv[i], "--poses") == 0)
+		{
+			exportPoses = true;
+		}
+		else if(std::strcmp(argv[i], "--poses_camera") == 0)
+		{
+			exportPosesCamera = true;
+		}
+		else if(std::strcmp(argv[i], "--poses_scan") == 0)
+		{
+			exportPosesScan = true;
+		}
+		else if(std::strcmp(argv[i], "--poses_format") == 0)
+		{
+			++i;
+			if(i<argc-1)
+			{
+				exportPosesFormat = uStr2Int(argv[i]);
+			}
+			else
+			{
+				showUsage();
+			}
+		}
+		else if(std::strcmp(argv[i], "--images") == 0)
+		{
+			exportImages = true;
+		}
+		else if(std::strcmp(argv[i], "--images_id") == 0)
+		{
+			exportImages = true;
+			exportImagesId = true;
+		}
+		else if(std::strcmp(argv[i], "--ba") == 0)
+		{
+			ba = true;
+		}
+		else if(std::strcmp(argv[i], "--gain_gray") == 0)
+		{
+			doGainCompensationRGB = false;
+		}
+		else if(std::strcmp(argv[i], "--gain") == 0)
+		{
+			++i;
+			if(i<argc-1)
+			{
+				gainValue = uStr2Float(argv[i]);
+				UASSERT(gainValue>=0.0f);
+			}
+			else
+			{
+				showUsage();
+			}
+		}
+		else if(std::strcmp(argv[i], "--no_blending") == 0)
+		{
+			doBlending = false;
+		}
+		else if(std::strcmp(argv[i], "--no_clean") == 0)
+		{
+			doClean = false;
+		}
+		else if(std::strcmp(argv[i], "--min_cluster") == 0)
+		{
+			++i;
+			if(i<argc-1)
+			{
+				minCluster = uStr2Int(argv[i]);
+			}
+			else
+			{
+				showUsage();
+			}
+		}
+		else if(std::strcmp(argv[i], "--multiband") == 0)
+		{
+#ifdef RTABMAP_ALICE_VISION
+			multiband = true;
+#else
+			printf("\"--multiband\" option cannot be used because RTAB-Map is not built with AliceVision support. Ignoring multiband...\n");
+#endif
+		}
+		else if(std::strcmp(argv[i], "--multiband_fillholes") == 0)
+		{
+			multibandFillHoles = true;
+		}
+		else if(std::strcmp(argv[i], "--multiband_downscale") == 0)
+		{
+			++i;
+			if(i<argc-1)
+			{
+				multibandDownScale = uStr2Int(argv[i]);
+			}
+			else
+			{
+				showUsage();
+			}
+		}
+		else if(std::strcmp(argv[i], "--multiband_contrib") == 0)
+		{
+			++i;
+			if(i<argc-1)
+			{
+				if(uSplit(argv[i], ' ').size() != 4)
+				{
+					printf("--multiband_contrib has wrong format! value=\"%s\"\n", argv[i]);
+					showUsage();
+				}
+				multibandNbContrib = argv[i];
+			}
+			else
+			{
+				showUsage();
+			}
+		}
+		else if(std::strcmp(argv[i], "--multiband_unwrap") == 0)
+		{
+			++i;
+			if(i<argc-1)
+			{
+				multibandUnwrap = uStr2Int(argv[i]);
+			}
+			else
+			{
+				showUsage();
+			}
+		}
+		else if(std::strcmp(argv[i], "--multiband_padding") == 0)
+		{
+			++i;
+			if(i<argc-1)
+			{
+				multibandPadding = uStr2Int(argv[i]);
+			}
+			else
+			{
+				showUsage();
+			}
+		}
+		else if(std::strcmp(argv[i], "--multiband_forcevisible") == 0)
+		{
+			multibandForceVisible = true;
+		}
+		else if(std::strcmp(argv[i], "--multiband_scorethr") == 0)
+		{
+			++i;
+			if(i<argc-1)
+			{
+				multibandBestScoreThr = uStr2Float(argv[i]);
+			}
+			else
+			{
+				showUsage();
+			}
+		}
+		else if(std::strcmp(argv[i], "--multiband_anglethr") == 0)
+		{
+			++i;
+			if(i<argc-1)
+			{
+				multibandAngleHardthr = uStr2Float(argv[i]);
+			}
+			else
+			{
+				showUsage();
+			}
+		}
+		else if(std::strcmp(argv[i], "--poisson_depth") == 0)
+		{
+			++i;
+			if(i<argc-1)
+			{
+				poissonDepth = uStr2Int(argv[i]);
+			}
+			else
+			{
+				showUsage();
+			}
+		}
+		else if(std::strcmp(argv[i], "--poisson_size") == 0)
+		{
+			++i;
+			if(i<argc-1)
+			{
+				poissonSize = uStr2Float(argv[i]);
+			}
+			else
+			{
+				showUsage();
+			}
+		}
+		else if(std::strcmp(argv[i], "--max_polygons") == 0)
+		{
+			++i;
+			if(i<argc-1)
+			{
+				maxPolygons = uStr2Int(argv[i]);
+			}
+			else
+			{
+				showUsage();
+			}
+		}
+		else if(std::strcmp(argv[i], "--min_range") == 0)
+		{
+			++i;
+			if(i<argc-1)
+			{
+				minRange = uStr2Float(argv[i]);
+			}
+			else
+			{
+				showUsage();
+			}
+		}
+		else if(std::strcmp(argv[i], "--max_range") == 0)
+		{
+			++i;
+			if(i<argc-1)
+			{
+				maxRange = uStr2Float(argv[i]);
+			}
+			else
+			{
+				showUsage();
+			}
+		}
+		else if(std::strcmp(argv[i], "--decimation") == 0)
+		{
+			++i;
+			if(i<argc-1)
+			{
+				decimation = uStr2Int(argv[i]);
+			}
+			else
+			{
+				showUsage();
+			}
+		}
+		else if(std::strcmp(argv[i], "--voxel") == 0)
+		{
+			++i;
+			if(i<argc-1)
+			{
+				voxelSize = uStr2Float(argv[i]);
+			}
+			else
+			{
+				showUsage();
+			}
+		}
+		else if(std::strcmp(argv[i], "--ground_normals_up") == 0)
+		{
+			++i;
+			if(i<argc-1)
+			{
+				groundNormalsUp = uStr2Float(argv[i]);
+			}
+			else
+			{
+				showUsage();
+			}
+		}
+		else if(std::strcmp(argv[i], "--noise_radius") == 0)
+		{
+			++i;
+			if(i<argc-1)
+			{
+				noiseRadius = uStr2Float(argv[i]);
+			}
+			else
+			{
+				showUsage();
+			}
+		}
+		else if(std::strcmp(argv[i], "--noise_k") == 0)
+		{
+			++i;
+			if(i<argc-1)
+			{
+				noiseMinNeighbors = uStr2Int(argv[i]);
+			}
+			else
+			{
+				showUsage();
+			}
+		}
+		else if(std::strcmp(argv[i], "--prop_radius_factor") == 0)
+		{
+			++i;
+			if(i<argc-1)
+			{
+				proportionalRadiusFactor = uStr2Float(argv[i]);
+			}
+			else
+			{
+				showUsage();
+			}
+		}
+		else if(std::strcmp(argv[i], "--prop_radius_scale") == 0)
+		{
+			++i;
+			if(i<argc-1)
+			{
+				proportionalRadiusScale = uStr2Float(argv[i]);
+				UASSERT_MSG(proportionalRadiusScale>=1.0f, "--prop_radius_scale should be >= 1.0");
+			}
+			else
+			{
+				showUsage();
+			}
+		}
+		else if(std::strcmp(argv[i], "--random_samples") == 0)
+		{
+			++i;
+			if(i<argc-1)
+			{
+				randomSamples = uStr2Int(argv[i]);
+			}
+			else
+			{
+				showUsage();
+			}
+		}
+		else if(std::strcmp(argv[i], "--color_radius") == 0)
+		{
+			++i;
+			if(i<argc-1)
+			{
+				colorRadius = uStr2Float(argv[i]);
+			}
+			else
+			{
+				showUsage();
+			}
+		}
+		else if(std::strcmp(argv[i], "--scan") == 0)
+		{
+			cloudFromScan = true;
+		}
+		else if(std::strcmp(argv[i], "--save_in_db") == 0)
+		{
+			saveInDb = true;
+		}
+		else if(std::strcmp(argv[i], "--low_gain") == 0)
+		{
+			++i;
+			if(i<argc-1)
+			{
+				lowBrightnessGain = uStr2Int(argv[i]);
+			}
+			else
+			{
+				showUsage();
+			}
+		}
+		else if(std::strcmp(argv[i], "--high_gain") == 0)
+		{
+			++i;
+			if(i<argc-1)
+			{
+				highBrightnessGain = uStr2Int(argv[i]);
+			}
+			else
+			{
+				showUsage();
+			}
+		}
+		else if(std::strcmp(argv[i], "--xmin") == 0)
+		{
+			++i;
+			if(i<argc-1)
+			{
+				min[0] = uStr2Float(argv[i]);
+			}
+			else
+			{
+				showUsage();
+			}
+		}
+		else if(std::strcmp(argv[i], "--xmax") == 0)
+		{
+			++i;
+			if(i<argc-1)
+			{
+				max[0] = uStr2Float(argv[i]);
+			}
+			else
+			{
+				showUsage();
+			}
+		}
+		else if(std::strcmp(argv[i], "--ymin") == 0)
+		{
+			++i;
+			if(i<argc-1)
+			{
+				min[1] = uStr2Float(argv[i]);
+			}
+			else
+			{
+				showUsage();
+			}
+		}
+		else if(std::strcmp(argv[i], "--ymax") == 0)
+		{
+			++i;
+			if(i<argc-1)
+			{
+				max[1] = uStr2Float(argv[i]);
+			}
+			else
+			{
+				showUsage();
+			}
+		}
+		else if(std::strcmp(argv[i], "--zmin") == 0)
+		{
+			++i;
+			if(i<argc-1)
+			{
+				min[2] = uStr2Float(argv[i]);
+			}
+			else
+			{
+				showUsage();
+			}
+		}
+		else if(std::strcmp(argv[i], "--zmax") == 0)
+		{
+			++i;
+			if(i<argc-1)
+			{
+				max[2] = uStr2Float(argv[i]);
+			}
+			else
+			{
+				showUsage();
+			}
+		}
+		else if(std::strcmp(argv[i], "--filter_ceiling") == 0)
+		{
+			++i;
+			if(i<argc-1)
+			{
+				filter_ceiling = uStr2Float(argv[i]);
+				if(filter_floor!=0.0f && filter_ceiling != 0.0f && filter_ceiling<filter_floor)
+				{
+					printf("Option --filter_ceiling (%f) should be higher than --filter_floor option (%f)!\n", filter_ceiling, filter_floor);
+					showUsage();
+				}
+			}
+			else
+			{
+				showUsage();
+			}
+		}
+		else if(std::strcmp(argv[i], "--filter_floor") == 0)
+		{
+			++i;
+			if(i<argc-1)
+			{
+				filter_floor = uStr2Float(argv[i]);
+				if(filter_floor!=0.0f && filter_ceiling != 0.0f && filter_ceiling<filter_floor)
+				{
+					printf("Option --filter_ceiling (%f) should be higher than --filter_floor option (%f)!\n", filter_ceiling, filter_floor);
+					showUsage();
+				}
+			}
+			else
+			{
+				showUsage();
+			}
+		}
+
+	}
+
+	if(decimation < 1)
+	{
+		decimation = cloudFromScan?1:4;
+	}
+	if(maxRange < 0)
+	{
+		maxRange = cloudFromScan?0:4;
+	}
+	if(voxelSize < 0.0f)
+	{
+		voxelSize = cloudFromScan?0:0.01f;
+	}
+	if(colorRadius < 0.0f)
+	{
+		colorRadius = cloudFromScan?0:0.05f;
+	}
+
+	if(saveInDb)
+	{
+		if(multiband)
+		{
+			printf("Option --multiband is not supported with --save_in_db option, disabling multiband...\n");
+			multiband = false;
+		}
+		if(textureCount>1)
+		{
+			printf("Option --texture_count > 1 is not supported with --save_in_db option, setting texture_count to 1...\n");
+			textureCount = 1;
+		}
+	}
+
+	ParametersMap params = Parameters::parseArguments(argc, argv, false);
+
+	std::string dbPath = argv[argc-1];
+
+	if(!UFile::exists(dbPath))
+	{
+		UERROR("File \"%s\" doesn't exist!", dbPath.c_str());
+		return -1;
+	}
+
+	// Get parameters
+	ParametersMap parameters;
+	DBDriver * driver = DBDriver::create();
+	if(driver->openConnection(dbPath))
+	{
+		parameters = driver->getLastParameters();
+		driver->closeConnection(false);
+	}
+	else
+	{
+		UERROR("Cannot open database %s!", dbPath.c_str());
+		return -1;
+	}
+	delete driver;
+	driver = 0;
+
+	for(ParametersMap::iterator iter=params.begin(); iter!=params.end(); ++iter)
+	{
+		printf("Added custom parameter %s=%s\n",iter->first.c_str(), iter->second.c_str());
+	}
+
+	UTimer timer;
+
+	printf("Opening database \"%s\"...\n", dbPath.c_str());
+	// Get the global optimized map
+	uInsert(parameters, params);
+	std::shared_ptr<DBDriver> dbDriver(DBDriver::create(parameters));
+	if(!dbDriver->openConnection(dbPath))
+	{
+		printf("Failed to open database \"%s\"!\n", dbPath.c_str());
+		return -1;
+	}
+	printf("Opening database \"%s\"... done (%fs).\n", dbPath.c_str(), timer.ticks());
+
+	std::map<int, Transform> odomPoses;
+	std::multimap<int, Link> links;
+	printf("Optimizing the map...\n");
+	dbDriver->getAllOdomPoses(odomPoses, true);
+	dbDriver->getAllLinks(links, true, true);
+	if(odomPoses.empty())
+	{
+		printf("The are no odometry poses!? Aborting...\n");
+		return -1;
+	}
+	std::shared_ptr<Optimizer> optimizer(Optimizer::create(parameters));
+	std::map<int, Transform> posesOut;
+	std::multimap<int, Link> linksOut;
+	UASSERT(odomPoses.lower_bound(1) != odomPoses.end());
+	optimizer->getConnectedGraph(odomPoses.lower_bound(1)->first, odomPoses, links, posesOut, linksOut);
+	std::map<int, Transform> optimizedPoses = optimizer->optimize(odomPoses.lower_bound(1)->first, posesOut, linksOut);
+	printf("Optimizing the map... done (%fs, poses=%d).\n", timer.ticks(), (int)optimizedPoses.size());
+
+	if(optimizedPoses.empty())
+	{
+		printf("The optimized graph is empty!? Aborting...\n");
+		return -1;
+	}
+
+	if(min[0] != max[0] || min[1] != max[1] || min[2] != max[2])
+	{
+		cv::Vec3f minP,maxP;
+		graph::computeMinMax(optimizedPoses, minP, maxP);
+		printf("Filtering poses (range: x=%.1f<->%.1f, y=%.1f<->%.1f, z=%.1f<->%.1f, map size=%.1f x %.1f x %.1f, map min/max: [%.1f, %.1f, %.1f] [%.1f, %.1f, %.1f])...\n",
+				min[0],max[0],min[1],max[1],min[2],max[2],
+				maxP[0]-minP[0],maxP[1]-minP[1],maxP[2]-minP[2],
+				minP[0],minP[1],minP[2],maxP[0],maxP[1],maxP[2]);
+		std::map<int, Transform> posesFiltered;
+		for(std::map<int, Transform>::const_iterator iter=optimizedPoses.begin(); iter!=optimizedPoses.end(); ++iter)
+		{
+			bool ignore = false;
+			if(min[0] != max[0] && (iter->second.x() < min[0] || iter->second.x() > max[0]))
+			{
+				ignore = true;
+			}
+			if(min[1] != max[1] && (iter->second.y() < min[1] || iter->second.y() > max[1]))
+			{
+				ignore = true;
+			}
+			if(min[2] != max[2] && (iter->second.z() < min[2] || iter->second.z() > max[2]))
+			{
+				ignore = true;
+			}
+			if(!ignore)
+			{
+				posesFiltered.insert(*iter);
+			}
+		}
+		graph::computeMinMax(posesFiltered, minP, maxP);
+		printf("Filtering poses... done! %d/%d remaining.\n", (int)posesFiltered.size(), (int)optimizedPoses.size());
+		optimizedPoses = posesFiltered;
+		if(optimizedPoses.empty())
+		{
+			printf("All poses filtered! Exiting.\n");
+			return -1;
+		}
+	}
+
+	std::string outputDirectory = outputDir.empty()?UDirectory::getDir(dbPath):outputDir;
+	if(!UDirectory::exists(outputDirectory))
+	{
+		UDirectory::makeDir(outputDirectory);
+	}
+	std::string baseName = outputName.empty()?uSplit(UFile::getName(dbPath), '.').front():outputName;
+
+	if(ba)
+	{
+		printf("Global bundle adjustment...\n");
+		// TODO: these conversions could be simplified
+		UASSERT(optimizedPoses.lower_bound(1) != optimizedPoses.end());
+		OptimizerG2O g2o(parameters);
+		std::list<int> ids;
+		for(std::map<int, Transform>::iterator iter=optimizedPoses.lower_bound(1); iter!=optimizedPoses.end(); ++iter)
+		{
+			ids.push_back(iter->first);
+		}
+		std::list<Signature *> signatures;
+		dbDriver->loadSignatures(ids, signatures);
+		std::map<int, Signature> nodes;
+		for(std::list<Signature *>::iterator iter=signatures.begin(); iter!=signatures.end(); ++iter)
+		{
+			nodes.insert(std::make_pair((*iter)->id(), *(*iter)));
+		}
+		optimizedPoses = ((Optimizer*)&g2o)->optimizeBA(optimizedPoses.lower_bound(1)->first, optimizedPoses, links, nodes, true);
+		printf("Global bundle adjustment... done (%fs).\n", timer.ticks());
+	}
+
+	// Construct the cloud
+	printf("Create and assemble the clouds...\n");
+	pcl::PointCloud<pcl::PointXYZRGB>::Ptr assembledCloud(new pcl::PointCloud<pcl::PointXYZRGB>);
+	pcl::PointCloud<pcl::PointXYZI>::Ptr assembledCloudI(new pcl::PointCloud<pcl::PointXYZI>);
+	std::map<int, rtabmap::Transform> robotPoses;
+	std::vector<std::map<int, rtabmap::Transform> > cameraPoses;
+	std::map<int, rtabmap::Transform> scanPoses;
+	std::map<int, double> cameraStamps;
+	std::map<int, std::vector<rtabmap::CameraModel> > cameraModels;
+	std::map<int, cv::Mat> cameraDepths;
+	int imagesExported = 0;
+	std::vector<int> rawViewpointIndices;
+	std::map<int, Transform> rawViewpoints;
+	for(std::map<int, Transform>::iterator iter=optimizedPoses.lower_bound(1); iter!=optimizedPoses.end(); ++iter)
+	{
+		Transform p, gt;
+		int m;
+		std::string l;
+		GPS g;
+		std::vector<float> v;
+		EnvSensors s;
+		int weight = -1;
+		double stamp = 0.0;
+		dbDriver->getNodeInfo(iter->first, p, m, weight, l, stamp, gt, v, g, s);
+
+		SensorData data;
+		dbDriver->getNodeData(iter->first, data, !cloudFromScan || texture || exportImages, cloudFromScan || exportPosesScan, false, false);
+
+		// uncompress data
+		std::vector<CameraModel> models;
+		std::vector<StereoCameraModel> stereoModels;
+		dbDriver->getCalibration(iter->first, models, stereoModels);
+		cv::Mat rgb;
+		cv::Mat depth;
+
+		pcl::IndicesPtr indices(new std::vector<int>);
+		pcl::PointCloud<pcl::PointXYZRGB>::Ptr cloud;
+		pcl::PointCloud<pcl::PointXYZI>::Ptr cloudI;
+		if(weight != -1)
+		{
+			if(cloudFromScan)
+			{
+				cv::Mat tmpDepth;
+				LaserScan scan;
+				data.uncompressData(exportImages?&rgb:0, (texture||exportImages)&&!data.depthOrRightCompressed().empty()?&tmpDepth:0, &scan);
+				if(scan.empty())
+				{
+					printf("Node %d doesn't have scan data, empty cloud is created.\n", iter->first);
+				}
+				if(decimation>1 || minRange>0.0f || maxRange)
+				{
+					scan = util3d::commonFiltering(scan, decimation, minRange, maxRange);
+				}
+				if(scan.hasRGB())
+				{
+					cloud = util3d::laserScanToPointCloudRGB(scan, scan.localTransform());
+					if(noiseRadius>0.0f && noiseMinNeighbors>0)
+					{
+						indices = util3d::radiusFiltering(cloud, noiseRadius, noiseMinNeighbors);
+					}
+				}
+				else
+				{
+					cloudI = util3d::laserScanToPointCloudI(scan, scan.localTransform());
+					if(noiseRadius>0.0f && noiseMinNeighbors>0)
+					{
+						indices = util3d::radiusFiltering(cloudI, noiseRadius, noiseMinNeighbors);
+					}
+				}
+			}
+			else
+			{
+				data.uncompressData(&rgb, &depth);
+				if(depth.empty())
+				{
+					printf("Node %d doesn't have depth or stereo data, empty cloud is "
+							"created (if you want to create point cloud from scan, use --scan option).\n", iter->first);
+				}
+				cloud = util3d::cloudRGBFromSensorData(
+						data,
+						decimation,      // image decimation before creating the clouds
+						maxRange,        // maximum depth of the cloud
+						minRange,
+						indices.get());
+				if(noiseRadius>0.0f && noiseMinNeighbors>0)
+				{
+					indices = util3d::radiusFiltering(cloud, indices, noiseRadius, noiseMinNeighbors);
+				}
+			}
+		}
+
+		if(exportImages && !rgb.empty())
+		{
+			std::string dirSuffix = (depth.type() != CV_16UC1 && depth.type() != CV_32FC1 && !depth.empty())?"left":"rgb";
+			std::string dir = outputDirectory+"/"+baseName+"_"+dirSuffix;
+			if(!UDirectory::exists(dir)) {
+				UDirectory::makeDir(dir);
+			}
+			std::string outputPath=dir+"/"+(exportImagesId?uNumber2Str(iter->first):uFormat("%f", stamp))+".jpg";
+			cv::imwrite(outputPath, rgb);
+			++imagesExported;
+			if(!depth.empty())
+			{
+				std::string ext;
+				cv::Mat depthExported = depth;
+				if(depth.type() != CV_16UC1 && depth.type() != CV_32FC1)
+				{
+					ext = ".jpg";
+					dir = outputDirectory+"/"+baseName+"_right";
+				}
+				else
+				{
+					ext = ".png";
+					dir = outputDirectory+"/"+baseName+"_depth";
+					if(depth.type() == CV_32FC1)
+					{
+						depthExported = rtabmap::util2d::cvtDepthFromFloat(depth);
+					}
+				}
+				if(!UDirectory::exists(dir)) {
+					UDirectory::makeDir(dir);
+				}
+
+				outputPath=dir+"/"+(exportImagesId?uNumber2Str(iter->first):uFormat("%f", stamp))+ext;
+				cv::imwrite(outputPath, depthExported);
+			}
+
+			// save calibration per image (calibration can change over time, e.g. camera has auto focus)
+			for(size_t i=0; i<models.size(); ++i)
+			{
+				CameraModel model = models[i];
+				std::string modelName = (exportImagesId?uNumber2Str(iter->first):uFormat("%f", stamp));
+				if(models.size() > 1) {
+					modelName += "_" + uNumber2Str((int)i);
+				}
+				model.setName(modelName);
+				std::string dir = outputDirectory+"/"+baseName+"_calib";
+				if(!UDirectory::exists(dir)) {
+					UDirectory::makeDir(dir);
+				}
+				model.save(dir);
+			}
+			for(size_t i=0; i<stereoModels.size(); ++i)
+			{
+				StereoCameraModel model = stereoModels[i];
+				std::string modelName = (exportImagesId?uNumber2Str(iter->first):uFormat("%f", stamp));
+				if(stereoModels.size() > 1) {
+					modelName += "_" + uNumber2Str((int)i);
+				}
+				model.setName(modelName, "left", "right");
+				std::string dir = outputDirectory+"/"+baseName+"_calib";
+				if(!UDirectory::exists(dir)) {
+					UDirectory::makeDir(dir);
+				}
+				model.save(dir);
+			}
+		}
+
+		if(voxelSize>0.0f)
+		{
+			if(cloud.get() && !cloud->empty())
+				cloud = rtabmap::util3d::voxelize(cloud, indices, voxelSize);
+			else if(cloudI.get() && !cloudI->empty())
+				cloudI = rtabmap::util3d::voxelize(cloudI, indices, voxelSize);
+		}
+		if(cloud.get() && !cloud->empty())
+			cloud = rtabmap::util3d::transformPointCloud(cloud, iter->second);
+		else if(cloudI.get() && !cloudI->empty())
+			cloudI = rtabmap::util3d::transformPointCloud(cloudI, iter->second);
+
+		if(filter_ceiling != 0.0 || filter_floor != 0.0f)
+		{
+			if(cloud.get() && !cloud->empty())
+			{
+				cloud = util3d::passThrough(cloud, "z", filter_floor!=0.0f?filter_floor:(float)std::numeric_limits<int>::min(), filter_ceiling!=0.0f?filter_ceiling:(float)std::numeric_limits<int>::max());
+			}
+			if(cloudI.get() && !cloudI->empty())
+			{
+				cloudI = util3d::passThrough(cloudI, "z", filter_floor!=0.0f?filter_floor:(float)std::numeric_limits<int>::min(), filter_ceiling!=0.0f?filter_ceiling:(float)std::numeric_limits<int>::max());
+			}
+		}
+
+		if(cloudFromScan)
+		{
+			Transform lidarViewpoint = iter->second * data.laserScanRaw().localTransform();
+			rawViewpoints.insert(std::make_pair(iter->first, lidarViewpoint));
+		}
+		else if(!models.empty() && !models[0].localTransform().isNull())
+		{
+			Transform cameraViewpoint = iter->second * models[0].localTransform(); // take the first camera
+			rawViewpoints.insert(std::make_pair(iter->first, cameraViewpoint));
+		}
+		else if(!stereoModels.empty() && !stereoModels[0].localTransform().isNull())
+		{
+			Transform cameraViewpoint = iter->second * stereoModels[0].localTransform();
+			rawViewpoints.insert(std::make_pair(iter->first, cameraViewpoint));
+		}
+		else
+		{
+			rawViewpoints.insert(*iter);
+		}
+
+		if(cloud.get() && !cloud->empty())
+		{
+			if(assembledCloud->empty())
+			{
+				*assembledCloud = *cloud;
+			}
+			else
+			{
+				*assembledCloud += *cloud;
+			}
+			rawViewpointIndices.resize(assembledCloud->size(), iter->first);
+		}
+		else if(cloudI.get() && !cloudI->empty())
+		{
+			if(assembledCloudI->empty())
+			{
+				*assembledCloudI = *cloudI;
+			}
+			else
+			{
+				*assembledCloudI += *cloudI;
+			}
+			rawViewpointIndices.resize(assembledCloudI->size(), iter->first);
+		}
+
+		if(models.empty())
+		{
+			for(size_t i=0; i<stereoModels.size(); ++i)
+			{
+				models.push_back(stereoModels[i].left());
+			}
+		}
+
+		robotPoses.insert(std::make_pair(iter->first, iter->second));
+		cameraStamps.insert(std::make_pair(iter->first, stamp));
+		if(models.empty() && weight == -1 && !cameraModels.empty())
+		{
+			// For intermediate nodes, use latest models
+			models = cameraModels.rbegin()->second;
+		}
+		if(!models.empty())
+		{
+			if(!data.imageCompressed().empty())
+			{
+				cameraModels.insert(std::make_pair(iter->first, models));
+			}
+			if(exportPosesCamera)
+			{
+				if(cameraPoses.empty())
+				{
+					cameraPoses.resize(models.size());
+				}
+				UASSERT_MSG(models.size() == cameraPoses.size(), "Not all nodes have same number of cameras to export camera poses.");
+				for(size_t i=0; i<models.size(); ++i)
+				{
+					cameraPoses[i].insert(std::make_pair(iter->first, iter->second*models[i].localTransform()));
+				}
+			}
+		}
+		if(!depth.empty() && (depth.type() == CV_16UC1 || depth.type() == CV_32FC1))
+		{
+			cameraDepths.insert(std::make_pair(iter->first, depth));
+		}
+		if(exportPosesScan && !data.laserScanCompressed().empty())
+		{
+			scanPoses.insert(std::make_pair(iter->first, iter->second*data.laserScanCompressed().localTransform()));
+		}
+	}
+	printf("Create and assemble the clouds... done (%fs, %d points).\n", timer.ticks(), !assembledCloud->empty()?(int)assembledCloud->size():(int)assembledCloudI->size());
+
+	if(imagesExported>0)
+		printf("%d images exported!\n", imagesExported);
+
+	ConsoleProgessState progressState;
+
+	if(!assembledCloud->empty() || !assembledCloudI->empty())
+	{
+		if(saveInDb)
+		{
+			driver = DBDriver::create();
+			UASSERT(driver->openConnection(dbPath, false));
+			Transform lastlocalizationPose;
+			driver->loadOptimizedPoses(&lastlocalizationPose);
+			//optimized poses have changed, reset 2d map
+			driver->save2DMap(cv::Mat(), 0, 0, 0);
+			driver->saveOptimizedPoses(optimizedPoses, lastlocalizationPose);
+		}
+		else
+		{
+			std::string posesExt = (exportPosesFormat==3?"toro":exportPosesFormat==4?"g2o":"txt");
+			if(exportPoses)
+			{
+				std::string outputPath=outputDirectory+"/"+baseName+"_poses." + posesExt;
+				rtabmap::graph::exportPoses(outputPath, exportPosesFormat, robotPoses, links, cameraStamps);
+				printf("Poses exported to \"%s\".\n", outputPath.c_str());
+			}
+			if(exportPosesCamera)
+			{
+				for(size_t i=0; i<cameraPoses.size(); ++i)
+				{
+					std::string outputPath;
+					if(cameraPoses.size()==1)
+						outputPath = outputDirectory+"/"+baseName+"_camera_poses." + posesExt;
+					else
+						outputPath = outputDirectory+"/"+baseName+"_camera_poses_"+uNumber2Str((int)i)+"." + posesExt;
+					rtabmap::graph::exportPoses(outputPath, exportPosesFormat, cameraPoses[i], std::multimap<int, Link>(), cameraStamps);
+					printf("Camera poses exported to \"%s\".\n", outputPath.c_str());
+				}
+			}
+			if(exportPosesScan)
+			{
+				std::string outputPath=outputDirectory+"/"+baseName+"_scan_poses." + posesExt;
+				rtabmap::graph::exportPoses(outputPath, exportPosesFormat, scanPoses, std::multimap<int, Link>(), cameraStamps);
+				printf("Scan poses exported to \"%s\".\n", outputPath.c_str());
+			}
+		}
+
+		if(proportionalRadiusFactor>0.0f && proportionalRadiusScale>=1.0f)
+		{
+			printf("Proportional radius filtering of the assembled cloud... (factor=%f scale=%f, %d points)\n", proportionalRadiusFactor, proportionalRadiusScale, !assembledCloud->empty()?(int)assembledCloud->size():(int)assembledCloudI->size());
+			pcl::IndicesPtr indices;
+			if(!assembledCloud->empty())
+			{
+				indices = util3d::proportionalRadiusFiltering(assembledCloud, rawViewpointIndices, rawViewpoints, proportionalRadiusFactor, proportionalRadiusScale);
+				pcl::PointCloud<pcl::PointXYZRGB> tmp;
+				pcl::copyPointCloud(*assembledCloud, *indices, tmp);
+				*assembledCloud = tmp;
+			}
+			else if(!assembledCloudI->empty())
+			{
+				indices = util3d::proportionalRadiusFiltering(assembledCloudI, rawViewpointIndices, rawViewpoints, proportionalRadiusFactor, proportionalRadiusScale);
+				pcl::PointCloud<pcl::PointXYZI> tmp;
+				pcl::copyPointCloud(*assembledCloudI, *indices, tmp);
+				*assembledCloudI = tmp;
+			}
+			if(indices.get())
+			{
+				std::vector<int> rawCameraIndicesTmp(indices->size());
+				for (std::size_t i = 0; i < indices->size(); ++i)
+					rawCameraIndicesTmp[i] = rawViewpointIndices[indices->at(i)];
+				rawViewpointIndices = rawCameraIndicesTmp;
+			}
+			printf("Proportional radius filtering of the assembled cloud.... done! (%fs, %d points)\n", timer.ticks(), !assembledCloud->empty()?(int)assembledCloud->size():(int)assembledCloudI->size());
+		}
+
+		pcl::PointCloud<pcl::PointXYZ>::Ptr rawAssembledCloud(new pcl::PointCloud<pcl::PointXYZ>);
+		if(voxelSize>0.0f)
+		{
+			printf("Voxel grid filtering of the assembled cloud... (voxel=%f, %d points)\n", voxelSize, !assembledCloud->empty()?(int)assembledCloud->size():(int)assembledCloudI->size());
+			if(!assembledCloud->empty()) {
+				pcl::copyPointCloud(*assembledCloud, *rawAssembledCloud); // used to adjust normal orientation
+				assembledCloud = util3d::voxelize(assembledCloud, voxelSize);
+			}
+			else if(!assembledCloudI->empty()) {
+				pcl::copyPointCloud(*assembledCloudI, *rawAssembledCloud); // used to adjust normal orientation
+				assembledCloudI = util3d::voxelize(assembledCloudI, voxelSize);
+			}
+			printf("Voxel grid filtering of the assembled cloud.... done! (%fs, %d points)\n", timer.ticks(), !assembledCloud->empty()?(int)assembledCloud->size():(int)assembledCloudI->size());
+		}
+
+		printf("Computing normals of the assembled cloud... (k=20, %d points)\n", (int)assembledCloud->size());
+		pcl::PointCloud<pcl::PointXYZRGBNormal>::Ptr cloudToExport(new pcl::PointCloud<pcl::PointXYZRGBNormal>);
+		pcl::PointCloud<pcl::PointXYZINormal>::Ptr cloudIToExport(new pcl::PointCloud<pcl::PointXYZINormal>);
+		if(!assembledCloud->empty()) {
+			pcl::PointCloud<pcl::Normal>::Ptr normals = util3d::computeNormals(assembledCloud, 20, 0);
+			UASSERT(assembledCloud->size() == normals->size());
+			pcl::concatenateFields(*assembledCloud, *normals, *cloudToExport);
+		}
+		else if(!assembledCloudI->empty()) {
+			pcl::PointCloud<pcl::Normal>::Ptr normals = util3d::computeNormals(assembledCloudI, 20, 0);
+			UASSERT(assembledCloudI->size() == normals->size());
+			pcl::concatenateFields(*assembledCloudI, *normals, *cloudIToExport);
+		}
+		printf("Computing normals of the assembled cloud... done! (%fs, %d points)\n", timer.ticks(), !cloudToExport->empty()?(int)cloudToExport->size():(int)cloudIToExport->size());
+		assembledCloud->clear();
+		assembledCloudI->clear();
+
+		// adjust with point of views
+		printf("Adjust normals to viewpoints of the assembled cloud... (%d points)\n", !cloudToExport->empty()?(int)cloudToExport->size():(int)cloudIToExport->size());
+		if(!rawAssembledCloud->empty()) {
+			if(!cloudToExport->empty()) {
+				util3d::adjustNormalsToViewPoints(
+											rawViewpoints,
+											rawAssembledCloud,
+											rawViewpointIndices,
+											cloudToExport,
+											groundNormalsUp);
+			}
+			else if(!cloudIToExport->empty()) {
+				util3d::adjustNormalsToViewPoints(
+											rawViewpoints,
+											rawAssembledCloud,
+											rawViewpointIndices,
+											cloudIToExport,
+											groundNormalsUp);
+			}
+		}
+		else if(!cloudToExport->empty()) {
+			util3d::adjustNormalsToViewPoints(
+										rawViewpoints,
+										rawViewpointIndices,
+										cloudToExport,
+										groundNormalsUp);
+		}
+		else if(!cloudIToExport->empty()) {
+			util3d::adjustNormalsToViewPoints(
+										rawViewpoints,
+										rawViewpointIndices,
+										cloudIToExport,
+										groundNormalsUp);
+		}
+		printf("Adjust normals to viewpoints of the assembled cloud... (%fs, %d points)\n", timer.ticks(), !cloudToExport->empty()?(int)cloudToExport->size():(int)cloudIToExport->size());
+
+		if(randomSamples>0)
+		{
+			printf("Random samples filtering of the assembled cloud... (samples=%d, %d points)\n", randomSamples, !cloudToExport->empty()?(int)cloudToExport->size():(int)cloudIToExport->size());
+			if(!cloudToExport->empty())
+			{
+				cloudToExport = util3d::randomSampling(cloudToExport, randomSamples);
+			}
+			else if(!cloudIToExport->empty())
+			{
+				cloudIToExport = util3d::randomSampling(cloudIToExport, randomSamples);
+			}
+			printf("Random samples filtering of the assembled cloud.... done! (%fs, %d points)\n", timer.ticks(), !cloudToExport->empty()?(int)cloudToExport->size():(int)cloudIToExport->size());
+		}
+
+		std::vector<int> pointToCamId;
+		std::vector<float> pointToCamIntensity;
+		if(camProjection && !robotPoses.empty())
+		{
+			printf("Camera projection...\n");
+			std::map<int, std::vector<rtabmap::CameraModel> > cameraModelsProj;
+			if(cameraProjDecimation>1)
+			{
+				for(std::map<int, std::vector<rtabmap::CameraModel> >::iterator iter=cameraModels.begin();
+						iter!=cameraModels.end();
+						++iter)
+				{
+					std::vector<rtabmap::CameraModel> models;
+					for(size_t i=0; i<iter->second.size(); ++i)
+					{
+						models.push_back(iter->second[i].scaled(1.0/double(cameraProjDecimation)));
+					}
+					cameraModelsProj.insert(std::make_pair(iter->first, models));
+				}
+			}
+			else
+			{
+				cameraModelsProj = cameraModels;
+			}
+
+			if(exportImages)
+			{
+				printf("Camera projection... projecting cloud to individual cameras (--images option)\n");
+				// projectCloudToCamera requires PCLPointCloud2
+				pcl::PCLPointCloud2::Ptr cloud2(new pcl::PCLPointCloud2);
+				if(!cloudToExport->empty())
+				{
+					pcl::toPCLPointCloud2(*cloudToExport, *cloud2);
+				}
+				else if(!cloudIToExport->empty())
+				{
+					pcl::toPCLPointCloud2(*cloudIToExport, *cloud2);
+				}
+
+				std::string dir = outputDirectory+"/"+baseName+"_depth_from_scan";
+				if(!UDirectory::exists(dir)) {
+					UDirectory::makeDir(dir);
+				}
+
+				for(std::map<int, std::vector<rtabmap::CameraModel> >::iterator iter=cameraModelsProj.begin();
+					iter!=cameraModelsProj.end();
+					++iter)
+				{
+					cv::Mat depth(iter->second.front().imageHeight(), iter->second.front().imageWidth()*iter->second.size(), CV_32FC1);
+					for(size_t i=0; i<iter->second.size(); ++i)
+					{
+						cv::Mat subDepth = util3d::projectCloudToCamera(
+								iter->second.at(i).imageSize(),
+								iter->second.at(i).K(),
+								cloud2,
+								robotPoses.at(iter->first) * iter->second.at(i).localTransform());
+						subDepth.copyTo(depth(cv::Range::all(), cv::Range(i*iter->second.front().imageWidth(), (i+1)*iter->second.front().imageWidth())));
+					}
+
+					depth = rtabmap::util2d::cvtDepthFromFloat(depth);
+					std::string outputPath=dir+"/"+(exportImagesId?uNumber2Str(iter->first):uFormat("%f",cameraStamps.at(iter->first)))+".png";
+					cv::imwrite(outputPath, depth);
+				}
+			}
+
+			cv::Mat projMask;
+			if(!cameraProjMask.empty())
+			{
+				projMask = cv::imread(cameraProjMask, cv::IMREAD_GRAYSCALE);
+				if(cameraProjDecimation>1)
+				{
+					cv::Mat out = projMask;
+					cv::resize(projMask, out, cv::Size(), 1.0f/float(cameraProjDecimation), 1.0f/float(cameraProjDecimation), cv::INTER_NEAREST);
+					projMask = out;
+				}
+			}
+
+			printf("Camera projection... projecting cloud to all cameras\n");
+			pointToCamId.resize(!cloudToExport->empty()?cloudToExport->size():cloudIToExport->size());
+			std::vector<std::pair< std::pair<int, int>, pcl::PointXY> > pointToPixel;
+			if(!cloudToExport->empty())
+			{
+				pointToPixel = util3d::projectCloudToCameras(
+						*cloudToExport,
+						robotPoses,
+						cameraModelsProj,
+						textureRange,
+						textureAngle,
+						textureRoiRatios,
+						projMask,
+						distanceToCamPolicy,
+						&progressState);
+			}
+			else if(!cloudIToExport->empty())
+			{
+				pointToPixel = util3d::projectCloudToCameras(
+						*cloudIToExport,
+						robotPoses,
+						cameraModelsProj,
+						textureRange,
+						textureAngle,
+						textureRoiRatios,
+						projMask,
+						distanceToCamPolicy,
+						&progressState);
+				pointToCamIntensity.resize(pointToPixel.size());
+			}
+
+			printf("Camera projection... coloring the cloud\n");
+			// color the cloud
+			UASSERT(pointToPixel.empty() || pointToPixel.size() == pointToCamId.size());
+			pcl::PointCloud<pcl::PointXYZRGBNormal>::Ptr assembledCloudValidPoints(new pcl::PointCloud<pcl::PointXYZRGBNormal>());
+			assembledCloudValidPoints->resize(pointToCamId.size());
+
+			int imagesDone = 1;
+			for(std::map<int, rtabmap::Transform>::iterator iter=robotPoses.begin(); iter!=robotPoses.end(); ++iter)
+			{
+				int nodeID = iter->first;
+				cv::Mat image;
+				SensorData data;
+				dbDriver->getNodeData(nodeID, data, true, false, false, false);
+				if(data.imageCompressed().empty())
+				{
+					data.uncompressDataConst(&image, 0);
+				}
+				if(!image.empty())
+				{
+					if(cameraProjDecimation>1)
+					{
+						image = util2d::decimate(image, cameraProjDecimation);
+					}
+					UASSERT(cameraModelsProj.find(nodeID) != cameraModelsProj.end());
+					int modelsSize = cameraModelsProj.at(nodeID).size();
+					for(size_t i=0; i<pointToPixel.size(); ++i)
+					{
+						int cameraIndex = pointToPixel[i].first.second;
+						if(nodeID == pointToPixel[i].first.first && cameraIndex>=0)
+						{
+							pcl::PointXYZRGBNormal pt;
+							float intensity = 0;
+							if(!cloudToExport->empty())
+							{
+								pt = cloudToExport->at(i);
+							}
+							else if(!cloudIToExport->empty())
+							{
+								pt.x = cloudIToExport->at(i).x;
+								pt.y = cloudIToExport->at(i).y;
+								pt.z = cloudIToExport->at(i).z;
+								pt.normal_x = cloudIToExport->at(i).normal_x;
+								pt.normal_y = cloudIToExport->at(i).normal_y;
+								pt.normal_z = cloudIToExport->at(i).normal_z;
+								intensity = cloudIToExport->at(i).intensity;
+							}
+
+							int subImageWidth = image.cols / modelsSize;
+							cv::Mat subImage = image(cv::Range::all(), cv::Range(cameraIndex*subImageWidth, (cameraIndex+1)*subImageWidth));
+
+							int x = pointToPixel[i].second.x * (float)subImage.cols;
+							int y = pointToPixel[i].second.y * (float)subImage.rows;
+							UASSERT(x>=0 && x<subImage.cols);
+							UASSERT(y>=0 && y<subImage.rows);
+
+							if(subImage.type()==CV_8UC3)
+							{
+								cv::Vec3b bgr = subImage.at<cv::Vec3b>(y, x);
+								pt.b = bgr[0];
+								pt.g = bgr[1];
+								pt.r = bgr[2];
+							}
+							else
+							{
+								UASSERT(subImage.type()==CV_8UC1);
+								pt.r = pt.g = pt.b = subImage.at<unsigned char>(pointToPixel[i].second.y * subImage.rows, pointToPixel[i].second.x * subImage.cols);
+							}
+
+							int exportedId = nodeID;
+							pointToCamId[i] = exportedId;
+							if(!pointToCamIntensity.empty())
+							{
+								pointToCamIntensity[i] = intensity;
+							}
+							assembledCloudValidPoints->at(i) = pt;
+						}
+					}
+				}
+				UINFO("Processed %d/%d images", imagesDone++, (int)robotPoses.size());
+			}
+
+			pcl::IndicesPtr validIndices(new std::vector<int>(pointToPixel.size()));
+			size_t oi = 0;
+			for(size_t i=0; i<pointToPixel.size(); ++i)
+			{
+				if(pointToPixel[i].first.first <=0)
+				{
+					if(camProjectionKeepAll)
+					{
+						pcl::PointXYZRGBNormal pt;
+						float intensity = 0;
+						if(!cloudToExport->empty())
+						{
+							pt = cloudToExport->at(i);
+						}
+						else if(!cloudIToExport->empty())
+						{
+							pt.x = cloudIToExport->at(i).x;
+							pt.y = cloudIToExport->at(i).y;
+							pt.z = cloudIToExport->at(i).z;
+							pt.normal_x = cloudIToExport->at(i).normal_x;
+							pt.normal_y = cloudIToExport->at(i).normal_y;
+							pt.normal_z = cloudIToExport->at(i).normal_z;
+							intensity = cloudIToExport->at(i).intensity;
+						}
+
+						pointToCamId[i] = 0; // invalid
+						pt.b = 0;
+						pt.g = 0;
+						pt.r = 255;
+						if(!pointToCamIntensity.empty())
+						{
+							pointToCamIntensity[i] = intensity;
+						}
+						assembledCloudValidPoints->at(i) = pt; // red
+						validIndices->at(oi++) = i;
+					}
+				}
+				else
+				{
+					validIndices->at(oi++) = i;
+				}
+			}
+
+			if(oi != validIndices->size())
+			{
+				validIndices->resize(oi);
+				assembledCloudValidPoints = util3d::extractIndices(assembledCloudValidPoints, validIndices, false, false);
+				std::vector<int> pointToCamIdTmp(validIndices->size());
+				std::vector<float> pointToCamIntensityTmp(validIndices->size());
+				for(size_t i=0; i<validIndices->size(); ++i)
+				{
+					pointToCamIdTmp[i] = pointToCamId[validIndices->at(i)];
+					pointToCamIntensityTmp[i] = pointToCamIntensity[validIndices->at(i)];
+				}
+				pointToCamId = pointToCamIdTmp;
+				pointToCamIntensity = pointToCamIntensityTmp;
+				pointToCamIdTmp.clear();
+				pointToCamIntensityTmp.clear();
+			}
+
+			cloudToExport = assembledCloudValidPoints;
+			cloudIToExport->clear();
+
+			printf("Camera projection... done! (%fs)\n", timer.ticks());
+		}
+
+		if(!(mesh || texture))
+		{
+			if(saveInDb)
+			{
+				printf("Saving in db... (%d points)\n", !cloudToExport->empty()?(int)cloudToExport->size():(int)cloudIToExport->size());
+				if(!cloudToExport->empty())
+					driver->saveOptimizedMesh(util3d::laserScanFromPointCloud(*cloudToExport, Transform(), false).data());
+				else if(!cloudIToExport->empty())
+					driver->saveOptimizedMesh(util3d::laserScanFromPointCloud(*cloudIToExport, Transform(), false).data());
+				printf("Saving in db... done!\n");
+			}
+			else
+			{
+				std::string ext = las?"las":"ply";
+				std::string outputPath=outputDirectory+"/"+baseName+"_cloud."+ext;
+				printf("Saving %s... (%d points)\n", outputPath.c_str(), !cloudToExport->empty()?(int)cloudToExport->size():(int)cloudIToExport->size());
+#ifdef RTABMAP_PDAL
+				if(las || !pointToCamId.empty() || !pointToCamIntensity.empty())
+				{
+					if(!cloudToExport->empty())
+					{
+						if(!pointToCamIntensity.empty())
+						{
+							savePDALFile(outputPath, *cloudToExport, pointToCamId, binary, pointToCamIntensity);
+						}
+						else
+						{
+							savePDALFile(outputPath, *cloudToExport, pointToCamId, binary);
+						}
+					}
+					else if(!cloudIToExport->empty())
+						savePDALFile(outputPath, *cloudIToExport, pointToCamId, binary);
+				}
+				else
+#endif
+				{
+					if(!pointToCamId.empty())
+					{
+						if(!pointToCamIntensity.empty())
+						{
+							printf("Option --cam_projection is enabled but rtabmap is not built "
+									"with PDAL support, so camera IDs and lidar intensities won't be exported in the output cloud.\n");
+						}
+						else
+						{
+							printf("Option --cam_projection is enabled but rtabmap is not built "
+									"with PDAL support, so camera IDs won't be exported in the output cloud.\n");
+						}
+					}
+					if(!cloudToExport->empty())
+						pcl::io::savePLYFile(outputPath, *cloudToExport, binary);
+					else if(!cloudIToExport->empty())
+						pcl::io::savePLYFile(outputPath, *cloudIToExport, binary);
+				}
+				printf("Saving %s... done!\n", outputPath.c_str());
+			}
+		}
+
+		// Meshing...
+		if(mesh || texture)
+		{
+			if(!cloudIToExport->empty())
+			{
+				pcl::copyPointCloud(*cloudIToExport, *cloudToExport);
+				cloudIToExport->clear();
+			}
+
+			Eigen::Vector4f min,max;
+			pcl::getMinMax3D(*cloudToExport, min, max);
+			float mapLength = uMax3(max[0]-min[0], max[1]-min[1], max[2]-min[2]);
+			int optimizedDepth = 12;
+			for(int i=6; i<12; ++i)
+			{
+				if(mapLength/float(1<<i) < poissonSize)
+				{
+					optimizedDepth = i;
+					break;
+				}
+			}
+			if(poissonDepth>0)
+			{
+				optimizedDepth = poissonDepth;
+			}
+
+			// Mesh reconstruction
+			printf("Mesh reconstruction... depth=%d\n", optimizedDepth);
+			pcl::PolygonMesh::Ptr mesh(new pcl::PolygonMesh);
+			pcl::Poisson<pcl::PointXYZRGBNormal> poisson;
+			poisson.setDepth(optimizedDepth);
+			poisson.setInputCloud(cloudToExport);
+			poisson.reconstruct(*mesh);
+			printf("Mesh reconstruction... done (%fs, %d polygons).\n", timer.ticks(), (int)mesh->polygons.size());
+
+			if(mesh->polygons.size())
+			{
+				printf("Mesh color transfer (max polygons=%d, color radius=%f, clean=%s)...\n",
+						maxPolygons,
+						colorRadius,
+						doClean?"true":"false");
+				rtabmap::util3d::denseMeshPostProcessing<pcl::PointXYZRGBNormal>(
+						mesh,
+						0.0f,
+						maxPolygons,
+						cloudToExport,
+						colorRadius,
+						!texture,
+						doClean,
+						minCluster);
+				printf("Mesh color transfer... done (%fs).\n", timer.ticks());
+
+				if(!texture)
+				{
+					if(saveInDb)
+					{
+						printf("Saving mesh in db...\n");
+						std::vector<std::vector<std::vector<RTABMAP_PCL_INDEX> > > polygons;
+						polygons.push_back(util3d::convertPolygonsFromPCL(mesh->polygons));
+						driver->saveOptimizedMesh(
+								util3d::laserScanFromPointCloud(mesh->cloud, false).data(),
+								polygons);
+						printf("Saving mesh in db... done!\n");
+					}
+					else
+					{
+						std::string outputPath=outputDirectory+"/"+baseName+"_mesh.ply";
+						printf("Saving %s...\n", outputPath.c_str());
+						if(binary)
+							pcl::io::savePLYFileBinary(outputPath, *mesh);
+						else
+							pcl::io::savePLYFile(outputPath, *mesh);
+						printf("Saving %s... done!\n", outputPath.c_str());
+					}
+				}
+				else
+				{
+					// Camera filtering for texturing
+					std::map<int, rtabmap::Transform> robotPosesFiltered;
+					if(laplacianThr>0)
+					{
+						printf("Filtering %ld images from texturing...\n", robotPoses.size());
+						for(std::map<int, rtabmap::Transform>::iterator iter=robotPoses.begin(); iter!=robotPoses.end(); ++iter)
+						{
+							SensorData data;
+							dbDriver->getNodeData(iter->first, data, true, false, false, false);
+							cv::Mat img;
+							data.uncompressDataConst(&img, 0);
+							if(!img.empty())
+							{
+								cv::Mat imgLaplacian;
+								cv::Laplacian(img, imgLaplacian, CV_16S);
+								cv::Mat m, s;
+								cv::meanStdDev(imgLaplacian, m, s);
+								double stddev_pxl = s.at<double>(0);
+								double var = stddev_pxl*stddev_pxl;
+								if(var < (double)laplacianThr)
+								{
+									printf("Camera's image %d is detected as blurry (var=%f < thr=%d), camera is ignored for texturing.\n", iter->first, var, laplacianThr);
+								}
+								else
+								{
+									robotPosesFiltered.insert(*iter);
+								}
+							}
+						}
+						printf("Filtered %ld/%ld images from texturing", robotPosesFiltered.size(), robotPoses.size());
+					}
+					else
+					{
+						robotPosesFiltered = robotPoses;
+					}
+
+					printf("Texturing %d polygons... robotPoses=%d, cameraModels=%d, cameraDepths=%d\n", (int)mesh->polygons.size(), (int)robotPosesFiltered.size(), (int)cameraModels.size(), (int)cameraDepths.size());
+					std::vector<std::map<int, pcl::PointXY> > vertexToPixels;
+					pcl::TextureMeshPtr textureMesh = rtabmap::util3d::createTextureMesh(
+							mesh,
+							robotPosesFiltered,
+							cameraModels,
+							cameraDepths,
+							textureRange,
+							textureDepthError,
+							textureAngle,
+							multiband?0:50, // Min polygons in camera view to be textured by this camera
+							textureRoiRatios,
+							&progressState,
+							&vertexToPixels,
+							distanceToCamPolicy);
+					printf("Texturing... done (%fs).\n", timer.ticks());
+
+					// Remove occluded polygons (polygons with no texture)
+					if(doClean && textureMesh->tex_coordinates.size())
+					{
+						printf("Cleanup mesh...\n");
+						rtabmap::util3d::cleanTextureMesh(*textureMesh, 100); // Min polygons in a cluster to keep them
+						printf("Cleanup mesh... done (%fs).\n", timer.ticks());
+					}
+
+					if(textureMesh->tex_materials.size())
+					{
+						if(multiband)
+						{
+							printf("Merging %d texture(s) to single one (multiband enabled)...\n", (int)textureMesh->tex_materials.size());
+						}
+						else
+						{
+							printf("Merging %d texture(s)... (%d max textures)\n", (int)textureMesh->tex_materials.size(), textureCount);
+						}
+						std::map<int, std::map<int, cv::Vec4d> > gains;
+						std::map<int, std::map<int, cv::Mat> > blendingGains;
+						std::pair<float, float> contrastValues(0,0);
+						cv::Mat textures = rtabmap::util3d::mergeTextures(
+								*textureMesh,
+								std::map<int, cv::Mat>(),
+								std::map<int, std::vector<rtabmap::CameraModel> >(),
+								0,
+								dbDriver.get(),
+								textureSize,
+								multiband?1:textureCount, // to get contrast values based on all images in multiband mode
+								vertexToPixels,
+								gainValue>0.0f, gainValue, doGainCompensationRGB,
+								doBlending, 0,
+								lowBrightnessGain, highBrightnessGain, // low-high brightness/contrast balance
+								false, // exposure fusion
+								0,     // state
+								0,     // blank value (0=black)
+								&gains,
+								&blendingGains,
+								&contrastValues);
+						printf("Merging to %d texture(s)... done (%fs).\n", (int)textureMesh->tex_materials.size(), timer.ticks());
+
+						if(saveInDb)
+						{
+							printf("Saving texture mesh in db...\n");
+							driver->saveOptimizedMesh(
+									util3d::laserScanFromPointCloud(textureMesh->cloud, false).data(),
+									util3d::convertPolygonsFromPCL(textureMesh->tex_polygons),
+									textureMesh->tex_coordinates,
+									textures);
+							printf("Saving texture mesh in db... done!\n");
+						}
+						else
+						{
+							// Save multiband first
+							if(multiband)
+							{
+								timer.restart();
+								std::string outputPath=outputDirectory+"/"+baseName+"_mesh_multiband.obj";
+								printf("MultiBand texturing (size=%d, downscale=%d, unwrap method=%s, fill holes=%s, padding=%d, best score thr=%f, angle thr=%f, force visible=%s)... \"%s\"\n",
+										textureSize,
+										multibandDownScale,
+										multibandUnwrap==1?"ABF":multibandUnwrap==2?"LSCM":"Basic",
+										multibandFillHoles?"true":"false",
+										multibandPadding,
+										multibandBestScoreThr,
+										multibandAngleHardthr,
+										multibandForceVisible?"false":"true",
+										outputPath.c_str());
+								if(util3d::multiBandTexturing(outputPath,
+										textureMesh->cloud,
+										textureMesh->tex_polygons[0],
+										robotPosesFiltered,
+										vertexToPixels,
+										std::map<int, cv::Mat >(),
+										std::map<int, std::vector<CameraModel> >(),
+										0,
+										dbDriver.get(),
+										textureSize,
+										multibandDownScale,
+										multibandNbContrib,
+										"jpg",
+										gains,
+										blendingGains,
+										contrastValues,
+										doGainCompensationRGB,
+										multibandUnwrap,
+										multibandFillHoles,
+										multibandPadding,
+										multibandBestScoreThr,
+										multibandAngleHardthr,
+										multibandForceVisible))
+								{
+									printf("MultiBand texturing...done (%fs).\n", timer.ticks());
+								}
+								else
+								{
+									printf("MultiBand texturing...failed! (%fs)\n", timer.ticks());
+								}
+							}
+
+							// TextureMesh OBJ
+							bool success = false;
+							UASSERT(!textures.empty());
+							for(size_t i=0; i<textureMesh->tex_materials.size(); ++i)
+							{
+								textureMesh->tex_materials[i].tex_file += ".jpg";
+								printf("Saving texture to %s.\n", textureMesh->tex_materials[i].tex_file.c_str());
+								UASSERT(textures.cols % textures.rows == 0);
+								success = cv::imwrite(outputDirectory+"/"+textureMesh->tex_materials[i].tex_file, cv::Mat(textures, cv::Range::all(), cv::Range(textures.rows*i, textures.rows*(i+1))));
+								if(!success)
+								{
+									UERROR("Failed saving %s!", textureMesh->tex_materials[i].tex_file.c_str());
+								}
+								else
+								{
+									printf("Saved %s.\n", textureMesh->tex_materials[i].tex_file.c_str());
+								}
+							}
+							if(success)
+							{
+								std::string outputPath=outputDirectory+"/"+baseName+"_mesh.obj";
+								printf("Saving obj (%d vertices) to %s.\n", (int)textureMesh->cloud.data.size()/textureMesh->cloud.point_step, outputPath.c_str());
+#if PCL_VERSION_COMPARE(>=, 1, 13, 0)
+								textureMesh->tex_coord_indices = std::vector<std::vector<pcl::Vertices>>();
+								auto nr_meshes = static_cast<unsigned>(textureMesh->tex_polygons.size());
+								unsigned f_idx = 0;
+								for (unsigned m = 0; m < nr_meshes; m++) {
+									std::vector<pcl::Vertices> ci = textureMesh->tex_polygons[m];
+									for(std::size_t i = 0; i < ci.size(); i++) {
+										for (std::size_t j = 0; j < ci[i].vertices.size(); j++) {
+											ci[i].vertices[j] = ci[i].vertices.size() * (i + f_idx) + j;
+										}
+									}
+									textureMesh->tex_coord_indices.push_back(ci);
+									f_idx += static_cast<unsigned>(textureMesh->tex_polygons[m].size());
+								}
+#endif								
+								success = pcl::io::saveOBJFile(outputPath, *textureMesh) == 0;
+
+								if(success)
+								{
+									printf("Saved obj to %s!\n", outputPath.c_str());
+								}
+								else
+								{
+									UERROR("Failed saving obj to %s!", outputPath.c_str());
+								}
+							}
+						}
+					}
+				}
+			}
+		}
+	}
+	else
+	{
+		printf("Export failed! The cloud is empty.\n");
+	}
+
+	if(driver)
+	{
+		driver->closeConnection();
+		delete driver;
+		driver = 0;
+	}
+
+	return 0;
+}