cmake_minimum_required(VERSION 2.8)

IF(DEFINED PROJECT_NAME)
   set(internal TRUE)
ENDIF(DEFINED PROJECT_NAME)

<<<<<<< HEAD
if(internal)
	# inside rtabmap project (see below for external build)
	SET(RTABMap_INCLUDE_DIRS 
	    ${PROJECT_BINARY_DIR}/corelib/include
	    ${PROJECT_SOURCE_DIR}/utilite/include
		${PROJECT_SOURCE_DIR}/corelib/include
		${PROJECT_SOURCE_DIR}/guilib/include
	)
	SET(RTABMap_LIBRARIES 
	    rtabmap_core
		rtabmap_gui
		rtabmap_utilite
	)  
else()
    # external build
    PROJECT( MyProject )
	
    FIND_PACKAGE(RTABMap REQUIRED)
    FIND_PACKAGE(OpenCV REQUIRED)
    FIND_PACKAGE(PCL 1.7 REQUIRED)
	
    # Find Qt6 first
    FIND_PACKAGE(Qt6 COMPONENTS Widgets Core Gui Svg QUIET)
    IF(NOT Qt6_FOUND)
       	FIND_PACKAGE(Qt5 COMPONENTS Widgets Core Gui Svg QUIET)
        IF(NOT Qt5_FOUND)
       	    FIND_PACKAGE(Qt4 COMPONENTS QtCore QtGui QtSvg)
        ENDIF(NOT Qt5_FOUND)
    ENDIF(NOT Qt6_FOUND)
=======
if(NOT internal)
	# external build
	PROJECT( MyProject )
	
	FIND_PACKAGE(RTABMap REQUIRED COMPONENTS gui)
>>>>>>> 98635ae3
endif()

IF(QT4_FOUND)
    QT4_WRAP_CPP(moc_srcs MapBuilder.h)
ELSEIF(Qt5_FOUND)
    QT5_WRAP_CPP(moc_srcs MapBuilder.h)
ELSE()
    QT6_WRAP_CPP(moc_srcs MapBuilder.h)
ENDIF()

ADD_EXECUTABLE(noEventsExample main.cpp ${moc_srcs})
  
TARGET_LINK_LIBRARIES(noEventsExample rtabmap::gui)

if(internal)
	SET_TARGET_PROPERTIES( noEventsExample 
	  PROPERTIES OUTPUT_NAME ${PROJECT_PREFIX}-noEventsExample)
endif(internal)



<|MERGE_RESOLUTION|>--- conflicted
+++ resolved
@@ -4,43 +4,11 @@
    set(internal TRUE)
 ENDIF(DEFINED PROJECT_NAME)
 
-<<<<<<< HEAD
-if(internal)
-	# inside rtabmap project (see below for external build)
-	SET(RTABMap_INCLUDE_DIRS 
-	    ${PROJECT_BINARY_DIR}/corelib/include
-	    ${PROJECT_SOURCE_DIR}/utilite/include
-		${PROJECT_SOURCE_DIR}/corelib/include
-		${PROJECT_SOURCE_DIR}/guilib/include
-	)
-	SET(RTABMap_LIBRARIES 
-	    rtabmap_core
-		rtabmap_gui
-		rtabmap_utilite
-	)  
-else()
-    # external build
-    PROJECT( MyProject )
-	
-    FIND_PACKAGE(RTABMap REQUIRED)
-    FIND_PACKAGE(OpenCV REQUIRED)
-    FIND_PACKAGE(PCL 1.7 REQUIRED)
-	
-    # Find Qt6 first
-    FIND_PACKAGE(Qt6 COMPONENTS Widgets Core Gui Svg QUIET)
-    IF(NOT Qt6_FOUND)
-       	FIND_PACKAGE(Qt5 COMPONENTS Widgets Core Gui Svg QUIET)
-        IF(NOT Qt5_FOUND)
-       	    FIND_PACKAGE(Qt4 COMPONENTS QtCore QtGui QtSvg)
-        ENDIF(NOT Qt5_FOUND)
-    ENDIF(NOT Qt6_FOUND)
-=======
 if(NOT internal)
 	# external build
 	PROJECT( MyProject )
 	
 	FIND_PACKAGE(RTABMap REQUIRED COMPONENTS gui)
->>>>>>> 98635ae3
 endif()
 
 IF(QT4_FOUND)
