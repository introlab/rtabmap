--- conflicted
+++ resolved
@@ -1,79 +1,60 @@
-/*
-Copyright (c) 2010-2022, Mathieu Labbe - IntRoLab - Universite de Sherbrooke
-All rights reserved.
-
-Redistribution and use in source and binary forms, with or without
-modification, are permitted provided that the following conditions are met:
-    * Redistributions of source code must retain the above copyright
-      notice, this list of conditions and the following disclaimer.
-    * Redistributions in binary form must reproduce the above copyright
-      notice, this list of conditions and the following disclaimer in the
-      documentation and/or other materials provided with the distribution.
-    * Neither the name of the Universite de Sherbrooke nor the
-      names of its contributors may be used to endorse or promote products
-      derived from this software without specific prior written permission.
-
-THIS SOFTWARE IS PROVIDED BY THE COPYRIGHT HOLDERS AND CONTRIBUTORS "AS IS" AND
-ANY EXPRESS OR IMPLIED WARRANTIES, INCLUDING, BUT NOT LIMITED TO, THE IMPLIED
-WARRANTIES OF MERCHANTABILITY AND FITNESS FOR A PARTICULAR PURPOSE ARE
-DISCLAIMED. IN NO EVENT SHALL THE COPYRIGHT HOLDER OR CONTRIBUTORS BE LIABLE FOR ANY
-DIRECT, INDIRECT, INCIDENTAL, SPECIAL, EXEMPLARY, OR CONSEQUENTIAL DAMAGES
-(INCLUDING, BUT NOT LIMITED TO, PROCUREMENT OF SUBSTITUTE GOODS OR SERVICES;
-LOSS OF USE, DATA, OR PROFITS; OR BUSINESS INTERRUPTION) HOWEVER CAUSED AND
-ON ANY THEORY OF LIABILITY, WHETHER IN CONTRACT, STRICT LIABILITY, OR TORT
-(INCLUDING NEGLIGENCE OR OTHERWISE) ARISING IN ANY WAY OUT OF THE USE OF THIS
-SOFTWARE, EVEN IF ADVISED OF THE POSSIBILITY OF SUCH DAMAGE.
-*/
-
-#pragma once
-
-<<<<<<< HEAD
-#include "rtabmap/core/RtabmapExp.h" // DLL export/import defines
-#include <rtabmap/core/SensorCapture.h>
-=======
-#include "rtabmap/core/rtabmap_core_export.h" // DLL export/import defines
-
-#include <opencv2/highgui/highgui.hpp>
-#include "rtabmap/core/SensorData.h"
-#include "rtabmap/core/CameraInfo.h"
-#include <set>
-#include <stack>
-#include <list>
-#include <vector>
-
-class UDirectory;
-class UTimer;
->>>>>>> 7ab1ee0a
-
-namespace rtabmap
-{
-
-/**
- * Class Camera
+/*
+Copyright (c) 2010-2022, Mathieu Labbe - IntRoLab - Universite de Sherbrooke
+All rights reserved.
+
+Redistribution and use in source and binary forms, with or without
+modification, are permitted provided that the following conditions are met:
+    * Redistributions of source code must retain the above copyright
+      notice, this list of conditions and the following disclaimer.
+    * Redistributions in binary form must reproduce the above copyright
+      notice, this list of conditions and the following disclaimer in the
+      documentation and/or other materials provided with the distribution.
+    * Neither the name of the Universite de Sherbrooke nor the
+      names of its contributors may be used to endorse or promote products
+      derived from this software without specific prior written permission.
+
+THIS SOFTWARE IS PROVIDED BY THE COPYRIGHT HOLDERS AND CONTRIBUTORS "AS IS" AND
+ANY EXPRESS OR IMPLIED WARRANTIES, INCLUDING, BUT NOT LIMITED TO, THE IMPLIED
+WARRANTIES OF MERCHANTABILITY AND FITNESS FOR A PARTICULAR PURPOSE ARE
+DISCLAIMED. IN NO EVENT SHALL THE COPYRIGHT HOLDER OR CONTRIBUTORS BE LIABLE FOR ANY
+DIRECT, INDIRECT, INCIDENTAL, SPECIAL, EXEMPLARY, OR CONSEQUENTIAL DAMAGES
+(INCLUDING, BUT NOT LIMITED TO, PROCUREMENT OF SUBSTITUTE GOODS OR SERVICES;
+LOSS OF USE, DATA, OR PROFITS; OR BUSINESS INTERRUPTION) HOWEVER CAUSED AND
+ON ANY THEORY OF LIABILITY, WHETHER IN CONTRACT, STRICT LIABILITY, OR TORT
+(INCLUDING NEGLIGENCE OR OTHERWISE) ARISING IN ANY WAY OUT OF THE USE OF THIS
+SOFTWARE, EVEN IF ADVISED OF THE POSSIBILITY OF SUCH DAMAGE.
+*/
+
+#pragma once
+
+#include "rtabmap/core/rtabmap_core_export.h" // DLL export/import defines
+#include <rtabmap/core/SensorCapture.h>
+
+namespace rtabmap
+{
+
+/**
+ * Class Camera
  *
- */
-<<<<<<< HEAD
-class RTABMAP_EXP Camera : public SensorCapture
-=======
-class RTABMAP_CORE_EXPORT Camera
->>>>>>> 7ab1ee0a
-{
-public:
-	virtual ~Camera() {}
-
-	bool initFromFile(const std::string & calibrationPath);
-	virtual bool isCalibrated() const = 0;
-
-protected:
-	/**
-	 * Constructor
-	 *
-	 * @param imageRate the frame rate (Hz), 0 for fast as the camera can
-	 * @param localTransform the transform from base frame to camera frame (without optical rotation)
-	 */
-	Camera(float imageRate = 0, const Transform & localTransform = Transform::getIdentity()) :
-		SensorCapture(imageRate, localTransform*CameraModel::opticalRotation()) {}
-};
-
-
-} // namespace rtabmap
+ */
+class RTABMAP_CORE_EXPORT Camera : public SensorCapture
+{
+public:
+	virtual ~Camera() {}
+
+	bool initFromFile(const std::string & calibrationPath);
+	virtual bool isCalibrated() const = 0;
+
+protected:
+	/**
+	 * Constructor
+	 *
+	 * @param imageRate the frame rate (Hz), 0 for fast as the camera can
+	 * @param localTransform the transform from base frame to camera frame (without optical rotation)
+	 */
+	Camera(float imageRate = 0, const Transform & localTransform = Transform::getIdentity()) :
+		SensorCapture(imageRate, localTransform*CameraModel::opticalRotation()) {}
+};
+
+
+} // namespace rtabmap