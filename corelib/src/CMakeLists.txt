--- conflicted
+++ resolved
@@ -218,20 +218,6 @@
 		Python3::NumPy
 	)
 	SET(LIBRARIES
-<<<<<<< HEAD
-		Python3::Python
-		${LIBRARIES}
-	)
-	SET(SRC_FILES
-		${SRC_FILES}
-		pymatcher/PyMatcher.cpp
-		pydescriptor/PyDescriptor.cpp
-		PyUtil.cpp
-	)
-	SET(INCLUDE_DIRS
-		${CMAKE_CURRENT_SOURCE_DIR}/pymatcher
-		${CMAKE_CURRENT_SOURCE_DIR}/pydescriptor
-=======
 		${LIBRARIES}
 		pybind11::embed
 	)
@@ -240,11 +226,11 @@
 		python/PythonInterface.cpp
 		python/PyMatcher.cpp
 		python/PyDetector.cpp
+		python/PyDescriptor.cpp
 	)
 	 SET(INCLUDE_DIRS
 	    ${TORCH_INCLUDE_DIRS}
 	    ${CMAKE_CURRENT_SOURCE_DIR}/python
->>>>>>> 11adbdcc
 		${INCLUDE_DIRS}
 	)
 ENDIF(WITH_PYTHON AND Python3_FOUND)
