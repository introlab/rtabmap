/*
Copyright (c) 2010-2016, Mathieu Labbe - IntRoLab - Universite de Sherbrooke
All rights reserved.

Redistribution and use in source and binary forms, with or without
modification, are permitted provided that the following conditions are met:
    * Redistributions of source code must retain the above copyright
      notice, this list of conditions and the following disclaimer.
    * Redistributions in binary form must reproduce the above copyright
      notice, this list of conditions and the following disclaimer in the
      documentation and/or other materials provided with the distribution.
    * Neither the name of the Universite de Sherbrooke nor the
      names of its contributors may be used to endorse or promote products
      derived from this software without specific prior written permission.

THIS SOFTWARE IS PROVIDED BY THE COPYRIGHT HOLDERS AND CONTRIBUTORS "AS IS" AND
ANY EXPRESS OR IMPLIED WARRANTIES, INCLUDING, BUT NOT LIMITED TO, THE IMPLIED
WARRANTIES OF MERCHANTABILITY AND FITNESS FOR A PARTICULAR PURPOSE ARE
DISCLAIMED. IN NO EVENT SHALL THE COPYRIGHT HOLDER OR CONTRIBUTORS BE LIABLE FOR ANY
DIRECT, INDIRECT, INCIDENTAL, SPECIAL, EXEMPLARY, OR CONSEQUENTIAL DAMAGES
(INCLUDING, BUT NOT LIMITED TO, PROCUREMENT OF SUBSTITUTE GOODS OR SERVICES;
LOSS OF USE, DATA, OR PROFITS; OR BUSINESS INTERRUPTION) HOWEVER CAUSED AND
ON ANY THEORY OF LIABILITY, WHETHER IN CONTRACT, STRICT LIABILITY, OR TORT
(INCLUDING NEGLIGENCE OR OTHERWISE) ARISING IN ANY WAY OUT OF THE USE OF THIS
SOFTWARE, EVEN IF ADVISED OF THE POSSIBILITY OF SUCH DAMAGE.
*/

#include "rtabmap/core/Features2d.h"
#include "rtabmap/core/util3d.h"
#include "rtabmap/core/util3d_features.h"
#include "rtabmap/core/Stereo.h"
#include "rtabmap/core/util2d.h"
#include "rtabmap/utilite/UStl.h"
#include "rtabmap/utilite/UConversion.h"
#include "rtabmap/utilite/ULogger.h"
#include "rtabmap/utilite/UMath.h"
#include "rtabmap/utilite/ULogger.h"
#include "rtabmap/utilite/UTimer.h"
#include <opencv2/imgproc/imgproc_c.h>
#include <opencv2/core/version.hpp>
#include <opencv2/opencv_modules.hpp>

#ifdef RTABMAP_ORB_OCTREE
#include "opencv/ORBextractor.h"
#endif

#ifdef RTABMAP_TORCH
#include "superpoint_torch/SuperPoint.h"
#endif

#ifdef RTABMAP_PYTHON
#include "python/PyDetector.h"
#endif

#if CV_MAJOR_VERSION < 3
#include "opencv/Orb.h"
#ifdef HAVE_OPENCV_GPU
#include <opencv2/gpu/gpu.hpp>
#endif
#else
#include <opencv2/core/cuda.hpp>
#endif

#ifdef HAVE_OPENCV_NONFREE
  #if CV_MAJOR_VERSION == 2 && CV_MINOR_VERSION >=4
  #include <opencv2/nonfree/gpu.hpp>
  #include <opencv2/nonfree/features2d.hpp>
  #endif
#endif
#ifdef HAVE_OPENCV_XFEATURES2D
  #include <opencv2/xfeatures2d.hpp>
  #include <opencv2/xfeatures2d/nonfree.hpp>
  #include <opencv2/xfeatures2d/cuda.hpp>
#endif
#ifdef HAVE_OPENCV_CUDAFEATURES2D
  #include <opencv2/cudafeatures2d.hpp>
#endif

#ifdef RTABMAP_FASTCV
#include <fastcv.h>
#endif

namespace rtabmap {

void Feature2D::filterKeypointsByDepth(
		std::vector<cv::KeyPoint> & keypoints,
		const cv::Mat & depth,
		float minDepth,
		float maxDepth)
{
	cv::Mat descriptors;
	filterKeypointsByDepth(keypoints, descriptors, depth, minDepth, maxDepth);
}

void Feature2D::filterKeypointsByDepth(
		std::vector<cv::KeyPoint> & keypoints,
		cv::Mat & descriptors,
		const cv::Mat & depth,
		float minDepth,
		float maxDepth)
{
	UASSERT(minDepth >= 0.0f);
	UASSERT(maxDepth <= 0.0f || maxDepth > minDepth);
	if(!depth.empty() && (descriptors.empty() || descriptors.rows == (int)keypoints.size()))
	{
		std::vector<cv::KeyPoint> output(keypoints.size());
		std::vector<int> indexes(keypoints.size(), 0);
		int oi=0;
		bool isInMM = depth.type() == CV_16UC1;
		for(unsigned int i=0; i<keypoints.size(); ++i)
		{
			int u = int(keypoints[i].pt.x+0.5f);
			int v = int(keypoints[i].pt.y+0.5f);
			if(u >=0 && u<depth.cols && v >=0 && v<depth.rows)
			{
				float d = isInMM?(float)depth.at<uint16_t>(v,u)*0.001f:depth.at<float>(v,u);
				if(uIsFinite(d) && d>minDepth && (maxDepth <= 0.0f || d < maxDepth))
				{
					output[oi++] = keypoints[i];
					indexes[i] = 1;
				}
			}
		}
		output.resize(oi);
		keypoints = output;

		if(!descriptors.empty() && (int)keypoints.size() != descriptors.rows)
		{
			if(keypoints.size() == 0)
			{
				descriptors = cv::Mat();
			}
			else
			{
				cv::Mat newDescriptors((int)keypoints.size(), descriptors.cols, descriptors.type());
				int di = 0;
				for(unsigned int i=0; i<indexes.size(); ++i)
				{
					if(indexes[i] == 1)
					{
						if(descriptors.type() == CV_32FC1)
						{
							memcpy(newDescriptors.ptr<float>(di++), descriptors.ptr<float>(i), descriptors.cols*sizeof(float));
						}
						else // CV_8UC1
						{
							memcpy(newDescriptors.ptr<char>(di++), descriptors.ptr<char>(i), descriptors.cols*sizeof(char));
						}
					}
				}
				descriptors = newDescriptors;
			}
		}
	}
}

void Feature2D::filterKeypointsByDepth(
		std::vector<cv::KeyPoint> & keypoints,
		cv::Mat & descriptors,
		std::vector<cv::Point3f> & keypoints3D,
		float minDepth,
		float maxDepth)
{
	UDEBUG("");
	//remove all keypoints/descriptors with no valid 3D points
	UASSERT(((int)keypoints.size() == descriptors.rows || descriptors.empty()) &&
			keypoints3D.size() == keypoints.size());
	std::vector<cv::KeyPoint> validKeypoints(keypoints.size());
	std::vector<cv::Point3f> validKeypoints3D(keypoints.size());
	cv::Mat validDescriptors(descriptors.size(), descriptors.type());

	int oi=0;
	float minDepthSqr = minDepth * minDepth;
	float maxDepthSqr = maxDepth * maxDepth;
	for(unsigned int i=0; i<keypoints3D.size(); ++i)
	{
		cv::Point3f & pt = keypoints3D[i];
		if(util3d::isFinite(pt))
		{
			float distSqr = pt.x*pt.x+pt.y*pt.y+pt.z*pt.z;
			if(distSqr >= minDepthSqr && (maxDepthSqr==0.0f || distSqr <= maxDepthSqr))
			{
				validKeypoints[oi] = keypoints[i];
				validKeypoints3D[oi] = pt;
				if(!descriptors.empty())
				{
					descriptors.row(i).copyTo(validDescriptors.row(oi));
				}
				++oi;
			}
		}
	}
	UDEBUG("Removed %d invalid 3D points", (int)keypoints3D.size()-oi);
	validKeypoints.resize(oi);
	validKeypoints3D.resize(oi);
	keypoints = validKeypoints;
	keypoints3D = validKeypoints3D;
	if(!descriptors.empty())
	{
		descriptors = validDescriptors.rowRange(0, oi).clone();
	}
}

void Feature2D::filterKeypointsByDisparity(
		std::vector<cv::KeyPoint> & keypoints,
		const cv::Mat & disparity,
		float minDisparity)
{
	cv::Mat descriptors;
	filterKeypointsByDisparity(keypoints, descriptors, disparity, minDisparity);
}

void Feature2D::filterKeypointsByDisparity(
		std::vector<cv::KeyPoint> & keypoints,
		cv::Mat & descriptors,
		const cv::Mat & disparity,
		float minDisparity)
{
	if(!disparity.empty() && minDisparity > 0.0f && (descriptors.empty() || descriptors.rows == (int)keypoints.size()))
	{
		std::vector<cv::KeyPoint> output(keypoints.size());
		std::vector<int> indexes(keypoints.size(), 0);
		int oi=0;
		for(unsigned int i=0; i<keypoints.size(); ++i)
		{
			int u = int(keypoints[i].pt.x+0.5f);
			int v = int(keypoints[i].pt.y+0.5f);
			if(u >=0 && u<disparity.cols && v >=0 && v<disparity.rows)
			{
				float d = disparity.type() == CV_16SC1?float(disparity.at<short>(v,u))/16.0f:disparity.at<float>(v,u);
				if(d!=0.0f && uIsFinite(d) && d >= minDisparity)
				{
					output[oi++] = keypoints[i];
					indexes[i] = 1;
				}
			}
		}
		output.resize(oi);
		keypoints = output;

		if(!descriptors.empty() && (int)keypoints.size() != descriptors.rows)
		{
			if(keypoints.size() == 0)
			{
				descriptors = cv::Mat();
			}
			else
			{
				cv::Mat newDescriptors((int)keypoints.size(), descriptors.cols, descriptors.type());
				int di = 0;
				for(unsigned int i=0; i<indexes.size(); ++i)
				{
					if(indexes[i] == 1)
					{
						if(descriptors.type() == CV_32FC1)
						{
							memcpy(newDescriptors.ptr<float>(di++), descriptors.ptr<float>(i), descriptors.cols*sizeof(float));
						}
						else // CV_8UC1
						{
							memcpy(newDescriptors.ptr<char>(di++), descriptors.ptr<char>(i), descriptors.cols*sizeof(char));
						}
					}
				}
				descriptors = newDescriptors;
			}
		}
	}
}

void Feature2D::limitKeypoints(std::vector<cv::KeyPoint> & keypoints, int maxKeypoints)
{
	cv::Mat descriptors;
	limitKeypoints(keypoints, descriptors, maxKeypoints);
}

void Feature2D::limitKeypoints(std::vector<cv::KeyPoint> & keypoints, cv::Mat & descriptors, int maxKeypoints)
{
	std::vector<cv::Point3f> keypoints3D;
	limitKeypoints(keypoints, keypoints3D, descriptors, maxKeypoints);
}

void Feature2D::limitKeypoints(std::vector<cv::KeyPoint> & keypoints, std::vector<cv::Point3f> & keypoints3D, cv::Mat & descriptors, int maxKeypoints)
{
	UASSERT_MSG((int)keypoints.size() == descriptors.rows || descriptors.rows == 0, uFormat("keypoints=%d descriptors=%d", (int)keypoints.size(), descriptors.rows).c_str());
	UASSERT_MSG(keypoints.size() == keypoints3D.size() || keypoints3D.size() == 0, uFormat("keypoints=%d keypoints3D=%d", (int)keypoints.size(), (int)keypoints3D.size()).c_str());
	if(maxKeypoints > 0 && (int)keypoints.size() > maxKeypoints)
	{
		UTimer timer;
		ULOGGER_DEBUG("too much words (%d), removing words with the hessian threshold", keypoints.size());
		// Remove words under the new hessian threshold

		// Sort words by hessian
		std::multimap<float, int> hessianMap; // <hessian,id>
		for(unsigned int i = 0; i <keypoints.size(); ++i)
		{
			//Keep track of the data, to be easier to manage the data in the next step
			hessianMap.insert(std::pair<float, int>(fabs(keypoints[i].response), i));
		}

		// Remove them from the signature
		int removed = (int)hessianMap.size()-maxKeypoints;
		std::multimap<float, int>::reverse_iterator iter = hessianMap.rbegin();
		std::vector<cv::KeyPoint> kptsTmp(maxKeypoints);
		std::vector<cv::Point3f> kpts3DTmp;
		if(!keypoints3D.empty())
		{
			kpts3DTmp.resize(maxKeypoints);
		}
		cv::Mat descriptorsTmp;
		if(descriptors.rows)
		{
			descriptorsTmp = cv::Mat(maxKeypoints, descriptors.cols, descriptors.type());
		}
		for(unsigned int k=0; k < kptsTmp.size() && iter!=hessianMap.rend(); ++k, ++iter)
		{
			kptsTmp[k] = keypoints[iter->second];
			if(keypoints3D.size())
			{
				kpts3DTmp[k] = keypoints3D[iter->second];
			}
			if(descriptors.rows)
			{
				if(descriptors.type() == CV_32FC1)
				{
					memcpy(descriptorsTmp.ptr<float>(k), descriptors.ptr<float>(iter->second), descriptors.cols*sizeof(float));
				}
				else
				{
					memcpy(descriptorsTmp.ptr<char>(k), descriptors.ptr<char>(iter->second), descriptors.cols*sizeof(char));
				}
			}
		}
		ULOGGER_DEBUG("%d keypoints removed, (kept %d), minimum response=%f", removed, (int)kptsTmp.size(), kptsTmp.size()?kptsTmp.back().response:0.0f);
		ULOGGER_DEBUG("removing words time = %f s", timer.ticks());
		keypoints = kptsTmp;
		keypoints3D = kpts3DTmp;
		if(descriptors.rows)
		{
			descriptors = descriptorsTmp;
		}
	}
}

void Feature2D::limitKeypoints(const std::vector<cv::KeyPoint> & keypoints, std::vector<bool> & inliers, int maxKeypoints)
{
	if(maxKeypoints > 0 && (int)keypoints.size() > maxKeypoints)
	{
		UTimer timer;
		ULOGGER_DEBUG("too much words (%d), removing words with the hessian threshold", (int)keypoints.size());
		// Remove words under the new hessian threshold

		// Sort words by hessian
		std::multimap<float, int> hessianMap; // <hessian,id>
		for(unsigned int i = 0; i <keypoints.size(); ++i)
		{
			//Keep track of the data, to be easier to manage the data in the next step
			hessianMap.insert(std::pair<float, int>(fabs(keypoints[i].response), i));
		}

		// Keep keypoints with highest response
		int removed = (int)hessianMap.size()-maxKeypoints;
		std::multimap<float, int>::reverse_iterator iter = hessianMap.rbegin();
		inliers.resize(keypoints.size(), false);
		float minimumHessian = 0.0f;
		for(int k=0; k < maxKeypoints && iter!=hessianMap.rend(); ++k, ++iter)
		{
			inliers[iter->second] = true;
			minimumHessian = iter->first;
		}
		ULOGGER_DEBUG("%d keypoints removed, (kept %d), minimum response=%f", removed, maxKeypoints, minimumHessian);
		ULOGGER_DEBUG("filter keypoints time = %f s", timer.ticks());
	}
	else
	{
		ULOGGER_DEBUG("keeping all %d keypoints", (int)keypoints.size());
		inliers.resize(keypoints.size(), true);
	}
}

void Feature2D::limitKeypoints(const std::vector<cv::KeyPoint> & keypoints, std::vector<bool> & inliers, int maxKeypoints, const cv::Size & imageSize, int gridRows, int gridCols)
{
	if(maxKeypoints <= 0 || (int)keypoints.size() <= maxKeypoints)
	{
		inliers.resize(keypoints.size(), true);
		return;
	}
	UASSERT(gridCols>=1 && gridRows >=1);
	UASSERT(imageSize.height>gridRows && imageSize.width>gridCols);
	int rowSize = imageSize.height / gridRows;
	int colSize = imageSize.width / gridCols;
	int maxKeypointsPerCell = maxKeypoints / (gridRows * gridCols);
	std::vector<std::vector<cv::KeyPoint> > keypointsPerCell(gridRows * gridCols);
	std::vector<std::vector<int> > indexesPerCell(gridRows * gridCols);
	for(size_t i=0; i<keypoints.size(); ++i)
	{
		int cellRow = int(keypoints[i].pt.y)/rowSize;
		int cellCol = int(keypoints[i].pt.x)/colSize;
		UASSERT(cellRow >=0 && cellRow < gridRows);
		UASSERT(cellCol >=0 && cellCol < gridCols);

		keypointsPerCell[cellRow*gridCols + cellCol].push_back(keypoints[i]);
		indexesPerCell[cellRow*gridCols + cellCol].push_back(i);
	}
	inliers.resize(keypoints.size(), false);
	for(size_t i=0; i<keypointsPerCell.size(); ++i)
	{
		std::vector<bool> inliersCell;
		limitKeypoints(keypointsPerCell[i], inliersCell, maxKeypointsPerCell);
		for(size_t j=0; j<inliersCell.size(); ++j)
		{
			if(inliersCell[j])
			{
				inliers.at(indexesPerCell[i][j]) = true;
			}
		}
	}
}

cv::Rect Feature2D::computeRoi(const cv::Mat & image, const std::string & roiRatios)
{
	return util2d::computeRoi(image, roiRatios);
}

cv::Rect Feature2D::computeRoi(const cv::Mat & image, const std::vector<float> & roiRatios)
{
	return util2d::computeRoi(image, roiRatios);
}

/////////////////////
// Feature2D
/////////////////////
Feature2D::Feature2D(const ParametersMap & parameters) :
		maxFeatures_(Parameters::defaultKpMaxFeatures()),
		_maxDepth(Parameters::defaultKpMaxDepth()),
		_minDepth(Parameters::defaultKpMinDepth()),
		_roiRatios(std::vector<float>(4, 0.0f)),
		_subPixWinSize(Parameters::defaultKpSubPixWinSize()),
		_subPixIterations(Parameters::defaultKpSubPixIterations()),
		_subPixEps(Parameters::defaultKpSubPixEps()),
		gridRows_(Parameters::defaultKpGridRows()),
		gridCols_(Parameters::defaultKpGridCols())
{
	_stereo = new Stereo(parameters);
	this->parseParameters(parameters);
}
Feature2D::~Feature2D()
{
	delete _stereo;
}
void Feature2D::parseParameters(const ParametersMap & parameters)
{
	uInsert(parameters_, parameters);

	Parameters::parse(parameters, Parameters::kKpMaxFeatures(), maxFeatures_);
	Parameters::parse(parameters, Parameters::kKpMaxDepth(), _maxDepth);
	Parameters::parse(parameters, Parameters::kKpMinDepth(), _minDepth);
	Parameters::parse(parameters, Parameters::kKpSubPixWinSize(), _subPixWinSize);
	Parameters::parse(parameters, Parameters::kKpSubPixIterations(), _subPixIterations);
	Parameters::parse(parameters, Parameters::kKpSubPixEps(), _subPixEps);
	Parameters::parse(parameters, Parameters::kKpGridRows(), gridRows_);
	Parameters::parse(parameters, Parameters::kKpGridCols(), gridCols_);

	UASSERT(gridRows_ >= 1 && gridCols_>=1);

	// convert ROI from string to vector
	ParametersMap::const_iterator iter;
	if((iter=parameters.find(Parameters::kKpRoiRatios())) != parameters.end())
	{
		std::list<std::string> strValues = uSplit(iter->second, ' ');
		if(strValues.size() != 4)
		{
			ULOGGER_ERROR("The number of values must be 4 (roi=\"%s\")", iter->second.c_str());
		}
		else
		{
			std::vector<float> tmpValues(4);
			unsigned int i=0;
			for(std::list<std::string>::iterator jter = strValues.begin(); jter!=strValues.end(); ++jter)
			{
				tmpValues[i] = uStr2Float(*jter);
				++i;
			}

			if(tmpValues[0] >= 0 && tmpValues[0] < 1 && tmpValues[0] < 1.0f-tmpValues[1] &&
				tmpValues[1] >= 0 && tmpValues[1] < 1 && tmpValues[1] < 1.0f-tmpValues[0] &&
				tmpValues[2] >= 0 && tmpValues[2] < 1 && tmpValues[2] < 1.0f-tmpValues[3] &&
				tmpValues[3] >= 0 && tmpValues[3] < 1 && tmpValues[3] < 1.0f-tmpValues[2])
			{
				_roiRatios = tmpValues;
			}
			else
			{
				ULOGGER_ERROR("The roi ratios are not valid (roi=\"%s\")", iter->second.c_str());
			}
		}
	}

	//stereo
	UASSERT(_stereo != 0);
	if((iter=parameters.find(Parameters::kStereoOpticalFlow())) != parameters.end())
	{
		delete _stereo;
		_stereo = Stereo::create(parameters_);
	}
	else
	{
		_stereo->parseParameters(parameters);
	}
}
Feature2D * Feature2D::create(const ParametersMap & parameters)
{
	int type = Parameters::defaultKpDetectorStrategy();
	Parameters::parse(parameters, Parameters::kKpDetectorStrategy(), type);
	return create((Feature2D::Type)type, parameters);
}
Feature2D * Feature2D::create(Feature2D::Type type, const ParametersMap & parameters)
{

// NONFREE checks
#if CV_MAJOR_VERSION < 3 || (CV_MAJOR_VERSION == 4 && CV_MINOR_VERSION <= 3) || (CV_MAJOR_VERSION == 3 && (CV_MINOR_VERSION < 4 || (CV_MINOR_VERSION==4 && CV_SUBMINOR_VERSION<11)))

  #ifndef RTABMAP_NONFREE
	if(type == Feature2D::kFeatureSurf || type == Feature2D::kFeatureSift || type == Feature2D::kFeatureSurfFreak || type == Feature2D::kFeatureSurfDaisy)
	{
    #if CV_MAJOR_VERSION < 3
		UWARN("SURF and SIFT features cannot be used because OpenCV was not built with nonfree module. GFTT/ORB is used instead.");
    #else
		UWARN("SURF and SIFT features cannot be used because OpenCV was not built with xfeatures2d module. GFTT/ORB is used instead.");
    #endif
		type = Feature2D::kFeatureGfttOrb;
	}
  #endif

#else // >= 4.4.0 >= 3.4.11

  #ifndef RTABMAP_NONFREE
	if(type == Feature2D::kFeatureSurf)
	{
		UWARN("SURF features cannot be used because OpenCV was not built with nonfree module. SIFT is used instead.");
		type = Feature2D::kFeatureSift;
	}
	else if(type == Feature2D::kFeatureSurfFreak || type == Feature2D::kFeatureSurfDaisy)
	{
		UWARN("SURF detector cannot be used because OpenCV was not built with nonfree module. GFTT/ORB is used instead.");
		type = Feature2D::kFeatureGfttOrb;
	}
  #endif

#endif // >= 4.4.0 >= 3.4.11

#if !defined(HAVE_OPENCV_XFEATURES2D) && CV_MAJOR_VERSION >= 3
	if(type == Feature2D::kFeatureFastBrief ||
	   type == Feature2D::kFeatureFastFreak ||
	   type == Feature2D::kFeatureGfttBrief ||
	   type == Feature2D::kFeatureGfttFreak ||
	   type == Feature2D::kFeatureSurfFreak ||
	   type == Feature2D::kFeatureGfttDaisy ||
	   type == Feature2D::kFeatureSurfDaisy)
	{
		UWARN("BRIEF, FREAK and DAISY features cannot be used because OpenCV was not built with xfeatures2d module. GFTT/ORB is used instead.");
		type = Feature2D::kFeatureGfttOrb;
	}
#elif CV_MAJOR_VERSION < 3
	if(type == Feature2D::kFeatureKaze)
	{
  #ifdef RTABMAP_NONFREE
		UWARN("KAZE detector/descriptor can be used only with OpenCV3. SURF is used instead.");
		type = Feature2D::kFeatureSurf;
  #else
		UWARN("KAZE detector/descriptor can be used only with OpenCV3. GFTT/ORB is used instead.");
		type = Feature2D::kFeatureGfttOrb;
  #endif
	}
	if(type == Feature2D::kFeatureGfttDaisy || type == Feature2D::kFeatureSurfDaisy)
	{
		UWARN("DAISY detector/descriptor can be used only with OpenCV3. GFTT/BRIEF is used instead.");
		type = Feature2D::kFeatureGfttBrief;
	}
#endif


#ifndef RTABMAP_ORB_OCTREE
	if(type == Feature2D::kFeatureOrbOctree)
	{
		UWARN("ORB OcTree feature cannot be used as RTAB-Map is not built with the option enabled. GFTT/ORB is used instead.");
		type = Feature2D::kFeatureGfttOrb;
	}
#endif

#ifndef RTABMAP_TORCH
	if(type == Feature2D::kFeatureSuperPointTorch)
	{
		UWARN("SupertPoint Torch feature cannot be used as RTAB-Map is not built with the option enabled. GFTT/ORB is used instead.");
		type = Feature2D::kFeatureGfttOrb;
	}
#endif

	Feature2D * feature2D = 0;
	switch(type)
	{
	case Feature2D::kFeatureSurf:
		feature2D = new SURF(parameters);
		break;
	case Feature2D::kFeatureSift:
		feature2D = new SIFT(parameters);
		break;
	case Feature2D::kFeatureOrb:
		feature2D = new ORB(parameters);
		break;
	case Feature2D::kFeatureFastBrief:
		feature2D = new FAST_BRIEF(parameters);
		break;
	case Feature2D::kFeatureFastFreak:
		feature2D = new FAST_FREAK(parameters);
		break;
	case Feature2D::kFeatureGfttFreak:
		feature2D = new GFTT_FREAK(parameters);
		break;
	case Feature2D::kFeatureGfttBrief:
		feature2D = new GFTT_BRIEF(parameters);
		break;
	case Feature2D::kFeatureGfttOrb:
		feature2D = new GFTT_ORB(parameters);
		break;
	case Feature2D::kFeatureBrisk:
		feature2D = new BRISK(parameters);
		break;
	case Feature2D::kFeatureKaze:
		feature2D = new KAZE(parameters);
		break;
	case Feature2D::kFeatureOrbOctree:
		feature2D = new ORBOctree(parameters);
		break;
#ifdef RTABMAP_TORCH
	case Feature2D::kFeatureSuperPointTorch:
		feature2D = new SuperPointTorch(parameters);
		break;
#endif
	case Feature2D::kFeatureSurfFreak:
		feature2D = new SURF_FREAK(parameters);
		break;
	case Feature2D::kFeatureGfttDaisy:
		feature2D = new GFTT_DAISY(parameters);
		break;
	case Feature2D::kFeatureSurfDaisy:
		feature2D = new SURF_DAISY(parameters);
		break;
#ifdef RTABMAP_PYTHON
	case Feature2D::kFeaturePyDetector:
		feature2D = new PyDetector(parameters);
		break;
#endif
#ifdef RTABMAP_NONFREE
	default:
		feature2D = new SURF(parameters);
		break;
#else
	default:
		feature2D = new ORB(parameters);
<<<<<<< HEAD
=======
		type = Feature2D::kFeatureGfttOrb;
>>>>>>> 11adbdcc
		break;
#endif

	}
	return feature2D;
}

std::vector<cv::KeyPoint> Feature2D::generateKeypoints(const cv::Mat & image, const cv::Mat & maskIn)
{
	UASSERT(!image.empty());
	UASSERT(image.type() == CV_8UC1);

	cv::Mat mask;
	if(!maskIn.empty())
	{
		if(maskIn.type()==CV_16UC1 || maskIn.type() == CV_32FC1)
		{
			mask = cv::Mat::zeros(maskIn.rows, maskIn.cols, CV_8UC1);
			for(int i=0; i<(int)mask.total(); ++i)
			{
				float value = 0.0f;
				if(maskIn.type()==CV_16UC1)
				{
					if(((unsigned short*)maskIn.data)[i] > 0 &&
					   ((unsigned short*)maskIn.data)[i] < std::numeric_limits<unsigned short>::max())
					{
						value = float(((unsigned short*)maskIn.data)[i])*0.001f;
					}
				}
				else
				{
					value = ((float*)maskIn.data)[i];
				}

				if(value>_minDepth &&
				   (_maxDepth == 0.0f || value <= _maxDepth) &&
				   uIsFinite(value))
				{
					((unsigned char*)mask.data)[i] = 255; // ORB uses 255 to handle pyramids
				}
			}
		}
		else if(maskIn.type()==CV_8UC1)
		{
			// assume a standard mask
			mask = maskIn;
		}
		else
		{
			UERROR("Wrong mask type (%d)! Should be 8UC1, 16UC1 or 32FC1.", maskIn.type());
		}
	}

	UASSERT(mask.empty() || (mask.cols == image.cols && mask.rows == image.rows));

	std::vector<cv::KeyPoint> keypoints;
	UTimer timer;
	cv::Rect globalRoi = Feature2D::computeRoi(image, _roiRatios);
	if(!(globalRoi.width && globalRoi.height))
	{
		globalRoi = cv::Rect(0,0,image.cols, image.rows);
	}

	// Get keypoints
	int rowSize = globalRoi.height / gridRows_;
	int colSize = globalRoi.width / gridCols_;
	int maxFeatures =	maxFeatures_ / (gridRows_ * gridCols_);
	for (int i = 0; i<gridRows_; ++i)
	{
		for (int j = 0; j<gridCols_; ++j)
		{
			cv::Rect roi(globalRoi.x + j*colSize, globalRoi.y + i*rowSize, colSize, rowSize);
			std::vector<cv::KeyPoint> subKeypoints;
			subKeypoints = this->generateKeypointsImpl(image, roi, mask);
			if (this->getType() != Feature2D::Type::kFeaturePyDetector)
			{
				limitKeypoints(subKeypoints, maxFeatures);
			}
			if(roi.x || roi.y)
			{
				// Adjust keypoint position to raw image
				for(std::vector<cv::KeyPoint>::iterator iter=subKeypoints.begin(); iter!=subKeypoints.end(); ++iter)
				{
					iter->pt.x += roi.x;
					iter->pt.y += roi.y;
				}
			}
			keypoints.insert( keypoints.end(), subKeypoints.begin(), subKeypoints.end() );
		}
	}
	UDEBUG("Keypoints extraction time = %f s, keypoints extracted = %d (grid=%dx%d, mask empty=%d)",
			timer.ticks(), keypoints.size(), gridCols_, gridRows_,  mask.empty()?1:0);

	if(keypoints.size() && _subPixWinSize > 0 && _subPixIterations > 0)
	{
		std::vector<cv::Point2f> corners;
		cv::KeyPoint::convert(keypoints, corners);
		cv::cornerSubPix( image, corners,
				cv::Size( _subPixWinSize, _subPixWinSize ),
				cv::Size( -1, -1 ),
				cv::TermCriteria( CV_TERMCRIT_ITER | CV_TERMCRIT_EPS, _subPixIterations, _subPixEps ) );

		for(unsigned int i=0;i<corners.size(); ++i)
		{
			keypoints[i].pt = corners[i];
		}
		UDEBUG("subpixel time = %f s", timer.ticks());
	}

	return keypoints;
}

cv::Mat Feature2D::generateDescriptors(
		const cv::Mat & image,
		std::vector<cv::KeyPoint> & keypoints) const
{
	cv::Mat descriptors;
	if(keypoints.size())
	{
		UASSERT(!image.empty());
		UASSERT(image.type() == CV_8UC1);
		descriptors = generateDescriptorsImpl(image, keypoints);
		UASSERT_MSG(descriptors.rows == (int)keypoints.size(), uFormat("descriptors=%d, keypoints=%d", descriptors.rows, (int)keypoints.size()).c_str());
		UDEBUG("Descriptors extracted = %d, remaining kpts=%d", descriptors.rows, (int)keypoints.size());
	}
	return descriptors;
}

std::vector<cv::Point3f> Feature2D::generateKeypoints3D(
		const SensorData & data,
		const std::vector<cv::KeyPoint> & keypoints) const
{
	std::vector<cv::Point3f> keypoints3D;
	if(keypoints.size())
	{
		if(!data.rightRaw().empty() && !data.imageRaw().empty() &&
			!data.stereoCameraModels().empty() &&
			data.stereoCameraModels()[0].isValidForProjection())
		{
			//stereo
			cv::Mat imageMono;
			// convert to grayscale
			if(data.imageRaw().channels() > 1)
			{
				cv::cvtColor(data.imageRaw(), imageMono, cv::COLOR_BGR2GRAY);
			}
			else
			{
				imageMono = data.imageRaw();
			}

			std::vector<cv::Point2f> leftCorners;
			cv::KeyPoint::convert(keypoints, leftCorners);

			std::vector<cv::Point2f> rightCorners;

			if(data.stereoCameraModels().size() == 1)
			{
				std::vector<unsigned char> status;
				rightCorners = _stereo->computeCorrespondences(
						imageMono,
						data.rightRaw(),
						leftCorners,
						status);

				if(ULogger::level() >= ULogger::kWarning)
				{
					int rejected = 0;
					for(size_t i=0; i<status.size(); ++i)
					{
						if(status[i]==0)
						{
							++rejected;
						}
					}
					if(rejected > (int)status.size()/2)
					{
						UWARN("A large number (%d/%d) of stereo correspondences are rejected! "
								"Optical flow may have failed because images are not calibrated, "
								"the background is too far (no disparity between the images), "
								"maximum disparity may be too small (%f) or that exposure between "
								"left and right images is too different.",
								rejected,
								(int)status.size(),
								_stereo->maxDisparity());
					}
				}

				keypoints3D = util3d::generateKeypoints3DStereo(
						leftCorners,
						rightCorners,
						data.stereoCameraModels()[0],
						status,
						_minDepth,
						_maxDepth);
			}
			else
			{
				int subImageWith = imageMono.cols / data.stereoCameraModels().size();
				UASSERT(imageMono.cols % subImageWith == 0);
				std::vector<std::vector<cv::Point2f> > subLeftCorners(data.stereoCameraModels().size());
				std::vector<std::vector<int> > subIndex(data.stereoCameraModels().size());
				// Assign keypoints per camera
				for(size_t i=0; i<leftCorners.size(); ++i)
				{
					int cameraIndex = int(leftCorners[i].x / subImageWith);
					leftCorners[i].x -= cameraIndex*subImageWith;
					subLeftCorners[cameraIndex].push_back(leftCorners[i]);
					subIndex[cameraIndex].push_back(i);
				}

				keypoints3D.resize(keypoints.size());
				int total = 0;
				int rejected = 0;
				for(size_t i=0; i<data.stereoCameraModels().size(); ++i)
				{
					if(!subLeftCorners[i].empty())
					{
						std::vector<unsigned char> status;
						rightCorners = _stereo->computeCorrespondences(
								imageMono.colRange(cv::Range(subImageWith*i, subImageWith*(i+1))),
								data.rightRaw().colRange(cv::Range(subImageWith*i, subImageWith*(i+1))),
								subLeftCorners[i],
								status);

						std::vector<cv::Point3f> subKeypoints3D = util3d::generateKeypoints3DStereo(
								subLeftCorners[i],
								rightCorners,
								data.stereoCameraModels()[i],
								status,
								_minDepth,
								_maxDepth);

						if(ULogger::level() >= ULogger::kWarning)
						{
							for(size_t i=0; i<status.size(); ++i)
							{
								if(status[i]==0)
								{
									++rejected;
								}
							}
							total+=status.size();
						}

						UASSERT(subIndex[i].size() == subKeypoints3D.size());
						for(size_t j=0; j<subKeypoints3D.size(); ++j)
						{
							keypoints3D[subIndex[i][j]] = subKeypoints3D[j];
						}
					}
				}

				if(ULogger::level() >= ULogger::kWarning)
				{
					if(rejected > total/2)
					{
						UWARN("A large number (%d/%d) of stereo correspondences are rejected! "
								"Optical flow may have failed because images are not calibrated, "
								"the background is too far (no disparity between the images), "
								"maximum disparity may be too small (%f) or that exposure between "
								"left and right images is too different.",
								rejected,
								total,
								_stereo->maxDisparity());
					}
				}
			}
		}
		else if(!data.depthRaw().empty() && data.cameraModels().size())
		{
			keypoints3D = util3d::generateKeypoints3DDepth(
					keypoints,
					data.depthOrRightRaw(),
					data.cameraModels(),
					_minDepth,
					_maxDepth);
		}
	}

	return keypoints3D;
}

//////////////////////////
//SURF
//////////////////////////
SURF::SURF(const ParametersMap & parameters) :
		hessianThreshold_(Parameters::defaultSURFHessianThreshold()),
		nOctaves_(Parameters::defaultSURFOctaves()),
		nOctaveLayers_(Parameters::defaultSURFOctaveLayers()),
		extended_(Parameters::defaultSURFExtended()),
		upright_(Parameters::defaultSURFUpright()),
		gpuKeypointsRatio_(Parameters::defaultSURFGpuKeypointsRatio()),
		gpuVersion_(Parameters::defaultSURFGpuVersion())
{
	parseParameters(parameters);
}

SURF::~SURF()
{
}

void SURF::parseParameters(const ParametersMap & parameters)
{
	Feature2D::parseParameters(parameters);

	Parameters::parse(parameters, Parameters::kSURFExtended(), extended_);
	Parameters::parse(parameters, Parameters::kSURFHessianThreshold(), hessianThreshold_);
	Parameters::parse(parameters, Parameters::kSURFOctaveLayers(), nOctaveLayers_);
	Parameters::parse(parameters, Parameters::kSURFOctaves(), nOctaves_);
	Parameters::parse(parameters, Parameters::kSURFUpright(), upright_);
	Parameters::parse(parameters, Parameters::kSURFGpuKeypointsRatio(), gpuKeypointsRatio_);
	Parameters::parse(parameters, Parameters::kSURFGpuVersion(), gpuVersion_);

#ifdef RTABMAP_NONFREE
#if CV_MAJOR_VERSION < 3
	if(gpuVersion_ && cv::gpu::getCudaEnabledDeviceCount() == 0)
	{
		UWARN("GPU version of SURF not available! Using CPU version instead...");
		gpuVersion_ = false;
	}
#else
	if(gpuVersion_ && cv::cuda::getCudaEnabledDeviceCount() == 0)
	{
		UWARN("GPU version of SURF not available! Using CPU version instead...");
		gpuVersion_ = false;
	}
#endif
	if(gpuVersion_)
	{
		_gpuSurf = cv::Ptr<CV_SURF_GPU>(new CV_SURF_GPU(hessianThreshold_, nOctaves_, nOctaveLayers_, extended_, gpuKeypointsRatio_, upright_));
	}
	else
	{
#if CV_MAJOR_VERSION < 3
		_surf = cv::Ptr<CV_SURF>(new CV_SURF(hessianThreshold_, nOctaves_, nOctaveLayers_, extended_, upright_));
#else
		_surf = CV_SURF::create(hessianThreshold_, nOctaves_, nOctaveLayers_, extended_, upright_);
#endif
	}
#else
	UWARN("RTAB-Map is not built with OpenCV nonfree module so SURF cannot be used!");
#endif
}

std::vector<cv::KeyPoint> SURF::generateKeypointsImpl(const cv::Mat & image, const cv::Rect & roi, const cv::Mat & mask)
{
	UASSERT(!image.empty() && image.channels() == 1 && image.depth() == CV_8U);
	std::vector<cv::KeyPoint> keypoints;

#ifdef RTABMAP_NONFREE
	cv::Mat imgRoi(image, roi);
	cv::Mat maskRoi;
	if(!mask.empty())
	{
		maskRoi = cv::Mat(mask, roi);
	}
	if(gpuVersion_)
	{
#if CV_MAJOR_VERSION < 3
		cv::gpu::GpuMat imgGpu(imgRoi);
		cv::gpu::GpuMat maskGpu(maskRoi);
		(*_gpuSurf.obj)(imgGpu, maskGpu, keypoints);
#else
		cv::cuda::GpuMat imgGpu(imgRoi);
		cv::cuda::GpuMat maskGpu(maskRoi);
		(*_gpuSurf.get())(imgGpu, maskGpu, keypoints);
#endif
	}
	else
	{
		_surf->detect(imgRoi, keypoints, maskRoi);
	}
#else
	UWARN("RTAB-Map is not built with OpenCV nonfree module so SURF cannot be used!");
#endif
	return keypoints;
}

cv::Mat SURF::generateDescriptorsImpl(const cv::Mat & image, std::vector<cv::KeyPoint> & keypoints) const
{
	UASSERT(!image.empty() && image.channels() == 1 && image.depth() == CV_8U);
	cv::Mat descriptors;
#ifdef RTABMAP_NONFREE
	if(gpuVersion_)
	{
#if CV_MAJOR_VERSION < 3
		cv::gpu::GpuMat imgGpu(image);
		cv::gpu::GpuMat descriptorsGPU;
		(*_gpuSurf.obj)(imgGpu, cv::gpu::GpuMat(), keypoints, descriptorsGPU, true);
#else
		cv::cuda::GpuMat imgGpu(image);
		cv::cuda::GpuMat descriptorsGPU;
		(*_gpuSurf.get())(imgGpu, cv::cuda::GpuMat(), keypoints, descriptorsGPU, true);
#endif

		// Download descriptors
		if (descriptorsGPU.empty())
			descriptors = cv::Mat();
		else
		{
			UASSERT(descriptorsGPU.type() == CV_32F);
			descriptors = cv::Mat(descriptorsGPU.size(), CV_32F);
			descriptorsGPU.download(descriptors);
		}
	}
	else
	{
		_surf->compute(image, keypoints, descriptors);
	}
#else
	UWARN("RTAB-Map is not built with OpenCV nonfree module so SURF cannot be used!");
#endif

	return descriptors;
}

//////////////////////////
//SIFT
//////////////////////////
SIFT::SIFT(const ParametersMap & parameters) :
	nOctaveLayers_(Parameters::defaultSIFTNOctaveLayers()),
	contrastThreshold_(Parameters::defaultSIFTContrastThreshold()),
	edgeThreshold_(Parameters::defaultSIFTEdgeThreshold()),
	sigma_(Parameters::defaultSIFTSigma()),
	rootSIFT_(Parameters::defaultSIFTRootSIFT())
{
	parseParameters(parameters);
}

SIFT::~SIFT()
{
}

void SIFT::parseParameters(const ParametersMap & parameters)
{
	Feature2D::parseParameters(parameters);

	Parameters::parse(parameters, Parameters::kSIFTContrastThreshold(), contrastThreshold_);
	Parameters::parse(parameters, Parameters::kSIFTEdgeThreshold(), edgeThreshold_);
	Parameters::parse(parameters, Parameters::kSIFTNOctaveLayers(), nOctaveLayers_);
	Parameters::parse(parameters, Parameters::kSIFTSigma(), sigma_);
	Parameters::parse(parameters, Parameters::kSIFTRootSIFT(), rootSIFT_);

#if CV_MAJOR_VERSION < 3 || (CV_MAJOR_VERSION == 4 && CV_MINOR_VERSION <= 3) || (CV_MAJOR_VERSION == 3 && (CV_MINOR_VERSION < 4 || (CV_MINOR_VERSION==4 && CV_SUBMINOR_VERSION<11)))
#ifdef RTABMAP_NONFREE
#if CV_MAJOR_VERSION < 3
	_sift = cv::Ptr<CV_SIFT>(new CV_SIFT(this->getMaxFeatures(), nOctaveLayers_, contrastThreshold_, edgeThreshold_, sigma_));
#else
	_sift = CV_SIFT::create(this->getMaxFeatures(), nOctaveLayers_, contrastThreshold_, edgeThreshold_, sigma_);
#endif
#else
	UWARN("RTAB-Map is not built with OpenCV nonfree module so SIFT cannot be used!");
#endif
#else // >=4.4, >=3.4.11
	_sift = CV_SIFT::create(this->getMaxFeatures(), nOctaveLayers_, contrastThreshold_, edgeThreshold_, sigma_);
#endif
}

std::vector<cv::KeyPoint> SIFT::generateKeypointsImpl(const cv::Mat & image, const cv::Rect & roi, const cv::Mat & mask)
{
	UASSERT(!image.empty() && image.channels() == 1 && image.depth() == CV_8U);
	std::vector<cv::KeyPoint> keypoints;
	cv::Mat imgRoi(image, roi);
	cv::Mat maskRoi;
	if(!mask.empty())
	{
		maskRoi = cv::Mat(mask, roi);
	}
#if CV_MAJOR_VERSION < 3 || (CV_MAJOR_VERSION == 4 && CV_MINOR_VERSION <= 3) || (CV_MAJOR_VERSION == 3 && (CV_MINOR_VERSION < 4 || (CV_MINOR_VERSION==4 && CV_SUBMINOR_VERSION<11)))
#ifdef RTABMAP_NONFREE
	_sift->detect(imgRoi, keypoints, maskRoi); // Opencv keypoints
#else
	UWARN("RTAB-Map is not built with OpenCV nonfree module so SIFT cannot be used!");
#endif
#else // >=4.4, >=3.4.11
	_sift->detect(imgRoi, keypoints, maskRoi); // Opencv keypoints
#endif
	return keypoints;
}

cv::Mat SIFT::generateDescriptorsImpl(const cv::Mat & image, std::vector<cv::KeyPoint> & keypoints) const
{
	UASSERT(!image.empty() && image.channels() == 1 && image.depth() == CV_8U);
	cv::Mat descriptors;
#if CV_MAJOR_VERSION < 3 || (CV_MAJOR_VERSION == 4 && CV_MINOR_VERSION <= 3) || (CV_MAJOR_VERSION == 3 && (CV_MINOR_VERSION < 4 || (CV_MINOR_VERSION==4 && CV_SUBMINOR_VERSION<11)))
#ifdef RTABMAP_NONFREE
	_sift->compute(image, keypoints, descriptors);
#else
	UWARN("RTAB-Map is not built with OpenCV nonfree module so SIFT cannot be used!");
#endif
#else // >=4.4, >=3.4.11
	_sift->compute(image, keypoints, descriptors);
#endif
	if( rootSIFT_ && !descriptors.empty())
	{
		UDEBUG("Performing RootSIFT...");
		// see http://www.pyimagesearch.com/2015/04/13/implementing-rootsift-in-python-and-opencv/
		// apply the Hellinger kernel by first L1-normalizing and taking the
		// square-root
		for(int i=0; i<descriptors.rows; ++i)
		{
			// By taking the L1 norm, followed by the square-root, we have
			// already L2 normalized the feature vector and further normalization
			// is not needed.
			descriptors.row(i) = descriptors.row(i) / cv::sum(descriptors.row(i))[0];
			cv::sqrt(descriptors.row(i), descriptors.row(i));
		}
	}
	return descriptors;
}

//////////////////////////
//ORB
//////////////////////////
ORB::ORB(const ParametersMap & parameters) :
		scaleFactor_(Parameters::defaultORBScaleFactor()),
		nLevels_(Parameters::defaultORBNLevels()),
		edgeThreshold_(Parameters::defaultORBEdgeThreshold()),
		firstLevel_(Parameters::defaultORBFirstLevel()),
		WTA_K_(Parameters::defaultORBWTA_K()),
		scoreType_(Parameters::defaultORBScoreType()),
		patchSize_(Parameters::defaultORBPatchSize()),
		gpu_(Parameters::defaultORBGpu()),
		fastThreshold_(Parameters::defaultFASTThreshold()),
		nonmaxSuppresion_(Parameters::defaultFASTNonmaxSuppression())
{
	parseParameters(parameters);
}

ORB::~ORB()
{
}

void ORB::parseParameters(const ParametersMap & parameters)
{
	Feature2D::parseParameters(parameters);

	Parameters::parse(parameters, Parameters::kORBScaleFactor(), scaleFactor_);
	Parameters::parse(parameters, Parameters::kORBNLevels(), nLevels_);
	Parameters::parse(parameters, Parameters::kORBEdgeThreshold(), edgeThreshold_);
	Parameters::parse(parameters, Parameters::kORBFirstLevel(), firstLevel_);
	Parameters::parse(parameters, Parameters::kORBWTA_K(), WTA_K_);
	Parameters::parse(parameters, Parameters::kORBScoreType(), scoreType_);
	Parameters::parse(parameters, Parameters::kORBPatchSize(), patchSize_);
	Parameters::parse(parameters, Parameters::kORBGpu(), gpu_);

	Parameters::parse(parameters, Parameters::kFASTThreshold(), fastThreshold_);
	Parameters::parse(parameters, Parameters::kFASTNonmaxSuppression(), nonmaxSuppresion_);

#if CV_MAJOR_VERSION < 3
#ifdef HAVE_OPENCV_GPU
	if(gpu_ && cv::gpu::getCudaEnabledDeviceCount() == 0)
	{
		UWARN("GPU version of ORB not available! Using CPU version instead...");
		gpu_ = false;
	}
#else
	if(gpu_)
	{
		UWARN("GPU version of ORB not available (OpenCV not built with gpu/cuda module)! Using CPU version instead...");
		gpu_ = false;
	}
#endif
#else
#ifndef HAVE_OPENCV_CUDAFEATURES2D
	if(gpu_)
	{
		UWARN("GPU version of ORB not available (OpenCV cudafeatures2d module)! Using CPU version instead...");
		gpu_ = false;
	}
#endif
	if(gpu_ && cv::cuda::getCudaEnabledDeviceCount() == 0)
	{
		UWARN("GPU version of ORB not available (no GPU found)! Using CPU version instead...");
		gpu_ = false;
	}
#endif
	if(gpu_)
	{
#if CV_MAJOR_VERSION < 3
#ifdef HAVE_OPENCV_GPU
		_gpuOrb = cv::Ptr<CV_ORB_GPU>(new CV_ORB_GPU(this->getMaxFeatures(), scaleFactor_, nLevels_, edgeThreshold_, firstLevel_, WTA_K_, scoreType_, patchSize_));
		_gpuOrb->setFastParams(fastThreshold_, nonmaxSuppresion_);
#else
		UFATAL("not supposed to be here");
#endif
#else
#ifdef HAVE_OPENCV_CUDAFEATURES2D
		_gpuOrb = CV_ORB_GPU::create(this->getMaxFeatures(), scaleFactor_, nLevels_, edgeThreshold_, firstLevel_, WTA_K_, scoreType_, patchSize_, fastThreshold_);
#endif
#endif
	}
	else
	{
#if CV_MAJOR_VERSION < 3
		_orb = cv::Ptr<CV_ORB>(new CV_ORB(this->getMaxFeatures(), scaleFactor_, nLevels_, edgeThreshold_, firstLevel_, WTA_K_, scoreType_, patchSize_, parameters));
#elif CV_MAJOR_VERSION > 3
		_orb = CV_ORB::create(this->getMaxFeatures(), scaleFactor_, nLevels_, edgeThreshold_, firstLevel_, WTA_K_, (cv::ORB::ScoreType)scoreType_, patchSize_, fastThreshold_);
#else
		_orb = CV_ORB::create(this->getMaxFeatures(), scaleFactor_, nLevels_, edgeThreshold_, firstLevel_, WTA_K_, scoreType_, patchSize_, fastThreshold_);
#endif
	}
}

std::vector<cv::KeyPoint> ORB::generateKeypointsImpl(const cv::Mat & image, const cv::Rect & roi, const cv::Mat & mask)
{
	UASSERT(!image.empty() && image.channels() == 1 && image.depth() == CV_8U);
	std::vector<cv::KeyPoint> keypoints;
	cv::Mat imgRoi(image, roi);
	cv::Mat maskRoi;
	if(!mask.empty())
	{
		maskRoi = cv::Mat(mask, roi);
	}

	if(gpu_)
	{
#if CV_MAJOR_VERSION < 3
#ifdef HAVE_OPENCV_GPU
		cv::gpu::GpuMat imgGpu(imgRoi);
		cv::gpu::GpuMat maskGpu(maskRoi);
		(*_gpuOrb.obj)(imgGpu, maskGpu, keypoints);
#else
		UERROR("Cannot use ORBGPU because OpenCV is not built with gpu module.");
#endif
#else
#ifdef HAVE_OPENCV_CUDAFEATURES2D
		cv::cuda::GpuMat d_image(imgRoi);
		cv::cuda::GpuMat d_mask(maskRoi);
		try {
			_gpuOrb->detectAndCompute(d_image, d_mask, keypoints, cv::cuda::GpuMat(), false);
		} catch (cv::Exception& e) {
			const char* err_msg = e.what();
			UWARN("OpenCV exception caught: %s", err_msg);
		}
#endif
#endif
	}
	else
	{
		_orb->detect(imgRoi, keypoints, maskRoi);
	}

	return keypoints;
}

cv::Mat ORB::generateDescriptorsImpl(const cv::Mat & image, std::vector<cv::KeyPoint> & keypoints) const
{
	UASSERT(!image.empty() && image.channels() == 1 && image.depth() == CV_8U);
	cv::Mat descriptors;
	if(image.empty())
	{
		ULOGGER_ERROR("Image is null ?!?");
		return descriptors;
	}
	if(gpu_)
	{
#if CV_MAJOR_VERSION < 3
#ifdef HAVE_OPENCV_GPU
		cv::gpu::GpuMat imgGpu(image);
		cv::gpu::GpuMat descriptorsGPU;
		(*_gpuOrb.obj)(imgGpu, cv::gpu::GpuMat(), keypoints, descriptorsGPU);
		// Download descriptors
		if (descriptorsGPU.empty())
			descriptors = cv::Mat();
		else
		{
			UASSERT(descriptorsGPU.type() == CV_32F);
			descriptors = cv::Mat(descriptorsGPU.size(), CV_32F);
			descriptorsGPU.download(descriptors);
		}
#else
		UERROR("GPU version of ORB not available (OpenCV not built with gpu/cuda module)! Using CPU version instead...");
#endif
#else
#ifdef HAVE_OPENCV_CUDAFEATURES2D
		cv::cuda::GpuMat d_image(image);
		cv::cuda::GpuMat d_descriptors;
		try {
			_gpuOrb->detectAndCompute(d_image, cv::cuda::GpuMat(), keypoints, d_descriptors, true);
		} catch (cv::Exception& e) {
			const char* err_msg = e.what();
			UWARN("OpenCV exception caught: %s", err_msg);
		}
		// Download descriptors
		if (d_descriptors.empty())
			descriptors = cv::Mat();
		else
		{
			UASSERT(d_descriptors.type() == CV_32F || d_descriptors.type() == CV_8U);
			d_descriptors.download(descriptors);
		}
#endif
#endif
	}
	else
	{
		_orb->compute(image, keypoints, descriptors);
	}

	return descriptors;
}

//////////////////////////
//FAST
//////////////////////////
FAST::FAST(const ParametersMap & parameters) :
		threshold_(Parameters::defaultFASTThreshold()),
		nonmaxSuppression_(Parameters::defaultFASTNonmaxSuppression()),
		gpu_(Parameters::defaultFASTGpu()),
		gpuKeypointsRatio_(Parameters::defaultFASTGpuKeypointsRatio()),
		minThreshold_(Parameters::defaultFASTMinThreshold()),
		maxThreshold_(Parameters::defaultFASTMaxThreshold()),
		gridRows_(Parameters::defaultFASTGridRows()),
		gridCols_(Parameters::defaultFASTGridCols()),
		fastCV_(Parameters::defaultFASTCV()),
		fastCVinit_(false),
		fastCVMaxFeatures_(10000),
		fastCVLastImageHeight_(0)
{
#ifdef RTABMAP_FASTCV
	char sVersion[128] = { 0 };
	fcvGetVersion(sVersion, 128);
	UINFO("fastcv version = %s", sVersion);
	int ix;
	if ((ix = fcvSetOperationMode(FASTCV_OP_PERFORMANCE)))
	{
		UERROR("fcvSetOperationMode return=%d, OpenCV FAST will be used instead!", ix);
		fastCV_ = 0;
	}
	else
	{
		fcvMemInit();

		if (!(fastCVCorners_ = (uint32_t*)fcvMemAlloc(fastCVMaxFeatures_ * sizeof(uint32_t) * 2, 16)) ||
			!(fastCVCornerScores_ = (uint32_t*)fcvMemAlloc( fastCVMaxFeatures_ * sizeof(uint32_t), 16 )))
		{
			UERROR("could not alloc fastcv mem, using opencv fast instead!");

			if (fastCVCorners_)
			{
				fcvMemFree(fastCVCorners_);
				fastCVCorners_ = NULL;
			}
			if (fastCVCornerScores_)
			{
				fcvMemFree(fastCVCornerScores_);
				fastCVCornerScores_ = NULL;
			}
		}
		else
		{
			fastCVinit_ = true;
		}
	}
	#endif
	parseParameters(parameters);
}

FAST::~FAST()
{
#ifdef RTABMAP_FASTCV
	if(fastCVinit_)
	{
		fcvMemDeInit();

		if (fastCVCorners_)
			fcvMemFree(fastCVCorners_);
		if (fastCVCornerScores_)
			fcvMemFree(fastCVCornerScores_);
		if (fastCVTempBuf_)
			fcvMemFree(fastCVTempBuf_);
	}
#endif
}

void FAST::parseParameters(const ParametersMap & parameters)
{
	Feature2D::parseParameters(parameters);

	Parameters::parse(parameters, Parameters::kFASTThreshold(), threshold_);
	Parameters::parse(parameters, Parameters::kFASTNonmaxSuppression(), nonmaxSuppression_);
	Parameters::parse(parameters, Parameters::kFASTGpu(), gpu_);
	Parameters::parse(parameters, Parameters::kFASTGpuKeypointsRatio(), gpuKeypointsRatio_);

	Parameters::parse(parameters, Parameters::kFASTMinThreshold(), minThreshold_);
	Parameters::parse(parameters, Parameters::kFASTMaxThreshold(), maxThreshold_);
	Parameters::parse(parameters, Parameters::kFASTGridRows(), gridRows_);
	Parameters::parse(parameters, Parameters::kFASTGridCols(), gridCols_);

	Parameters::parse(parameters, Parameters::kFASTCV(), fastCV_);
	UASSERT(fastCV_ == 0 || fastCV_ == 9 || fastCV_ == 10);

	UASSERT_MSG(threshold_ >= minThreshold_, uFormat("%d vs %d", threshold_, minThreshold_).c_str());
	UASSERT_MSG(threshold_ <= maxThreshold_, uFormat("%d vs %d", threshold_, maxThreshold_).c_str());

#if CV_MAJOR_VERSION < 3
#ifdef HAVE_OPENCV_GPU
	if(gpu_ && cv::gpu::getCudaEnabledDeviceCount() == 0)
	{
		UWARN("GPU version of FAST not available! Using CPU version instead...");
		gpu_ = false;
	}
#else
	if(gpu_)
	{
		UWARN("GPU version of FAST not available (OpenCV not built with gpu/cuda module)! Using CPU version instead...");
		gpu_ = false;
	}
#endif
#else
#ifdef HAVE_OPENCV_CUDAFEATURES2D
	if(gpu_ && cv::cuda::getCudaEnabledDeviceCount() == 0)
	{
		UWARN("GPU version of FAST not available! Using CPU version instead...");
		gpu_ = false;
	}
#else
	if(gpu_)
	{
		UWARN("GPU version of FAST not available (OpenCV cudafeatures2d module)! Using CPU version instead...");
		gpu_ = false;
	}
#endif
#endif
	if(gpu_)
	{
#if CV_MAJOR_VERSION < 3
#ifdef HAVE_OPENCV_GPU
		_gpuFast = new CV_FAST_GPU(threshold_, nonmaxSuppression_, gpuKeypointsRatio_);
#else
		UFATAL("not supposed to be here!");
#endif
#else
#ifdef HAVE_OPENCV_CUDAFEATURES2D
		UFATAL("not implemented");
#endif
#endif
	}
	else
	{
#if CV_MAJOR_VERSION < 3
		if(gridRows_ > 0 && gridCols_ > 0)
		{
			UDEBUG("grid max features = %d", this->getMaxFeatures());
			cv::Ptr<cv::FeatureDetector> fastAdjuster = cv::Ptr<cv::FastAdjuster>(new cv::FastAdjuster(threshold_, nonmaxSuppression_, minThreshold_, maxThreshold_));
			_fast = cv::Ptr<cv::FeatureDetector>(new cv::GridAdaptedFeatureDetector(fastAdjuster, this->getMaxFeatures(), gridRows_, gridCols_));
		}
		else
		{
			if(gridRows_ > 0)
			{
				UWARN("Parameter \"%s\" is set (value=%d) but not \"%s\"! Grid adaptor will not be added.",
						Parameters::kFASTGridRows().c_str(), gridRows_, Parameters::kFASTGridCols().c_str());
			}
			else if(gridCols_ > 0)
			{
				UWARN("Parameter \"%s\" is set (value=%d) but not \"%s\"! Grid adaptor will not be added.",
						Parameters::kFASTGridCols().c_str(), gridCols_, Parameters::kFASTGridRows().c_str());
			}
			_fast = cv::Ptr<cv::FeatureDetector>(new CV_FAST(threshold_, nonmaxSuppression_));
		}
#else
		_fast = CV_FAST::create(threshold_, nonmaxSuppression_);
#endif
	}
}

std::vector<cv::KeyPoint> FAST::generateKeypointsImpl(const cv::Mat & image, const cv::Rect & roi, const cv::Mat & mask)
{
	UASSERT(!image.empty() && image.channels() == 1 && image.depth() == CV_8U);
	std::vector<cv::KeyPoint> keypoints;

#ifdef RTABMAP_FASTCV
	if(fastCV_>0)
	{
		// Note: mask not supported, it should be the inverse of the current mask used (0=where to extract)
		uint32_t nCorners = 0;

		UASSERT(fastCVCorners_ != NULL && fastCVCornerScores_ != NULL);
		if (nonmaxSuppression_)
		{
			if(fastCVTempBuf_==NULL || (fastCVTempBuf_!= NULL && fastCVLastImageHeight_!= image.rows))
			{
				if (fastCVTempBuf_)
				{
					fcvMemFree(fastCVTempBuf_);
					fastCVTempBuf_ = NULL;
				}
				if(!(fastCVTempBuf_ = (uint32_t*)fcvMemAlloc( (3*fastCVMaxFeatures_+image.rows+1)*4, 16 )))
				{
					UERROR("could not alloc fastcv mem for temp buf (%s=true)", Parameters::kFASTNonmaxSuppression().c_str());
					fastCVLastImageHeight_ = 0;
					return keypoints;
				}
				fastCVLastImageHeight_ = image.rows;
			}
		}

		// image.data should be 128 bits aligned
		UDEBUG("%dx%d (step=%d) thr=%d maxFeatures=%d", image.cols, image.rows, image.step1(), threshold_, fastCVMaxFeatures_);
		if(fastCV_ == 10)
		{
			fcvCornerFast10Scoreu8(image.data, image.cols, image.rows, 0, threshold_, 0, fastCVCorners_, fastCVCornerScores_, fastCVMaxFeatures_, &nCorners, nonmaxSuppression_?1:0, fastCVTempBuf_);
		}
		else
		{
			fcvCornerFast9Scoreu8_v2(image.data, image.cols, image.rows, image.step1(), threshold_, 0, fastCVCorners_, fastCVCornerScores_, fastCVMaxFeatures_, &nCorners, nonmaxSuppression_?1:0, fastCVTempBuf_);
		}
		UDEBUG("number of corners found = %d:", nCorners);
		keypoints.resize(nCorners);
		for (uint32_t i = 0; i < nCorners; i++)
		{
			keypoints[i].pt.x = fastCVCorners_[i * 2];
			keypoints[i].pt.y = fastCVCorners_[(i * 2) + 1];
			keypoints[i].size = 3;
			keypoints[i].response = fastCVCornerScores_[i];
		}

		if(this->getMaxFeatures() > 0)
		{
			this->limitKeypoints(keypoints, this->getMaxFeatures());
		}
		return keypoints;
	}
#endif

	if(fastCV_>0)
	{
		UWARN(  "RTAB-Map is not built with FastCV support. OpenCV's FAST is used instead. "
				"Please set %s to 0. This message will only appear once.",
				Parameters::kFASTCV().c_str());
		fastCV_ = 0;
	}

	cv::Mat imgRoi(image, roi);
	cv::Mat maskRoi;
	if(!mask.empty())
	{
		maskRoi = cv::Mat(mask, roi);
	}
	if(gpu_)
	{
#if CV_MAJOR_VERSION < 3
#ifdef HAVE_OPENCV_GPU
		cv::gpu::GpuMat imgGpu(imgRoi);
		cv::gpu::GpuMat maskGpu(maskRoi);
		(*_gpuFast.obj)(imgGpu, maskGpu, keypoints);
#else
		UERROR("Cannot use FAST GPU because OpenCV is not built with gpu module.");
#endif
#else
#ifdef HAVE_OPENCV_CUDAFEATURES2D
		UFATAL("not implemented");
#endif
#endif
	}
	else
	{
		_fast->detect(imgRoi, keypoints, maskRoi); // Opencv keypoints
	}
	return keypoints;
}

//////////////////////////
//FAST-BRIEF
//////////////////////////
FAST_BRIEF::FAST_BRIEF(const ParametersMap & parameters) :
	FAST(parameters),
	bytes_(Parameters::defaultBRIEFBytes())
{
	parseParameters(parameters);
}

FAST_BRIEF::~FAST_BRIEF()
{
}

void FAST_BRIEF::parseParameters(const ParametersMap & parameters)
{
	FAST::parseParameters(parameters);

	Parameters::parse(parameters, Parameters::kBRIEFBytes(), bytes_);
#if CV_MAJOR_VERSION < 3
	_brief = cv::Ptr<CV_BRIEF>(new CV_BRIEF(bytes_));
#else
#ifdef HAVE_OPENCV_XFEATURES2D
	_brief = CV_BRIEF::create(bytes_);
#else
	UWARN("RTAB-Map is not built with OpenCV xfeatures2d module so Brief cannot be used!");
#endif
#endif
}

cv::Mat FAST_BRIEF::generateDescriptorsImpl(const cv::Mat & image, std::vector<cv::KeyPoint> & keypoints) const
{
	UASSERT(!image.empty() && image.channels() == 1 && image.depth() == CV_8U);
	cv::Mat descriptors;
#if CV_MAJOR_VERSION < 3
	_brief->compute(image, keypoints, descriptors);
#else
#ifdef HAVE_OPENCV_XFEATURES2D
	_brief->compute(image, keypoints, descriptors);
#else
	UWARN("RTAB-Map is not built with OpenCV xfeatures2d module so Brief cannot be used!");
#endif
#endif
	return descriptors;
}

//////////////////////////
//FAST-FREAK
//////////////////////////
FAST_FREAK::FAST_FREAK(const ParametersMap & parameters) :
	FAST(parameters),
	orientationNormalized_(Parameters::defaultFREAKOrientationNormalized()),
	scaleNormalized_(Parameters::defaultFREAKScaleNormalized()),
	patternScale_(Parameters::defaultFREAKPatternScale()),
	nOctaves_(Parameters::defaultFREAKNOctaves())
{
	parseParameters(parameters);
}

FAST_FREAK::~FAST_FREAK()
{
}

void FAST_FREAK::parseParameters(const ParametersMap & parameters)
{
	FAST::parseParameters(parameters);

	Parameters::parse(parameters, Parameters::kFREAKOrientationNormalized(), orientationNormalized_);
	Parameters::parse(parameters, Parameters::kFREAKScaleNormalized(), scaleNormalized_);
	Parameters::parse(parameters, Parameters::kFREAKPatternScale(), patternScale_);
	Parameters::parse(parameters, Parameters::kFREAKNOctaves(), nOctaves_);

#if CV_MAJOR_VERSION < 3
	_freak = cv::Ptr<CV_FREAK>(new CV_FREAK(orientationNormalized_, scaleNormalized_, patternScale_, nOctaves_));
#else
#ifdef HAVE_OPENCV_XFEATURES2D
	_freak = CV_FREAK::create(orientationNormalized_, scaleNormalized_, patternScale_, nOctaves_);
#else
	UWARN("RTAB-Map is not built with OpenCV xfeatures2d module so Freak cannot be used!");
#endif
#endif
}

cv::Mat FAST_FREAK::generateDescriptorsImpl(const cv::Mat & image, std::vector<cv::KeyPoint> & keypoints) const
{
	UASSERT(!image.empty() && image.channels() == 1 && image.depth() == CV_8U);
	cv::Mat descriptors;
#if CV_MAJOR_VERSION < 3
	_freak->compute(image, keypoints, descriptors);
#else
#ifdef HAVE_OPENCV_XFEATURES2D
	_freak->compute(image, keypoints, descriptors);
#else
	UWARN("RTAB-Map is not built with OpenCV xfeatures2d module so Freak cannot be used!");
#endif
#endif
	return descriptors;
}

//////////////////////////
//GFTT
//////////////////////////
GFTT::GFTT(const ParametersMap & parameters) :
		_qualityLevel(Parameters::defaultGFTTQualityLevel()),
		_minDistance(Parameters::defaultGFTTMinDistance()),
		_blockSize(Parameters::defaultGFTTBlockSize()),
		_useHarrisDetector(Parameters::defaultGFTTUseHarrisDetector()),
		_k(Parameters::defaultGFTTK())
{
	parseParameters(parameters);
}

GFTT::~GFTT()
{
}

void GFTT::parseParameters(const ParametersMap & parameters)
{
	Feature2D::parseParameters(parameters);

	Parameters::parse(parameters, Parameters::kGFTTQualityLevel(), _qualityLevel);
	Parameters::parse(parameters, Parameters::kGFTTMinDistance(), _minDistance);
	Parameters::parse(parameters, Parameters::kGFTTBlockSize(), _blockSize);
	Parameters::parse(parameters, Parameters::kGFTTUseHarrisDetector(), _useHarrisDetector);
	Parameters::parse(parameters, Parameters::kGFTTK(), _k);

#if CV_MAJOR_VERSION < 3
	_gftt = cv::Ptr<CV_GFTT>(new CV_GFTT(this->getMaxFeatures(), _qualityLevel, _minDistance, _blockSize, _useHarrisDetector ,_k));
#else
	_gftt = CV_GFTT::create(this->getMaxFeatures(), _qualityLevel, _minDistance, _blockSize, _useHarrisDetector ,_k);
#endif
}

std::vector<cv::KeyPoint> GFTT::generateKeypointsImpl(const cv::Mat & image, const cv::Rect & roi, const cv::Mat & mask)
{
	UASSERT(!image.empty() && image.channels() == 1 && image.depth() == CV_8U);
	std::vector<cv::KeyPoint> keypoints;
	cv::Mat imgRoi(image, roi);
	cv::Mat maskRoi;
	if(!mask.empty())
	{
		maskRoi = cv::Mat(mask, roi);
	}
	_gftt->detect(imgRoi, keypoints, maskRoi); // Opencv keypoints
	return keypoints;
}

//////////////////////////
//FAST-BRIEF
//////////////////////////
GFTT_BRIEF::GFTT_BRIEF(const ParametersMap & parameters) :
	GFTT(parameters),
	bytes_(Parameters::defaultBRIEFBytes())
{
	parseParameters(parameters);
}

GFTT_BRIEF::~GFTT_BRIEF()
{
}

void GFTT_BRIEF::parseParameters(const ParametersMap & parameters)
{
	GFTT::parseParameters(parameters);

	Parameters::parse(parameters, Parameters::kBRIEFBytes(), bytes_);
#if CV_MAJOR_VERSION < 3
	_brief = cv::Ptr<CV_BRIEF>(new CV_BRIEF(bytes_));
#else
#ifdef HAVE_OPENCV_XFEATURES2D
	_brief = CV_BRIEF::create(bytes_);
#else
	UWARN("RTAB-Map is not built with OpenCV xfeatures2d module so Brief cannot be used!");
#endif
#endif
}

cv::Mat GFTT_BRIEF::generateDescriptorsImpl(const cv::Mat & image, std::vector<cv::KeyPoint> & keypoints) const
{
	UASSERT(!image.empty() && image.channels() == 1 && image.depth() == CV_8U);
	cv::Mat descriptors;
#if CV_MAJOR_VERSION < 3
	_brief->compute(image, keypoints, descriptors);
#else
#ifdef HAVE_OPENCV_XFEATURES2D
	_brief->compute(image, keypoints, descriptors);
#else
	UWARN("RTAB-Map is not built with OpenCV xfeatures2d module so Brief cannot be used!");
#endif
#endif
	return descriptors;
}

//////////////////////////
//GFTT-FREAK
//////////////////////////
GFTT_FREAK::GFTT_FREAK(const ParametersMap & parameters) :
	GFTT(parameters),
	orientationNormalized_(Parameters::defaultFREAKOrientationNormalized()),
	scaleNormalized_(Parameters::defaultFREAKScaleNormalized()),
	patternScale_(Parameters::defaultFREAKPatternScale()),
	nOctaves_(Parameters::defaultFREAKNOctaves())
{
	parseParameters(parameters);
}

GFTT_FREAK::~GFTT_FREAK()
{
}

void GFTT_FREAK::parseParameters(const ParametersMap & parameters)
{
	GFTT::parseParameters(parameters);

	Parameters::parse(parameters, Parameters::kFREAKOrientationNormalized(), orientationNormalized_);
	Parameters::parse(parameters, Parameters::kFREAKScaleNormalized(), scaleNormalized_);
	Parameters::parse(parameters, Parameters::kFREAKPatternScale(), patternScale_);
	Parameters::parse(parameters, Parameters::kFREAKNOctaves(), nOctaves_);

#if CV_MAJOR_VERSION < 3
	_freak = cv::Ptr<CV_FREAK>(new CV_FREAK(orientationNormalized_, scaleNormalized_, patternScale_, nOctaves_));
#else
#ifdef HAVE_OPENCV_XFEATURES2D
	_freak = CV_FREAK::create(orientationNormalized_, scaleNormalized_, patternScale_, nOctaves_);
#else
	UWARN("RTAB-Map is not built with OpenCV xfeatures2d module so Freak cannot be used!");
#endif
#endif
}

cv::Mat GFTT_FREAK::generateDescriptorsImpl(const cv::Mat & image, std::vector<cv::KeyPoint> & keypoints) const
{
	UASSERT(!image.empty() && image.channels() == 1 && image.depth() == CV_8U);
	cv::Mat descriptors;
#if CV_MAJOR_VERSION < 3
	_freak->compute(image, keypoints, descriptors);
#else
#ifdef HAVE_OPENCV_XFEATURES2D
	_freak->compute(image, keypoints, descriptors);
#else
	UWARN("RTAB-Map is not built with OpenCV xfeatures2d module so Freak cannot be used!");
#endif
#endif
	return descriptors;
}

//////////////////////////
//SURF-FREAK
//////////////////////////
SURF_FREAK::SURF_FREAK(const ParametersMap & parameters) :
	SURF(parameters),
	orientationNormalized_(Parameters::defaultFREAKOrientationNormalized()),
	scaleNormalized_(Parameters::defaultFREAKScaleNormalized()),
	patternScale_(Parameters::defaultFREAKPatternScale()),
	nOctaves_(Parameters::defaultFREAKNOctaves())
{
	parseParameters(parameters);
}

SURF_FREAK::~SURF_FREAK()
{
}

void SURF_FREAK::parseParameters(const ParametersMap & parameters)
{
	SURF::parseParameters(parameters);

	Parameters::parse(parameters, Parameters::kFREAKOrientationNormalized(), orientationNormalized_);
	Parameters::parse(parameters, Parameters::kFREAKScaleNormalized(), scaleNormalized_);
	Parameters::parse(parameters, Parameters::kFREAKPatternScale(), patternScale_);
	Parameters::parse(parameters, Parameters::kFREAKNOctaves(), nOctaves_);

#if CV_MAJOR_VERSION < 3
	_freak = cv::Ptr<CV_FREAK>(new CV_FREAK(orientationNormalized_, scaleNormalized_, patternScale_, nOctaves_));
#else
#ifdef HAVE_OPENCV_XFEATURES2D
	_freak = CV_FREAK::create(orientationNormalized_, scaleNormalized_, patternScale_, nOctaves_);
#else
	UWARN("RTAB-Map is not built with OpenCV xfeatures2d module so Freak cannot be used!");
#endif
#endif
}

cv::Mat SURF_FREAK::generateDescriptorsImpl(const cv::Mat & image, std::vector<cv::KeyPoint> & keypoints) const
{
	UASSERT(!image.empty() && image.channels() == 1 && image.depth() == CV_8U);
	cv::Mat descriptors;
#if CV_MAJOR_VERSION < 3
	_freak->compute(image, keypoints, descriptors);
#else
#ifdef HAVE_OPENCV_XFEATURES2D
	_freak->compute(image, keypoints, descriptors);
#else
	UWARN("RTAB-Map is not built with OpenCV xfeatures2d module so Freak cannot be used!");
#endif
#endif
	return descriptors;
}

//////////////////////////
//GFTT-ORB
//////////////////////////
GFTT_ORB::GFTT_ORB(const ParametersMap & parameters) :
	GFTT(parameters),
	_orb(parameters)
{
	parseParameters(parameters);
}

GFTT_ORB::~GFTT_ORB()
{
}

void GFTT_ORB::parseParameters(const ParametersMap & parameters)
{
	GFTT::parseParameters(parameters);
	_orb.parseParameters(parameters);
}

cv::Mat GFTT_ORB::generateDescriptorsImpl(const cv::Mat & image, std::vector<cv::KeyPoint> & keypoints) const
{
	UASSERT(!image.empty() && image.channels() == 1 && image.depth() == CV_8U);
	return _orb.generateDescriptors(image, keypoints);
}

//////////////////////////
//BRISK
//////////////////////////
BRISK::BRISK(const ParametersMap & parameters) :
	thresh_(Parameters::defaultBRISKThresh()),
	octaves_(Parameters::defaultBRISKOctaves()),
	patternScale_(Parameters::defaultBRISKPatternScale())
{
	parseParameters(parameters);
}

BRISK::~BRISK()
{
}

void BRISK::parseParameters(const ParametersMap & parameters)
{
	Feature2D::parseParameters(parameters);

	Parameters::parse(parameters, Parameters::kBRISKThresh(), thresh_);
	Parameters::parse(parameters, Parameters::kBRISKOctaves(), octaves_);
	Parameters::parse(parameters, Parameters::kBRISKPatternScale(), patternScale_);

#if CV_MAJOR_VERSION < 3
	brisk_ = cv::Ptr<CV_BRISK>(new CV_BRISK(thresh_, octaves_, patternScale_));
#else
	brisk_ = CV_BRISK::create(thresh_, octaves_, patternScale_);
#endif
}

std::vector<cv::KeyPoint> BRISK::generateKeypointsImpl(const cv::Mat & image, const cv::Rect & roi, const cv::Mat & mask)
{
	UASSERT(!image.empty() && image.channels() == 1 && image.depth() == CV_8U);
	std::vector<cv::KeyPoint> keypoints;
	cv::Mat imgRoi(image, roi);
	cv::Mat maskRoi;
	if(!mask.empty())
	{
		maskRoi = cv::Mat(mask, roi);
	}
	brisk_->detect(imgRoi, keypoints, maskRoi); // Opencv keypoints
	return keypoints;
}

cv::Mat BRISK::generateDescriptorsImpl(const cv::Mat & image, std::vector<cv::KeyPoint> & keypoints) const
{
	UASSERT(!image.empty() && image.channels() == 1 && image.depth() == CV_8U);
	cv::Mat descriptors;
	brisk_->compute(image, keypoints, descriptors);
	return descriptors;
}

//////////////////////////
//KAZE
//////////////////////////
KAZE::KAZE(const ParametersMap & parameters) :
		extended_(Parameters::defaultKAZEExtended()),
		upright_(Parameters::defaultKAZEUpright()),
		threshold_(Parameters::defaultKAZEThreshold()),
		nOctaves_(Parameters::defaultKAZENOctaves()),
		nOctaveLayers_(Parameters::defaultKAZENOctaveLayers()),
		diffusivity_(Parameters::defaultKAZEDiffusivity())
{
	parseParameters(parameters);
}

KAZE::~KAZE()
{
}

void KAZE::parseParameters(const ParametersMap & parameters)
{
	Feature2D::parseParameters(parameters);
	
	Parameters::parse(parameters, Parameters::kKAZEExtended(), extended_);
	Parameters::parse(parameters, Parameters::kKAZEUpright(), upright_);
	Parameters::parse(parameters, Parameters::kKAZEThreshold(), threshold_);
	Parameters::parse(parameters, Parameters::kKAZENOctaves(), nOctaves_);
	Parameters::parse(parameters, Parameters::kKAZENOctaveLayers(), nOctaveLayers_);
	Parameters::parse(parameters, Parameters::kKAZEDiffusivity(), diffusivity_);

#if CV_MAJOR_VERSION > 3
	kaze_ = cv::KAZE::create(extended_, upright_, threshold_, nOctaves_, nOctaveLayers_, (cv::KAZE::DiffusivityType)diffusivity_);
#elif CV_MAJOR_VERSION > 2
	kaze_ = cv::KAZE::create(extended_, upright_, threshold_, nOctaves_, nOctaveLayers_, diffusivity_);
#else
	UWARN("RTAB-Map is not built with OpenCV3 so Kaze feature cannot be used!");
#endif
}

std::vector<cv::KeyPoint> KAZE::generateKeypointsImpl(const cv::Mat & image, const cv::Rect & roi, const cv::Mat & mask)
{
	UASSERT(!image.empty() && image.channels() == 1 && image.depth() == CV_8U);
	std::vector<cv::KeyPoint> keypoints;
#if CV_MAJOR_VERSION > 2
	cv::Mat imgRoi(image, roi);
	cv::Mat maskRoi;
	if (!mask.empty())
	{
		maskRoi = cv::Mat(mask, roi);
	}
	kaze_->detect(imgRoi, keypoints, maskRoi); // Opencv keypoints
#else
	UWARN("RTAB-Map is not built with OpenCV3 so Kaze feature cannot be used!");
#endif
	return keypoints;
}

cv::Mat KAZE::generateDescriptorsImpl(const cv::Mat & image, std::vector<cv::KeyPoint> & keypoints) const
{
	UASSERT(!image.empty() && image.channels() == 1 && image.depth() == CV_8U);
	cv::Mat descriptors;
#if CV_MAJOR_VERSION > 2
	kaze_->compute(image, keypoints, descriptors);
#else
	UWARN("RTAB-Map is not built with OpenCV3 so Kaze feature cannot be used!");
#endif
	return descriptors;
}

//////////////////////////
//ORBOctree
//////////////////////////
ORBOctree::ORBOctree(const ParametersMap & parameters) :
		scaleFactor_(Parameters::defaultORBScaleFactor()),
		nLevels_(Parameters::defaultORBNLevels()),
		patchSize_(Parameters::defaultORBPatchSize()),
		edgeThreshold_(Parameters::defaultORBEdgeThreshold()),
		fastThreshold_(Parameters::defaultFASTThreshold()),
		fastMinThreshold_(Parameters::defaultFASTMinThreshold())
{
	parseParameters(parameters);
}

ORBOctree::~ORBOctree()
{
}

void ORBOctree::parseParameters(const ParametersMap & parameters)
{
	Feature2D::parseParameters(parameters);

	Parameters::parse(parameters, Parameters::kORBScaleFactor(), scaleFactor_);
	Parameters::parse(parameters, Parameters::kORBNLevels(), nLevels_);
	Parameters::parse(parameters, Parameters::kORBPatchSize(), patchSize_);
	Parameters::parse(parameters, Parameters::kORBEdgeThreshold(), edgeThreshold_);

	Parameters::parse(parameters, Parameters::kFASTThreshold(), fastThreshold_);
	Parameters::parse(parameters, Parameters::kFASTMinThreshold(), fastMinThreshold_);

#ifdef RTABMAP_ORB_OCTREE
	_orb = cv::Ptr<ORBextractor>(new ORBextractor(this->getMaxFeatures(), scaleFactor_, nLevels_, fastThreshold_, fastMinThreshold_, patchSize_, edgeThreshold_));
#else
	UWARN("RTAB-Map is not built with ORB OcTree option enabled so ORB OcTree feature cannot be used!");
#endif
}

std::vector<cv::KeyPoint> ORBOctree::generateKeypointsImpl(const cv::Mat & image, const cv::Rect & roi, const cv::Mat & mask)
{
	std::vector<cv::KeyPoint> keypoints;
	descriptors_ = cv::Mat();
#ifdef RTABMAP_ORB_OCTREE
	UASSERT(!image.empty() && image.channels() == 1 && image.depth() == CV_8U);
	cv::Mat imgRoi(image, roi);
	cv::Mat maskRoi;
	if(!mask.empty())
	{
		maskRoi = cv::Mat(mask, roi);
	}

	(*_orb)(imgRoi, maskRoi, keypoints, descriptors_);

	// OrbOctree ignores the mask, so we have to apply it manually here
	if(!keypoints.empty() && !maskRoi.empty())
	{
		std::vector<cv::KeyPoint> validKeypoints;
		validKeypoints.reserve(keypoints.size());
		cv::Mat validDescriptors;
		for(size_t i=0; i<keypoints.size(); ++i)
		{
			if(maskRoi.at<unsigned char>(keypoints[i].pt.y+roi.y, keypoints[i].pt.x+roi.x) != 0)
			{
				validKeypoints.push_back(keypoints[i]);
				validDescriptors.push_back(descriptors_.row(i));
			}
		}
		keypoints = validKeypoints;
		descriptors_ = validDescriptors;
	}

	if((int)keypoints.size() > this->getMaxFeatures())
	{
		limitKeypoints(keypoints, descriptors_, this->getMaxFeatures());
	}
#else
	UWARN("RTAB-Map is not built with ORB OcTree option enabled so ORB OcTree feature cannot be used!");
#endif
	return keypoints;
}

cv::Mat ORBOctree::generateDescriptorsImpl(const cv::Mat & image, std::vector<cv::KeyPoint> & keypoints) const
{
#ifdef RTABMAP_ORB_OCTREE
	UASSERT_MSG((int)keypoints.size() == descriptors_.rows, uFormat("keypoints=%d descriptors=%d", (int)keypoints.size(), descriptors_.rows).c_str());
#else
	UWARN("RTAB-Map is not built with ORB OcTree option enabled so ORB OcTree feature cannot be used!");
#endif
	return descriptors_;
}

//////////////////////////
//SuperPointTorch
//////////////////////////
SuperPointTorch::SuperPointTorch(const ParametersMap & parameters) :
		path_(Parameters::defaultSuperPointModelPath()),
		threshold_(Parameters::defaultSuperPointThreshold()),
		nms_(Parameters::defaultSuperPointNMS()),
		minDistance_(Parameters::defaultSuperPointNMSRadius()),
		cuda_(Parameters::defaultSuperPointCuda())
{
	parseParameters(parameters);
}

SuperPointTorch::~SuperPointTorch()
{
}

void SuperPointTorch::parseParameters(const ParametersMap & parameters)
{
	Feature2D::parseParameters(parameters);

	std::string previousPath = path_;
#ifdef RTABMAP_TORCH
	bool previousCuda = cuda_;
#endif
	Parameters::parse(parameters, Parameters::kSuperPointModelPath(), path_);
	Parameters::parse(parameters, Parameters::kSuperPointThreshold(), threshold_);
	Parameters::parse(parameters, Parameters::kSuperPointNMS(), nms_);
	Parameters::parse(parameters, Parameters::kSuperPointNMSRadius(), minDistance_);
	Parameters::parse(parameters, Parameters::kSuperPointCuda(), cuda_);

#ifdef RTABMAP_TORCH
	if(superPoint_.get() == 0 || path_.compare(previousPath) != 0 || previousCuda != cuda_)
	{
		superPoint_ = cv::Ptr<SPDetector>(new SPDetector(path_, threshold_, nms_, minDistance_, cuda_));
	}
	else
	{
		superPoint_->setThreshold(threshold_);
		superPoint_->SetNMS(nms_);
		superPoint_->setMinDistance(minDistance_);
	}
#else
	UWARN("RTAB-Map is not built with Torch support so SuperPoint Torch feature cannot be used!");
#endif
}

std::vector<cv::KeyPoint> SuperPointTorch::generateKeypointsImpl(const cv::Mat & image, const cv::Rect & roi, const cv::Mat & mask)
{
#ifdef RTABMAP_TORCH
	UASSERT(!image.empty() && image.channels() == 1 && image.depth() == CV_8U);
	if(roi.x!=0 || roi.y !=0)
	{
		UERROR("SuperPoint: Not supporting ROI (%d,%d,%d,%d). Make sure %s, %s, %s, %s, %s, %s are all set to default values.",
				roi.x, roi.y, roi.width, roi.height,
				Parameters::kKpRoiRatios().c_str(),
				Parameters::kVisRoiRatios().c_str(),
				Parameters::kVisGridRows().c_str(),
				Parameters::kVisGridCols().c_str(),
				Parameters::kKpGridRows().c_str(),
				Parameters::kKpGridCols().c_str());
		return std::vector<cv::KeyPoint>();
	}
	return superPoint_->detect(image, mask);
#else
	UWARN("RTAB-Map is not built with Torch support so SuperPoint Torch feature cannot be used!");
	return std::vector<cv::KeyPoint>();
#endif
}

cv::Mat SuperPointTorch::generateDescriptorsImpl(const cv::Mat & image, std::vector<cv::KeyPoint> & keypoints) const
{
#ifdef RTABMAP_TORCH
	UASSERT(!image.empty() && image.channels() == 1 && image.depth() == CV_8U);
	return superPoint_->compute(keypoints);
#else
	UWARN("RTAB-Map is not built with Torch support so SuperPoint Torch feature cannot be used!");
	return cv::Mat();
#endif
}


//////////////////////////
//GFTT-DAISY
//////////////////////////
GFTT_DAISY::GFTT_DAISY(const ParametersMap & parameters) :
	GFTT(parameters),
	orientationNormalized_(Parameters::defaultFREAKOrientationNormalized()),
	scaleNormalized_(Parameters::defaultFREAKScaleNormalized()),
	patternScale_(Parameters::defaultFREAKPatternScale()),
	nOctaves_(Parameters::defaultFREAKNOctaves())
{
	parseParameters(parameters);
}

GFTT_DAISY::~GFTT_DAISY()
{
}

void GFTT_DAISY::parseParameters(const ParametersMap & parameters)
{
	GFTT::parseParameters(parameters);

	Parameters::parse(parameters, Parameters::kFREAKOrientationNormalized(), orientationNormalized_);
	Parameters::parse(parameters, Parameters::kFREAKScaleNormalized(), scaleNormalized_);
	Parameters::parse(parameters, Parameters::kFREAKPatternScale(), patternScale_);
	Parameters::parse(parameters, Parameters::kFREAKNOctaves(), nOctaves_);

#ifdef HAVE_OPENCV_XFEATURES2D
	_daisy = CV_DAISY::create();
#else
	UWARN("RTAB-Map is not built with OpenCV xfeatures2d module so DAISY cannot be used!");
#endif
}

cv::Mat GFTT_DAISY::generateDescriptorsImpl(const cv::Mat & image, std::vector<cv::KeyPoint> & keypoints) const
{
	UASSERT(!image.empty() && image.channels() == 1 && image.depth() == CV_8U);
	cv::Mat descriptors;
#ifdef HAVE_OPENCV_XFEATURES2D
	_daisy->compute(image, keypoints, descriptors);
#else
	UWARN("RTAB-Map is not built with OpenCV xfeatures2d module so DAISY cannot be used!");
#endif
	return descriptors;
}

//////////////////////////
//SURF-DAISY
//////////////////////////
SURF_DAISY::SURF_DAISY(const ParametersMap & parameters) :
	SURF(parameters),
	orientationNormalized_(Parameters::defaultFREAKOrientationNormalized()),
	scaleNormalized_(Parameters::defaultFREAKScaleNormalized()),
	patternScale_(Parameters::defaultFREAKPatternScale()),
	nOctaves_(Parameters::defaultFREAKNOctaves())
{
	parseParameters(parameters);
}

SURF_DAISY::~SURF_DAISY()
{
}

void SURF_DAISY::parseParameters(const ParametersMap & parameters)
{
	SURF::parseParameters(parameters);

	Parameters::parse(parameters, Parameters::kFREAKOrientationNormalized(), orientationNormalized_);
	Parameters::parse(parameters, Parameters::kFREAKScaleNormalized(), scaleNormalized_);
	Parameters::parse(parameters, Parameters::kFREAKPatternScale(), patternScale_);
	Parameters::parse(parameters, Parameters::kFREAKNOctaves(), nOctaves_);

#ifdef HAVE_OPENCV_XFEATURES2D
	_daisy = CV_DAISY::create();
#else
	UWARN("RTAB-Map is not built with OpenCV xfeatures2d module so DAISY cannot be used!");
#endif
}

cv::Mat SURF_DAISY::generateDescriptorsImpl(const cv::Mat & image, std::vector<cv::KeyPoint> & keypoints) const
{
	UASSERT(!image.empty() && image.channels() == 1 && image.depth() == CV_8U);
	cv::Mat descriptors;
#ifdef HAVE_OPENCV_XFEATURES2D
	_daisy->compute(image, keypoints, descriptors);
#else
	UWARN("RTAB-Map is not built with OpenCV xfeatures2d module so DAISY cannot be used!");
#endif
	return descriptors;
}

}
<|MERGE_RESOLUTION|>--- conflicted
+++ resolved
@@ -1,2337 +1,2334 @@
-/*
-Copyright (c) 2010-2016, Mathieu Labbe - IntRoLab - Universite de Sherbrooke
-All rights reserved.
-
-Redistribution and use in source and binary forms, with or without
-modification, are permitted provided that the following conditions are met:
-    * Redistributions of source code must retain the above copyright
-      notice, this list of conditions and the following disclaimer.
-    * Redistributions in binary form must reproduce the above copyright
-      notice, this list of conditions and the following disclaimer in the
-      documentation and/or other materials provided with the distribution.
-    * Neither the name of the Universite de Sherbrooke nor the
-      names of its contributors may be used to endorse or promote products
-      derived from this software without specific prior written permission.
-
-THIS SOFTWARE IS PROVIDED BY THE COPYRIGHT HOLDERS AND CONTRIBUTORS "AS IS" AND
-ANY EXPRESS OR IMPLIED WARRANTIES, INCLUDING, BUT NOT LIMITED TO, THE IMPLIED
-WARRANTIES OF MERCHANTABILITY AND FITNESS FOR A PARTICULAR PURPOSE ARE
-DISCLAIMED. IN NO EVENT SHALL THE COPYRIGHT HOLDER OR CONTRIBUTORS BE LIABLE FOR ANY
-DIRECT, INDIRECT, INCIDENTAL, SPECIAL, EXEMPLARY, OR CONSEQUENTIAL DAMAGES
-(INCLUDING, BUT NOT LIMITED TO, PROCUREMENT OF SUBSTITUTE GOODS OR SERVICES;
-LOSS OF USE, DATA, OR PROFITS; OR BUSINESS INTERRUPTION) HOWEVER CAUSED AND
-ON ANY THEORY OF LIABILITY, WHETHER IN CONTRACT, STRICT LIABILITY, OR TORT
-(INCLUDING NEGLIGENCE OR OTHERWISE) ARISING IN ANY WAY OUT OF THE USE OF THIS
-SOFTWARE, EVEN IF ADVISED OF THE POSSIBILITY OF SUCH DAMAGE.
-*/
-
-#include "rtabmap/core/Features2d.h"
-#include "rtabmap/core/util3d.h"
-#include "rtabmap/core/util3d_features.h"
-#include "rtabmap/core/Stereo.h"
-#include "rtabmap/core/util2d.h"
-#include "rtabmap/utilite/UStl.h"
-#include "rtabmap/utilite/UConversion.h"
-#include "rtabmap/utilite/ULogger.h"
-#include "rtabmap/utilite/UMath.h"
-#include "rtabmap/utilite/ULogger.h"
-#include "rtabmap/utilite/UTimer.h"
-#include <opencv2/imgproc/imgproc_c.h>
-#include <opencv2/core/version.hpp>
-#include <opencv2/opencv_modules.hpp>
-
-#ifdef RTABMAP_ORB_OCTREE
-#include "opencv/ORBextractor.h"
-#endif
-
-#ifdef RTABMAP_TORCH
-#include "superpoint_torch/SuperPoint.h"
-#endif
-
-#ifdef RTABMAP_PYTHON
-#include "python/PyDetector.h"
-#endif
-
-#if CV_MAJOR_VERSION < 3
-#include "opencv/Orb.h"
-#ifdef HAVE_OPENCV_GPU
-#include <opencv2/gpu/gpu.hpp>
-#endif
-#else
-#include <opencv2/core/cuda.hpp>
-#endif
-
-#ifdef HAVE_OPENCV_NONFREE
-  #if CV_MAJOR_VERSION == 2 && CV_MINOR_VERSION >=4
-  #include <opencv2/nonfree/gpu.hpp>
-  #include <opencv2/nonfree/features2d.hpp>
-  #endif
-#endif
-#ifdef HAVE_OPENCV_XFEATURES2D
-  #include <opencv2/xfeatures2d.hpp>
-  #include <opencv2/xfeatures2d/nonfree.hpp>
-  #include <opencv2/xfeatures2d/cuda.hpp>
-#endif
-#ifdef HAVE_OPENCV_CUDAFEATURES2D
-  #include <opencv2/cudafeatures2d.hpp>
-#endif
-
-#ifdef RTABMAP_FASTCV
-#include <fastcv.h>
-#endif
-
-namespace rtabmap {
-
-void Feature2D::filterKeypointsByDepth(
-		std::vector<cv::KeyPoint> & keypoints,
-		const cv::Mat & depth,
-		float minDepth,
-		float maxDepth)
-{
-	cv::Mat descriptors;
-	filterKeypointsByDepth(keypoints, descriptors, depth, minDepth, maxDepth);
-}
-
-void Feature2D::filterKeypointsByDepth(
-		std::vector<cv::KeyPoint> & keypoints,
-		cv::Mat & descriptors,
-		const cv::Mat & depth,
-		float minDepth,
-		float maxDepth)
-{
-	UASSERT(minDepth >= 0.0f);
-	UASSERT(maxDepth <= 0.0f || maxDepth > minDepth);
-	if(!depth.empty() && (descriptors.empty() || descriptors.rows == (int)keypoints.size()))
-	{
-		std::vector<cv::KeyPoint> output(keypoints.size());
-		std::vector<int> indexes(keypoints.size(), 0);
-		int oi=0;
-		bool isInMM = depth.type() == CV_16UC1;
-		for(unsigned int i=0; i<keypoints.size(); ++i)
-		{
-			int u = int(keypoints[i].pt.x+0.5f);
-			int v = int(keypoints[i].pt.y+0.5f);
-			if(u >=0 && u<depth.cols && v >=0 && v<depth.rows)
-			{
-				float d = isInMM?(float)depth.at<uint16_t>(v,u)*0.001f:depth.at<float>(v,u);
-				if(uIsFinite(d) && d>minDepth && (maxDepth <= 0.0f || d < maxDepth))
-				{
-					output[oi++] = keypoints[i];
-					indexes[i] = 1;
-				}
-			}
-		}
-		output.resize(oi);
-		keypoints = output;
-
-		if(!descriptors.empty() && (int)keypoints.size() != descriptors.rows)
-		{
-			if(keypoints.size() == 0)
-			{
-				descriptors = cv::Mat();
-			}
-			else
-			{
-				cv::Mat newDescriptors((int)keypoints.size(), descriptors.cols, descriptors.type());
-				int di = 0;
-				for(unsigned int i=0; i<indexes.size(); ++i)
-				{
-					if(indexes[i] == 1)
-					{
-						if(descriptors.type() == CV_32FC1)
-						{
-							memcpy(newDescriptors.ptr<float>(di++), descriptors.ptr<float>(i), descriptors.cols*sizeof(float));
-						}
-						else // CV_8UC1
-						{
-							memcpy(newDescriptors.ptr<char>(di++), descriptors.ptr<char>(i), descriptors.cols*sizeof(char));
-						}
-					}
-				}
-				descriptors = newDescriptors;
-			}
-		}
-	}
-}
-
-void Feature2D::filterKeypointsByDepth(
-		std::vector<cv::KeyPoint> & keypoints,
-		cv::Mat & descriptors,
-		std::vector<cv::Point3f> & keypoints3D,
-		float minDepth,
-		float maxDepth)
-{
-	UDEBUG("");
-	//remove all keypoints/descriptors with no valid 3D points
-	UASSERT(((int)keypoints.size() == descriptors.rows || descriptors.empty()) &&
-			keypoints3D.size() == keypoints.size());
-	std::vector<cv::KeyPoint> validKeypoints(keypoints.size());
-	std::vector<cv::Point3f> validKeypoints3D(keypoints.size());
-	cv::Mat validDescriptors(descriptors.size(), descriptors.type());
-
-	int oi=0;
-	float minDepthSqr = minDepth * minDepth;
-	float maxDepthSqr = maxDepth * maxDepth;
-	for(unsigned int i=0; i<keypoints3D.size(); ++i)
-	{
-		cv::Point3f & pt = keypoints3D[i];
-		if(util3d::isFinite(pt))
-		{
-			float distSqr = pt.x*pt.x+pt.y*pt.y+pt.z*pt.z;
-			if(distSqr >= minDepthSqr && (maxDepthSqr==0.0f || distSqr <= maxDepthSqr))
-			{
-				validKeypoints[oi] = keypoints[i];
-				validKeypoints3D[oi] = pt;
-				if(!descriptors.empty())
-				{
-					descriptors.row(i).copyTo(validDescriptors.row(oi));
-				}
-				++oi;
-			}
-		}
-	}
-	UDEBUG("Removed %d invalid 3D points", (int)keypoints3D.size()-oi);
-	validKeypoints.resize(oi);
-	validKeypoints3D.resize(oi);
-	keypoints = validKeypoints;
-	keypoints3D = validKeypoints3D;
-	if(!descriptors.empty())
-	{
-		descriptors = validDescriptors.rowRange(0, oi).clone();
-	}
-}
-
-void Feature2D::filterKeypointsByDisparity(
-		std::vector<cv::KeyPoint> & keypoints,
-		const cv::Mat & disparity,
-		float minDisparity)
-{
-	cv::Mat descriptors;
-	filterKeypointsByDisparity(keypoints, descriptors, disparity, minDisparity);
-}
-
-void Feature2D::filterKeypointsByDisparity(
-		std::vector<cv::KeyPoint> & keypoints,
-		cv::Mat & descriptors,
-		const cv::Mat & disparity,
-		float minDisparity)
-{
-	if(!disparity.empty() && minDisparity > 0.0f && (descriptors.empty() || descriptors.rows == (int)keypoints.size()))
-	{
-		std::vector<cv::KeyPoint> output(keypoints.size());
-		std::vector<int> indexes(keypoints.size(), 0);
-		int oi=0;
-		for(unsigned int i=0; i<keypoints.size(); ++i)
-		{
-			int u = int(keypoints[i].pt.x+0.5f);
-			int v = int(keypoints[i].pt.y+0.5f);
-			if(u >=0 && u<disparity.cols && v >=0 && v<disparity.rows)
-			{
-				float d = disparity.type() == CV_16SC1?float(disparity.at<short>(v,u))/16.0f:disparity.at<float>(v,u);
-				if(d!=0.0f && uIsFinite(d) && d >= minDisparity)
-				{
-					output[oi++] = keypoints[i];
-					indexes[i] = 1;
-				}
-			}
-		}
-		output.resize(oi);
-		keypoints = output;
-
-		if(!descriptors.empty() && (int)keypoints.size() != descriptors.rows)
-		{
-			if(keypoints.size() == 0)
-			{
-				descriptors = cv::Mat();
-			}
-			else
-			{
-				cv::Mat newDescriptors((int)keypoints.size(), descriptors.cols, descriptors.type());
-				int di = 0;
-				for(unsigned int i=0; i<indexes.size(); ++i)
-				{
-					if(indexes[i] == 1)
-					{
-						if(descriptors.type() == CV_32FC1)
-						{
-							memcpy(newDescriptors.ptr<float>(di++), descriptors.ptr<float>(i), descriptors.cols*sizeof(float));
-						}
-						else // CV_8UC1
-						{
-							memcpy(newDescriptors.ptr<char>(di++), descriptors.ptr<char>(i), descriptors.cols*sizeof(char));
-						}
-					}
-				}
-				descriptors = newDescriptors;
-			}
-		}
-	}
-}
-
-void Feature2D::limitKeypoints(std::vector<cv::KeyPoint> & keypoints, int maxKeypoints)
-{
-	cv::Mat descriptors;
-	limitKeypoints(keypoints, descriptors, maxKeypoints);
-}
-
-void Feature2D::limitKeypoints(std::vector<cv::KeyPoint> & keypoints, cv::Mat & descriptors, int maxKeypoints)
-{
-	std::vector<cv::Point3f> keypoints3D;
-	limitKeypoints(keypoints, keypoints3D, descriptors, maxKeypoints);
-}
-
-void Feature2D::limitKeypoints(std::vector<cv::KeyPoint> & keypoints, std::vector<cv::Point3f> & keypoints3D, cv::Mat & descriptors, int maxKeypoints)
-{
-	UASSERT_MSG((int)keypoints.size() == descriptors.rows || descriptors.rows == 0, uFormat("keypoints=%d descriptors=%d", (int)keypoints.size(), descriptors.rows).c_str());
-	UASSERT_MSG(keypoints.size() == keypoints3D.size() || keypoints3D.size() == 0, uFormat("keypoints=%d keypoints3D=%d", (int)keypoints.size(), (int)keypoints3D.size()).c_str());
-	if(maxKeypoints > 0 && (int)keypoints.size() > maxKeypoints)
-	{
-		UTimer timer;
-		ULOGGER_DEBUG("too much words (%d), removing words with the hessian threshold", keypoints.size());
-		// Remove words under the new hessian threshold
-
-		// Sort words by hessian
-		std::multimap<float, int> hessianMap; // <hessian,id>
-		for(unsigned int i = 0; i <keypoints.size(); ++i)
-		{
-			//Keep track of the data, to be easier to manage the data in the next step
-			hessianMap.insert(std::pair<float, int>(fabs(keypoints[i].response), i));
-		}
-
-		// Remove them from the signature
-		int removed = (int)hessianMap.size()-maxKeypoints;
-		std::multimap<float, int>::reverse_iterator iter = hessianMap.rbegin();
-		std::vector<cv::KeyPoint> kptsTmp(maxKeypoints);
-		std::vector<cv::Point3f> kpts3DTmp;
-		if(!keypoints3D.empty())
-		{
-			kpts3DTmp.resize(maxKeypoints);
-		}
-		cv::Mat descriptorsTmp;
-		if(descriptors.rows)
-		{
-			descriptorsTmp = cv::Mat(maxKeypoints, descriptors.cols, descriptors.type());
-		}
-		for(unsigned int k=0; k < kptsTmp.size() && iter!=hessianMap.rend(); ++k, ++iter)
-		{
-			kptsTmp[k] = keypoints[iter->second];
-			if(keypoints3D.size())
-			{
-				kpts3DTmp[k] = keypoints3D[iter->second];
-			}
-			if(descriptors.rows)
-			{
-				if(descriptors.type() == CV_32FC1)
-				{
-					memcpy(descriptorsTmp.ptr<float>(k), descriptors.ptr<float>(iter->second), descriptors.cols*sizeof(float));
-				}
-				else
-				{
-					memcpy(descriptorsTmp.ptr<char>(k), descriptors.ptr<char>(iter->second), descriptors.cols*sizeof(char));
-				}
-			}
-		}
-		ULOGGER_DEBUG("%d keypoints removed, (kept %d), minimum response=%f", removed, (int)kptsTmp.size(), kptsTmp.size()?kptsTmp.back().response:0.0f);
-		ULOGGER_DEBUG("removing words time = %f s", timer.ticks());
-		keypoints = kptsTmp;
-		keypoints3D = kpts3DTmp;
-		if(descriptors.rows)
-		{
-			descriptors = descriptorsTmp;
-		}
-	}
-}
-
-void Feature2D::limitKeypoints(const std::vector<cv::KeyPoint> & keypoints, std::vector<bool> & inliers, int maxKeypoints)
-{
-	if(maxKeypoints > 0 && (int)keypoints.size() > maxKeypoints)
-	{
-		UTimer timer;
-		ULOGGER_DEBUG("too much words (%d), removing words with the hessian threshold", (int)keypoints.size());
-		// Remove words under the new hessian threshold
-
-		// Sort words by hessian
-		std::multimap<float, int> hessianMap; // <hessian,id>
-		for(unsigned int i = 0; i <keypoints.size(); ++i)
-		{
-			//Keep track of the data, to be easier to manage the data in the next step
-			hessianMap.insert(std::pair<float, int>(fabs(keypoints[i].response), i));
-		}
-
-		// Keep keypoints with highest response
-		int removed = (int)hessianMap.size()-maxKeypoints;
-		std::multimap<float, int>::reverse_iterator iter = hessianMap.rbegin();
-		inliers.resize(keypoints.size(), false);
-		float minimumHessian = 0.0f;
-		for(int k=0; k < maxKeypoints && iter!=hessianMap.rend(); ++k, ++iter)
-		{
-			inliers[iter->second] = true;
-			minimumHessian = iter->first;
-		}
-		ULOGGER_DEBUG("%d keypoints removed, (kept %d), minimum response=%f", removed, maxKeypoints, minimumHessian);
-		ULOGGER_DEBUG("filter keypoints time = %f s", timer.ticks());
-	}
-	else
-	{
-		ULOGGER_DEBUG("keeping all %d keypoints", (int)keypoints.size());
-		inliers.resize(keypoints.size(), true);
-	}
-}
-
-void Feature2D::limitKeypoints(const std::vector<cv::KeyPoint> & keypoints, std::vector<bool> & inliers, int maxKeypoints, const cv::Size & imageSize, int gridRows, int gridCols)
-{
-	if(maxKeypoints <= 0 || (int)keypoints.size() <= maxKeypoints)
-	{
-		inliers.resize(keypoints.size(), true);
-		return;
-	}
-	UASSERT(gridCols>=1 && gridRows >=1);
-	UASSERT(imageSize.height>gridRows && imageSize.width>gridCols);
-	int rowSize = imageSize.height / gridRows;
-	int colSize = imageSize.width / gridCols;
-	int maxKeypointsPerCell = maxKeypoints / (gridRows * gridCols);
-	std::vector<std::vector<cv::KeyPoint> > keypointsPerCell(gridRows * gridCols);
-	std::vector<std::vector<int> > indexesPerCell(gridRows * gridCols);
-	for(size_t i=0; i<keypoints.size(); ++i)
-	{
-		int cellRow = int(keypoints[i].pt.y)/rowSize;
-		int cellCol = int(keypoints[i].pt.x)/colSize;
-		UASSERT(cellRow >=0 && cellRow < gridRows);
-		UASSERT(cellCol >=0 && cellCol < gridCols);
-
-		keypointsPerCell[cellRow*gridCols + cellCol].push_back(keypoints[i]);
-		indexesPerCell[cellRow*gridCols + cellCol].push_back(i);
-	}
-	inliers.resize(keypoints.size(), false);
-	for(size_t i=0; i<keypointsPerCell.size(); ++i)
-	{
-		std::vector<bool> inliersCell;
-		limitKeypoints(keypointsPerCell[i], inliersCell, maxKeypointsPerCell);
-		for(size_t j=0; j<inliersCell.size(); ++j)
-		{
-			if(inliersCell[j])
-			{
-				inliers.at(indexesPerCell[i][j]) = true;
-			}
-		}
-	}
-}
-
-cv::Rect Feature2D::computeRoi(const cv::Mat & image, const std::string & roiRatios)
-{
-	return util2d::computeRoi(image, roiRatios);
-}
-
-cv::Rect Feature2D::computeRoi(const cv::Mat & image, const std::vector<float> & roiRatios)
-{
-	return util2d::computeRoi(image, roiRatios);
-}
-
-/////////////////////
-// Feature2D
-/////////////////////
-Feature2D::Feature2D(const ParametersMap & parameters) :
-		maxFeatures_(Parameters::defaultKpMaxFeatures()),
-		_maxDepth(Parameters::defaultKpMaxDepth()),
-		_minDepth(Parameters::defaultKpMinDepth()),
-		_roiRatios(std::vector<float>(4, 0.0f)),
-		_subPixWinSize(Parameters::defaultKpSubPixWinSize()),
-		_subPixIterations(Parameters::defaultKpSubPixIterations()),
-		_subPixEps(Parameters::defaultKpSubPixEps()),
-		gridRows_(Parameters::defaultKpGridRows()),
-		gridCols_(Parameters::defaultKpGridCols())
-{
-	_stereo = new Stereo(parameters);
-	this->parseParameters(parameters);
-}
-Feature2D::~Feature2D()
-{
-	delete _stereo;
-}
-void Feature2D::parseParameters(const ParametersMap & parameters)
-{
-	uInsert(parameters_, parameters);
-
-	Parameters::parse(parameters, Parameters::kKpMaxFeatures(), maxFeatures_);
-	Parameters::parse(parameters, Parameters::kKpMaxDepth(), _maxDepth);
-	Parameters::parse(parameters, Parameters::kKpMinDepth(), _minDepth);
-	Parameters::parse(parameters, Parameters::kKpSubPixWinSize(), _subPixWinSize);
-	Parameters::parse(parameters, Parameters::kKpSubPixIterations(), _subPixIterations);
-	Parameters::parse(parameters, Parameters::kKpSubPixEps(), _subPixEps);
-	Parameters::parse(parameters, Parameters::kKpGridRows(), gridRows_);
-	Parameters::parse(parameters, Parameters::kKpGridCols(), gridCols_);
-
-	UASSERT(gridRows_ >= 1 && gridCols_>=1);
-
-	// convert ROI from string to vector
-	ParametersMap::const_iterator iter;
-	if((iter=parameters.find(Parameters::kKpRoiRatios())) != parameters.end())
-	{
-		std::list<std::string> strValues = uSplit(iter->second, ' ');
-		if(strValues.size() != 4)
-		{
-			ULOGGER_ERROR("The number of values must be 4 (roi=\"%s\")", iter->second.c_str());
-		}
-		else
-		{
-			std::vector<float> tmpValues(4);
-			unsigned int i=0;
-			for(std::list<std::string>::iterator jter = strValues.begin(); jter!=strValues.end(); ++jter)
-			{
-				tmpValues[i] = uStr2Float(*jter);
-				++i;
-			}
-
-			if(tmpValues[0] >= 0 && tmpValues[0] < 1 && tmpValues[0] < 1.0f-tmpValues[1] &&
-				tmpValues[1] >= 0 && tmpValues[1] < 1 && tmpValues[1] < 1.0f-tmpValues[0] &&
-				tmpValues[2] >= 0 && tmpValues[2] < 1 && tmpValues[2] < 1.0f-tmpValues[3] &&
-				tmpValues[3] >= 0 && tmpValues[3] < 1 && tmpValues[3] < 1.0f-tmpValues[2])
-			{
-				_roiRatios = tmpValues;
-			}
-			else
-			{
-				ULOGGER_ERROR("The roi ratios are not valid (roi=\"%s\")", iter->second.c_str());
-			}
-		}
-	}
-
-	//stereo
-	UASSERT(_stereo != 0);
-	if((iter=parameters.find(Parameters::kStereoOpticalFlow())) != parameters.end())
-	{
-		delete _stereo;
-		_stereo = Stereo::create(parameters_);
-	}
-	else
-	{
-		_stereo->parseParameters(parameters);
-	}
-}
-Feature2D * Feature2D::create(const ParametersMap & parameters)
-{
-	int type = Parameters::defaultKpDetectorStrategy();
-	Parameters::parse(parameters, Parameters::kKpDetectorStrategy(), type);
-	return create((Feature2D::Type)type, parameters);
-}
-Feature2D * Feature2D::create(Feature2D::Type type, const ParametersMap & parameters)
-{
-
-// NONFREE checks
-#if CV_MAJOR_VERSION < 3 || (CV_MAJOR_VERSION == 4 && CV_MINOR_VERSION <= 3) || (CV_MAJOR_VERSION == 3 && (CV_MINOR_VERSION < 4 || (CV_MINOR_VERSION==4 && CV_SUBMINOR_VERSION<11)))
-
-  #ifndef RTABMAP_NONFREE
-	if(type == Feature2D::kFeatureSurf || type == Feature2D::kFeatureSift || type == Feature2D::kFeatureSurfFreak || type == Feature2D::kFeatureSurfDaisy)
-	{
-    #if CV_MAJOR_VERSION < 3
-		UWARN("SURF and SIFT features cannot be used because OpenCV was not built with nonfree module. GFTT/ORB is used instead.");
-    #else
-		UWARN("SURF and SIFT features cannot be used because OpenCV was not built with xfeatures2d module. GFTT/ORB is used instead.");
-    #endif
-		type = Feature2D::kFeatureGfttOrb;
-	}
-  #endif
-
-#else // >= 4.4.0 >= 3.4.11
-
-  #ifndef RTABMAP_NONFREE
-	if(type == Feature2D::kFeatureSurf)
-	{
-		UWARN("SURF features cannot be used because OpenCV was not built with nonfree module. SIFT is used instead.");
-		type = Feature2D::kFeatureSift;
-	}
-	else if(type == Feature2D::kFeatureSurfFreak || type == Feature2D::kFeatureSurfDaisy)
-	{
-		UWARN("SURF detector cannot be used because OpenCV was not built with nonfree module. GFTT/ORB is used instead.");
-		type = Feature2D::kFeatureGfttOrb;
-	}
-  #endif
-
-#endif // >= 4.4.0 >= 3.4.11
-
-#if !defined(HAVE_OPENCV_XFEATURES2D) && CV_MAJOR_VERSION >= 3
-	if(type == Feature2D::kFeatureFastBrief ||
-	   type == Feature2D::kFeatureFastFreak ||
-	   type == Feature2D::kFeatureGfttBrief ||
-	   type == Feature2D::kFeatureGfttFreak ||
-	   type == Feature2D::kFeatureSurfFreak ||
-	   type == Feature2D::kFeatureGfttDaisy ||
-	   type == Feature2D::kFeatureSurfDaisy)
-	{
-		UWARN("BRIEF, FREAK and DAISY features cannot be used because OpenCV was not built with xfeatures2d module. GFTT/ORB is used instead.");
-		type = Feature2D::kFeatureGfttOrb;
-	}
-#elif CV_MAJOR_VERSION < 3
-	if(type == Feature2D::kFeatureKaze)
-	{
-  #ifdef RTABMAP_NONFREE
-		UWARN("KAZE detector/descriptor can be used only with OpenCV3. SURF is used instead.");
-		type = Feature2D::kFeatureSurf;
-  #else
-		UWARN("KAZE detector/descriptor can be used only with OpenCV3. GFTT/ORB is used instead.");
-		type = Feature2D::kFeatureGfttOrb;
-  #endif
-	}
-	if(type == Feature2D::kFeatureGfttDaisy || type == Feature2D::kFeatureSurfDaisy)
-	{
-		UWARN("DAISY detector/descriptor can be used only with OpenCV3. GFTT/BRIEF is used instead.");
-		type = Feature2D::kFeatureGfttBrief;
-	}
-#endif
-
-
-#ifndef RTABMAP_ORB_OCTREE
-	if(type == Feature2D::kFeatureOrbOctree)
-	{
-		UWARN("ORB OcTree feature cannot be used as RTAB-Map is not built with the option enabled. GFTT/ORB is used instead.");
-		type = Feature2D::kFeatureGfttOrb;
-	}
-#endif
-
-#ifndef RTABMAP_TORCH
-	if(type == Feature2D::kFeatureSuperPointTorch)
-	{
-		UWARN("SupertPoint Torch feature cannot be used as RTAB-Map is not built with the option enabled. GFTT/ORB is used instead.");
-		type = Feature2D::kFeatureGfttOrb;
-	}
-#endif
-
-	Feature2D * feature2D = 0;
-	switch(type)
-	{
-	case Feature2D::kFeatureSurf:
-		feature2D = new SURF(parameters);
-		break;
-	case Feature2D::kFeatureSift:
-		feature2D = new SIFT(parameters);
-		break;
-	case Feature2D::kFeatureOrb:
-		feature2D = new ORB(parameters);
-		break;
-	case Feature2D::kFeatureFastBrief:
-		feature2D = new FAST_BRIEF(parameters);
-		break;
-	case Feature2D::kFeatureFastFreak:
-		feature2D = new FAST_FREAK(parameters);
-		break;
-	case Feature2D::kFeatureGfttFreak:
-		feature2D = new GFTT_FREAK(parameters);
-		break;
-	case Feature2D::kFeatureGfttBrief:
-		feature2D = new GFTT_BRIEF(parameters);
-		break;
-	case Feature2D::kFeatureGfttOrb:
-		feature2D = new GFTT_ORB(parameters);
-		break;
-	case Feature2D::kFeatureBrisk:
-		feature2D = new BRISK(parameters);
-		break;
-	case Feature2D::kFeatureKaze:
-		feature2D = new KAZE(parameters);
-		break;
-	case Feature2D::kFeatureOrbOctree:
-		feature2D = new ORBOctree(parameters);
-		break;
-#ifdef RTABMAP_TORCH
-	case Feature2D::kFeatureSuperPointTorch:
-		feature2D = new SuperPointTorch(parameters);
-		break;
-#endif
-	case Feature2D::kFeatureSurfFreak:
-		feature2D = new SURF_FREAK(parameters);
-		break;
-	case Feature2D::kFeatureGfttDaisy:
-		feature2D = new GFTT_DAISY(parameters);
-		break;
-	case Feature2D::kFeatureSurfDaisy:
-		feature2D = new SURF_DAISY(parameters);
-		break;
-#ifdef RTABMAP_PYTHON
-	case Feature2D::kFeaturePyDetector:
-		feature2D = new PyDetector(parameters);
-		break;
-#endif
-#ifdef RTABMAP_NONFREE
-	default:
-		feature2D = new SURF(parameters);
-		break;
-#else
-	default:
-		feature2D = new ORB(parameters);
-<<<<<<< HEAD
-=======
-		type = Feature2D::kFeatureGfttOrb;
->>>>>>> 11adbdcc
-		break;
-#endif
-
-	}
-	return feature2D;
-}
-
-std::vector<cv::KeyPoint> Feature2D::generateKeypoints(const cv::Mat & image, const cv::Mat & maskIn)
-{
-	UASSERT(!image.empty());
-	UASSERT(image.type() == CV_8UC1);
-
-	cv::Mat mask;
-	if(!maskIn.empty())
-	{
-		if(maskIn.type()==CV_16UC1 || maskIn.type() == CV_32FC1)
-		{
-			mask = cv::Mat::zeros(maskIn.rows, maskIn.cols, CV_8UC1);
-			for(int i=0; i<(int)mask.total(); ++i)
-			{
-				float value = 0.0f;
-				if(maskIn.type()==CV_16UC1)
-				{
-					if(((unsigned short*)maskIn.data)[i] > 0 &&
-					   ((unsigned short*)maskIn.data)[i] < std::numeric_limits<unsigned short>::max())
-					{
-						value = float(((unsigned short*)maskIn.data)[i])*0.001f;
-					}
-				}
-				else
-				{
-					value = ((float*)maskIn.data)[i];
-				}
-
-				if(value>_minDepth &&
-				   (_maxDepth == 0.0f || value <= _maxDepth) &&
-				   uIsFinite(value))
-				{
-					((unsigned char*)mask.data)[i] = 255; // ORB uses 255 to handle pyramids
-				}
-			}
-		}
-		else if(maskIn.type()==CV_8UC1)
-		{
-			// assume a standard mask
-			mask = maskIn;
-		}
-		else
-		{
-			UERROR("Wrong mask type (%d)! Should be 8UC1, 16UC1 or 32FC1.", maskIn.type());
-		}
-	}
-
-	UASSERT(mask.empty() || (mask.cols == image.cols && mask.rows == image.rows));
-
-	std::vector<cv::KeyPoint> keypoints;
-	UTimer timer;
-	cv::Rect globalRoi = Feature2D::computeRoi(image, _roiRatios);
-	if(!(globalRoi.width && globalRoi.height))
-	{
-		globalRoi = cv::Rect(0,0,image.cols, image.rows);
-	}
-
-	// Get keypoints
-	int rowSize = globalRoi.height / gridRows_;
-	int colSize = globalRoi.width / gridCols_;
-	int maxFeatures =	maxFeatures_ / (gridRows_ * gridCols_);
-	for (int i = 0; i<gridRows_; ++i)
-	{
-		for (int j = 0; j<gridCols_; ++j)
-		{
-			cv::Rect roi(globalRoi.x + j*colSize, globalRoi.y + i*rowSize, colSize, rowSize);
-			std::vector<cv::KeyPoint> subKeypoints;
-			subKeypoints = this->generateKeypointsImpl(image, roi, mask);
-			if (this->getType() != Feature2D::Type::kFeaturePyDetector)
-			{
-				limitKeypoints(subKeypoints, maxFeatures);
-			}
-			if(roi.x || roi.y)
-			{
-				// Adjust keypoint position to raw image
-				for(std::vector<cv::KeyPoint>::iterator iter=subKeypoints.begin(); iter!=subKeypoints.end(); ++iter)
-				{
-					iter->pt.x += roi.x;
-					iter->pt.y += roi.y;
-				}
-			}
-			keypoints.insert( keypoints.end(), subKeypoints.begin(), subKeypoints.end() );
-		}
-	}
-	UDEBUG("Keypoints extraction time = %f s, keypoints extracted = %d (grid=%dx%d, mask empty=%d)",
-			timer.ticks(), keypoints.size(), gridCols_, gridRows_,  mask.empty()?1:0);
-
-	if(keypoints.size() && _subPixWinSize > 0 && _subPixIterations > 0)
-	{
-		std::vector<cv::Point2f> corners;
-		cv::KeyPoint::convert(keypoints, corners);
-		cv::cornerSubPix( image, corners,
-				cv::Size( _subPixWinSize, _subPixWinSize ),
-				cv::Size( -1, -1 ),
-				cv::TermCriteria( CV_TERMCRIT_ITER | CV_TERMCRIT_EPS, _subPixIterations, _subPixEps ) );
-
-		for(unsigned int i=0;i<corners.size(); ++i)
-		{
-			keypoints[i].pt = corners[i];
-		}
-		UDEBUG("subpixel time = %f s", timer.ticks());
-	}
-
-	return keypoints;
-}
-
-cv::Mat Feature2D::generateDescriptors(
-		const cv::Mat & image,
-		std::vector<cv::KeyPoint> & keypoints) const
-{
-	cv::Mat descriptors;
-	if(keypoints.size())
-	{
-		UASSERT(!image.empty());
-		UASSERT(image.type() == CV_8UC1);
-		descriptors = generateDescriptorsImpl(image, keypoints);
-		UASSERT_MSG(descriptors.rows == (int)keypoints.size(), uFormat("descriptors=%d, keypoints=%d", descriptors.rows, (int)keypoints.size()).c_str());
-		UDEBUG("Descriptors extracted = %d, remaining kpts=%d", descriptors.rows, (int)keypoints.size());
-	}
-	return descriptors;
-}
-
-std::vector<cv::Point3f> Feature2D::generateKeypoints3D(
-		const SensorData & data,
-		const std::vector<cv::KeyPoint> & keypoints) const
-{
-	std::vector<cv::Point3f> keypoints3D;
-	if(keypoints.size())
-	{
-		if(!data.rightRaw().empty() && !data.imageRaw().empty() &&
-			!data.stereoCameraModels().empty() &&
-			data.stereoCameraModels()[0].isValidForProjection())
-		{
-			//stereo
-			cv::Mat imageMono;
-			// convert to grayscale
-			if(data.imageRaw().channels() > 1)
-			{
-				cv::cvtColor(data.imageRaw(), imageMono, cv::COLOR_BGR2GRAY);
-			}
-			else
-			{
-				imageMono = data.imageRaw();
-			}
-
-			std::vector<cv::Point2f> leftCorners;
-			cv::KeyPoint::convert(keypoints, leftCorners);
-
-			std::vector<cv::Point2f> rightCorners;
-
-			if(data.stereoCameraModels().size() == 1)
-			{
-				std::vector<unsigned char> status;
-				rightCorners = _stereo->computeCorrespondences(
-						imageMono,
-						data.rightRaw(),
-						leftCorners,
-						status);
-
-				if(ULogger::level() >= ULogger::kWarning)
-				{
-					int rejected = 0;
-					for(size_t i=0; i<status.size(); ++i)
-					{
-						if(status[i]==0)
-						{
-							++rejected;
-						}
-					}
-					if(rejected > (int)status.size()/2)
-					{
-						UWARN("A large number (%d/%d) of stereo correspondences are rejected! "
-								"Optical flow may have failed because images are not calibrated, "
-								"the background is too far (no disparity between the images), "
-								"maximum disparity may be too small (%f) or that exposure between "
-								"left and right images is too different.",
-								rejected,
-								(int)status.size(),
-								_stereo->maxDisparity());
-					}
-				}
-
-				keypoints3D = util3d::generateKeypoints3DStereo(
-						leftCorners,
-						rightCorners,
-						data.stereoCameraModels()[0],
-						status,
-						_minDepth,
-						_maxDepth);
-			}
-			else
-			{
-				int subImageWith = imageMono.cols / data.stereoCameraModels().size();
-				UASSERT(imageMono.cols % subImageWith == 0);
-				std::vector<std::vector<cv::Point2f> > subLeftCorners(data.stereoCameraModels().size());
-				std::vector<std::vector<int> > subIndex(data.stereoCameraModels().size());
-				// Assign keypoints per camera
-				for(size_t i=0; i<leftCorners.size(); ++i)
-				{
-					int cameraIndex = int(leftCorners[i].x / subImageWith);
-					leftCorners[i].x -= cameraIndex*subImageWith;
-					subLeftCorners[cameraIndex].push_back(leftCorners[i]);
-					subIndex[cameraIndex].push_back(i);
-				}
-
-				keypoints3D.resize(keypoints.size());
-				int total = 0;
-				int rejected = 0;
-				for(size_t i=0; i<data.stereoCameraModels().size(); ++i)
-				{
-					if(!subLeftCorners[i].empty())
-					{
-						std::vector<unsigned char> status;
-						rightCorners = _stereo->computeCorrespondences(
-								imageMono.colRange(cv::Range(subImageWith*i, subImageWith*(i+1))),
-								data.rightRaw().colRange(cv::Range(subImageWith*i, subImageWith*(i+1))),
-								subLeftCorners[i],
-								status);
-
-						std::vector<cv::Point3f> subKeypoints3D = util3d::generateKeypoints3DStereo(
-								subLeftCorners[i],
-								rightCorners,
-								data.stereoCameraModels()[i],
-								status,
-								_minDepth,
-								_maxDepth);
-
-						if(ULogger::level() >= ULogger::kWarning)
-						{
-							for(size_t i=0; i<status.size(); ++i)
-							{
-								if(status[i]==0)
-								{
-									++rejected;
-								}
-							}
-							total+=status.size();
-						}
-
-						UASSERT(subIndex[i].size() == subKeypoints3D.size());
-						for(size_t j=0; j<subKeypoints3D.size(); ++j)
-						{
-							keypoints3D[subIndex[i][j]] = subKeypoints3D[j];
-						}
-					}
-				}
-
-				if(ULogger::level() >= ULogger::kWarning)
-				{
-					if(rejected > total/2)
-					{
-						UWARN("A large number (%d/%d) of stereo correspondences are rejected! "
-								"Optical flow may have failed because images are not calibrated, "
-								"the background is too far (no disparity between the images), "
-								"maximum disparity may be too small (%f) or that exposure between "
-								"left and right images is too different.",
-								rejected,
-								total,
-								_stereo->maxDisparity());
-					}
-				}
-			}
-		}
-		else if(!data.depthRaw().empty() && data.cameraModels().size())
-		{
-			keypoints3D = util3d::generateKeypoints3DDepth(
-					keypoints,
-					data.depthOrRightRaw(),
-					data.cameraModels(),
-					_minDepth,
-					_maxDepth);
-		}
-	}
-
-	return keypoints3D;
-}
-
-//////////////////////////
-//SURF
-//////////////////////////
-SURF::SURF(const ParametersMap & parameters) :
-		hessianThreshold_(Parameters::defaultSURFHessianThreshold()),
-		nOctaves_(Parameters::defaultSURFOctaves()),
-		nOctaveLayers_(Parameters::defaultSURFOctaveLayers()),
-		extended_(Parameters::defaultSURFExtended()),
-		upright_(Parameters::defaultSURFUpright()),
-		gpuKeypointsRatio_(Parameters::defaultSURFGpuKeypointsRatio()),
-		gpuVersion_(Parameters::defaultSURFGpuVersion())
-{
-	parseParameters(parameters);
-}
-
-SURF::~SURF()
-{
-}
-
-void SURF::parseParameters(const ParametersMap & parameters)
-{
-	Feature2D::parseParameters(parameters);
-
-	Parameters::parse(parameters, Parameters::kSURFExtended(), extended_);
-	Parameters::parse(parameters, Parameters::kSURFHessianThreshold(), hessianThreshold_);
-	Parameters::parse(parameters, Parameters::kSURFOctaveLayers(), nOctaveLayers_);
-	Parameters::parse(parameters, Parameters::kSURFOctaves(), nOctaves_);
-	Parameters::parse(parameters, Parameters::kSURFUpright(), upright_);
-	Parameters::parse(parameters, Parameters::kSURFGpuKeypointsRatio(), gpuKeypointsRatio_);
-	Parameters::parse(parameters, Parameters::kSURFGpuVersion(), gpuVersion_);
-
-#ifdef RTABMAP_NONFREE
-#if CV_MAJOR_VERSION < 3
-	if(gpuVersion_ && cv::gpu::getCudaEnabledDeviceCount() == 0)
-	{
-		UWARN("GPU version of SURF not available! Using CPU version instead...");
-		gpuVersion_ = false;
-	}
-#else
-	if(gpuVersion_ && cv::cuda::getCudaEnabledDeviceCount() == 0)
-	{
-		UWARN("GPU version of SURF not available! Using CPU version instead...");
-		gpuVersion_ = false;
-	}
-#endif
-	if(gpuVersion_)
-	{
-		_gpuSurf = cv::Ptr<CV_SURF_GPU>(new CV_SURF_GPU(hessianThreshold_, nOctaves_, nOctaveLayers_, extended_, gpuKeypointsRatio_, upright_));
-	}
-	else
-	{
-#if CV_MAJOR_VERSION < 3
-		_surf = cv::Ptr<CV_SURF>(new CV_SURF(hessianThreshold_, nOctaves_, nOctaveLayers_, extended_, upright_));
-#else
-		_surf = CV_SURF::create(hessianThreshold_, nOctaves_, nOctaveLayers_, extended_, upright_);
-#endif
-	}
-#else
-	UWARN("RTAB-Map is not built with OpenCV nonfree module so SURF cannot be used!");
-#endif
-}
-
-std::vector<cv::KeyPoint> SURF::generateKeypointsImpl(const cv::Mat & image, const cv::Rect & roi, const cv::Mat & mask)
-{
-	UASSERT(!image.empty() && image.channels() == 1 && image.depth() == CV_8U);
-	std::vector<cv::KeyPoint> keypoints;
-
-#ifdef RTABMAP_NONFREE
-	cv::Mat imgRoi(image, roi);
-	cv::Mat maskRoi;
-	if(!mask.empty())
-	{
-		maskRoi = cv::Mat(mask, roi);
-	}
-	if(gpuVersion_)
-	{
-#if CV_MAJOR_VERSION < 3
-		cv::gpu::GpuMat imgGpu(imgRoi);
-		cv::gpu::GpuMat maskGpu(maskRoi);
-		(*_gpuSurf.obj)(imgGpu, maskGpu, keypoints);
-#else
-		cv::cuda::GpuMat imgGpu(imgRoi);
-		cv::cuda::GpuMat maskGpu(maskRoi);
-		(*_gpuSurf.get())(imgGpu, maskGpu, keypoints);
-#endif
-	}
-	else
-	{
-		_surf->detect(imgRoi, keypoints, maskRoi);
-	}
-#else
-	UWARN("RTAB-Map is not built with OpenCV nonfree module so SURF cannot be used!");
-#endif
-	return keypoints;
-}
-
-cv::Mat SURF::generateDescriptorsImpl(const cv::Mat & image, std::vector<cv::KeyPoint> & keypoints) const
-{
-	UASSERT(!image.empty() && image.channels() == 1 && image.depth() == CV_8U);
-	cv::Mat descriptors;
-#ifdef RTABMAP_NONFREE
-	if(gpuVersion_)
-	{
-#if CV_MAJOR_VERSION < 3
-		cv::gpu::GpuMat imgGpu(image);
-		cv::gpu::GpuMat descriptorsGPU;
-		(*_gpuSurf.obj)(imgGpu, cv::gpu::GpuMat(), keypoints, descriptorsGPU, true);
-#else
-		cv::cuda::GpuMat imgGpu(image);
-		cv::cuda::GpuMat descriptorsGPU;
-		(*_gpuSurf.get())(imgGpu, cv::cuda::GpuMat(), keypoints, descriptorsGPU, true);
-#endif
-
-		// Download descriptors
-		if (descriptorsGPU.empty())
-			descriptors = cv::Mat();
-		else
-		{
-			UASSERT(descriptorsGPU.type() == CV_32F);
-			descriptors = cv::Mat(descriptorsGPU.size(), CV_32F);
-			descriptorsGPU.download(descriptors);
-		}
-	}
-	else
-	{
-		_surf->compute(image, keypoints, descriptors);
-	}
-#else
-	UWARN("RTAB-Map is not built with OpenCV nonfree module so SURF cannot be used!");
-#endif
-
-	return descriptors;
-}
-
-//////////////////////////
-//SIFT
-//////////////////////////
-SIFT::SIFT(const ParametersMap & parameters) :
-	nOctaveLayers_(Parameters::defaultSIFTNOctaveLayers()),
-	contrastThreshold_(Parameters::defaultSIFTContrastThreshold()),
-	edgeThreshold_(Parameters::defaultSIFTEdgeThreshold()),
-	sigma_(Parameters::defaultSIFTSigma()),
-	rootSIFT_(Parameters::defaultSIFTRootSIFT())
-{
-	parseParameters(parameters);
-}
-
-SIFT::~SIFT()
-{
-}
-
-void SIFT::parseParameters(const ParametersMap & parameters)
-{
-	Feature2D::parseParameters(parameters);
-
-	Parameters::parse(parameters, Parameters::kSIFTContrastThreshold(), contrastThreshold_);
-	Parameters::parse(parameters, Parameters::kSIFTEdgeThreshold(), edgeThreshold_);
-	Parameters::parse(parameters, Parameters::kSIFTNOctaveLayers(), nOctaveLayers_);
-	Parameters::parse(parameters, Parameters::kSIFTSigma(), sigma_);
-	Parameters::parse(parameters, Parameters::kSIFTRootSIFT(), rootSIFT_);
-
-#if CV_MAJOR_VERSION < 3 || (CV_MAJOR_VERSION == 4 && CV_MINOR_VERSION <= 3) || (CV_MAJOR_VERSION == 3 && (CV_MINOR_VERSION < 4 || (CV_MINOR_VERSION==4 && CV_SUBMINOR_VERSION<11)))
-#ifdef RTABMAP_NONFREE
-#if CV_MAJOR_VERSION < 3
-	_sift = cv::Ptr<CV_SIFT>(new CV_SIFT(this->getMaxFeatures(), nOctaveLayers_, contrastThreshold_, edgeThreshold_, sigma_));
-#else
-	_sift = CV_SIFT::create(this->getMaxFeatures(), nOctaveLayers_, contrastThreshold_, edgeThreshold_, sigma_);
-#endif
-#else
-	UWARN("RTAB-Map is not built with OpenCV nonfree module so SIFT cannot be used!");
-#endif
-#else // >=4.4, >=3.4.11
-	_sift = CV_SIFT::create(this->getMaxFeatures(), nOctaveLayers_, contrastThreshold_, edgeThreshold_, sigma_);
-#endif
-}
-
-std::vector<cv::KeyPoint> SIFT::generateKeypointsImpl(const cv::Mat & image, const cv::Rect & roi, const cv::Mat & mask)
-{
-	UASSERT(!image.empty() && image.channels() == 1 && image.depth() == CV_8U);
-	std::vector<cv::KeyPoint> keypoints;
-	cv::Mat imgRoi(image, roi);
-	cv::Mat maskRoi;
-	if(!mask.empty())
-	{
-		maskRoi = cv::Mat(mask, roi);
-	}
-#if CV_MAJOR_VERSION < 3 || (CV_MAJOR_VERSION == 4 && CV_MINOR_VERSION <= 3) || (CV_MAJOR_VERSION == 3 && (CV_MINOR_VERSION < 4 || (CV_MINOR_VERSION==4 && CV_SUBMINOR_VERSION<11)))
-#ifdef RTABMAP_NONFREE
-	_sift->detect(imgRoi, keypoints, maskRoi); // Opencv keypoints
-#else
-	UWARN("RTAB-Map is not built with OpenCV nonfree module so SIFT cannot be used!");
-#endif
-#else // >=4.4, >=3.4.11
-	_sift->detect(imgRoi, keypoints, maskRoi); // Opencv keypoints
-#endif
-	return keypoints;
-}
-
-cv::Mat SIFT::generateDescriptorsImpl(const cv::Mat & image, std::vector<cv::KeyPoint> & keypoints) const
-{
-	UASSERT(!image.empty() && image.channels() == 1 && image.depth() == CV_8U);
-	cv::Mat descriptors;
-#if CV_MAJOR_VERSION < 3 || (CV_MAJOR_VERSION == 4 && CV_MINOR_VERSION <= 3) || (CV_MAJOR_VERSION == 3 && (CV_MINOR_VERSION < 4 || (CV_MINOR_VERSION==4 && CV_SUBMINOR_VERSION<11)))
-#ifdef RTABMAP_NONFREE
-	_sift->compute(image, keypoints, descriptors);
-#else
-	UWARN("RTAB-Map is not built with OpenCV nonfree module so SIFT cannot be used!");
-#endif
-#else // >=4.4, >=3.4.11
-	_sift->compute(image, keypoints, descriptors);
-#endif
-	if( rootSIFT_ && !descriptors.empty())
-	{
-		UDEBUG("Performing RootSIFT...");
-		// see http://www.pyimagesearch.com/2015/04/13/implementing-rootsift-in-python-and-opencv/
-		// apply the Hellinger kernel by first L1-normalizing and taking the
-		// square-root
-		for(int i=0; i<descriptors.rows; ++i)
-		{
-			// By taking the L1 norm, followed by the square-root, we have
-			// already L2 normalized the feature vector and further normalization
-			// is not needed.
-			descriptors.row(i) = descriptors.row(i) / cv::sum(descriptors.row(i))[0];
-			cv::sqrt(descriptors.row(i), descriptors.row(i));
-		}
-	}
-	return descriptors;
-}
-
-//////////////////////////
-//ORB
-//////////////////////////
-ORB::ORB(const ParametersMap & parameters) :
-		scaleFactor_(Parameters::defaultORBScaleFactor()),
-		nLevels_(Parameters::defaultORBNLevels()),
-		edgeThreshold_(Parameters::defaultORBEdgeThreshold()),
-		firstLevel_(Parameters::defaultORBFirstLevel()),
-		WTA_K_(Parameters::defaultORBWTA_K()),
-		scoreType_(Parameters::defaultORBScoreType()),
-		patchSize_(Parameters::defaultORBPatchSize()),
-		gpu_(Parameters::defaultORBGpu()),
-		fastThreshold_(Parameters::defaultFASTThreshold()),
-		nonmaxSuppresion_(Parameters::defaultFASTNonmaxSuppression())
-{
-	parseParameters(parameters);
-}
-
-ORB::~ORB()
-{
-}
-
-void ORB::parseParameters(const ParametersMap & parameters)
-{
-	Feature2D::parseParameters(parameters);
-
-	Parameters::parse(parameters, Parameters::kORBScaleFactor(), scaleFactor_);
-	Parameters::parse(parameters, Parameters::kORBNLevels(), nLevels_);
-	Parameters::parse(parameters, Parameters::kORBEdgeThreshold(), edgeThreshold_);
-	Parameters::parse(parameters, Parameters::kORBFirstLevel(), firstLevel_);
-	Parameters::parse(parameters, Parameters::kORBWTA_K(), WTA_K_);
-	Parameters::parse(parameters, Parameters::kORBScoreType(), scoreType_);
-	Parameters::parse(parameters, Parameters::kORBPatchSize(), patchSize_);
-	Parameters::parse(parameters, Parameters::kORBGpu(), gpu_);
-
-	Parameters::parse(parameters, Parameters::kFASTThreshold(), fastThreshold_);
-	Parameters::parse(parameters, Parameters::kFASTNonmaxSuppression(), nonmaxSuppresion_);
-
-#if CV_MAJOR_VERSION < 3
-#ifdef HAVE_OPENCV_GPU
-	if(gpu_ && cv::gpu::getCudaEnabledDeviceCount() == 0)
-	{
-		UWARN("GPU version of ORB not available! Using CPU version instead...");
-		gpu_ = false;
-	}
-#else
-	if(gpu_)
-	{
-		UWARN("GPU version of ORB not available (OpenCV not built with gpu/cuda module)! Using CPU version instead...");
-		gpu_ = false;
-	}
-#endif
-#else
-#ifndef HAVE_OPENCV_CUDAFEATURES2D
-	if(gpu_)
-	{
-		UWARN("GPU version of ORB not available (OpenCV cudafeatures2d module)! Using CPU version instead...");
-		gpu_ = false;
-	}
-#endif
-	if(gpu_ && cv::cuda::getCudaEnabledDeviceCount() == 0)
-	{
-		UWARN("GPU version of ORB not available (no GPU found)! Using CPU version instead...");
-		gpu_ = false;
-	}
-#endif
-	if(gpu_)
-	{
-#if CV_MAJOR_VERSION < 3
-#ifdef HAVE_OPENCV_GPU
-		_gpuOrb = cv::Ptr<CV_ORB_GPU>(new CV_ORB_GPU(this->getMaxFeatures(), scaleFactor_, nLevels_, edgeThreshold_, firstLevel_, WTA_K_, scoreType_, patchSize_));
-		_gpuOrb->setFastParams(fastThreshold_, nonmaxSuppresion_);
-#else
-		UFATAL("not supposed to be here");
-#endif
-#else
-#ifdef HAVE_OPENCV_CUDAFEATURES2D
-		_gpuOrb = CV_ORB_GPU::create(this->getMaxFeatures(), scaleFactor_, nLevels_, edgeThreshold_, firstLevel_, WTA_K_, scoreType_, patchSize_, fastThreshold_);
-#endif
-#endif
-	}
-	else
-	{
-#if CV_MAJOR_VERSION < 3
-		_orb = cv::Ptr<CV_ORB>(new CV_ORB(this->getMaxFeatures(), scaleFactor_, nLevels_, edgeThreshold_, firstLevel_, WTA_K_, scoreType_, patchSize_, parameters));
-#elif CV_MAJOR_VERSION > 3
-		_orb = CV_ORB::create(this->getMaxFeatures(), scaleFactor_, nLevels_, edgeThreshold_, firstLevel_, WTA_K_, (cv::ORB::ScoreType)scoreType_, patchSize_, fastThreshold_);
-#else
-		_orb = CV_ORB::create(this->getMaxFeatures(), scaleFactor_, nLevels_, edgeThreshold_, firstLevel_, WTA_K_, scoreType_, patchSize_, fastThreshold_);
-#endif
-	}
-}
-
-std::vector<cv::KeyPoint> ORB::generateKeypointsImpl(const cv::Mat & image, const cv::Rect & roi, const cv::Mat & mask)
-{
-	UASSERT(!image.empty() && image.channels() == 1 && image.depth() == CV_8U);
-	std::vector<cv::KeyPoint> keypoints;
-	cv::Mat imgRoi(image, roi);
-	cv::Mat maskRoi;
-	if(!mask.empty())
-	{
-		maskRoi = cv::Mat(mask, roi);
-	}
-
-	if(gpu_)
-	{
-#if CV_MAJOR_VERSION < 3
-#ifdef HAVE_OPENCV_GPU
-		cv::gpu::GpuMat imgGpu(imgRoi);
-		cv::gpu::GpuMat maskGpu(maskRoi);
-		(*_gpuOrb.obj)(imgGpu, maskGpu, keypoints);
-#else
-		UERROR("Cannot use ORBGPU because OpenCV is not built with gpu module.");
-#endif
-#else
-#ifdef HAVE_OPENCV_CUDAFEATURES2D
-		cv::cuda::GpuMat d_image(imgRoi);
-		cv::cuda::GpuMat d_mask(maskRoi);
-		try {
-			_gpuOrb->detectAndCompute(d_image, d_mask, keypoints, cv::cuda::GpuMat(), false);
-		} catch (cv::Exception& e) {
-			const char* err_msg = e.what();
-			UWARN("OpenCV exception caught: %s", err_msg);
-		}
-#endif
-#endif
-	}
-	else
-	{
-		_orb->detect(imgRoi, keypoints, maskRoi);
-	}
-
-	return keypoints;
-}
-
-cv::Mat ORB::generateDescriptorsImpl(const cv::Mat & image, std::vector<cv::KeyPoint> & keypoints) const
-{
-	UASSERT(!image.empty() && image.channels() == 1 && image.depth() == CV_8U);
-	cv::Mat descriptors;
-	if(image.empty())
-	{
-		ULOGGER_ERROR("Image is null ?!?");
-		return descriptors;
-	}
-	if(gpu_)
-	{
-#if CV_MAJOR_VERSION < 3
-#ifdef HAVE_OPENCV_GPU
-		cv::gpu::GpuMat imgGpu(image);
-		cv::gpu::GpuMat descriptorsGPU;
-		(*_gpuOrb.obj)(imgGpu, cv::gpu::GpuMat(), keypoints, descriptorsGPU);
-		// Download descriptors
-		if (descriptorsGPU.empty())
-			descriptors = cv::Mat();
-		else
-		{
-			UASSERT(descriptorsGPU.type() == CV_32F);
-			descriptors = cv::Mat(descriptorsGPU.size(), CV_32F);
-			descriptorsGPU.download(descriptors);
-		}
-#else
-		UERROR("GPU version of ORB not available (OpenCV not built with gpu/cuda module)! Using CPU version instead...");
-#endif
-#else
-#ifdef HAVE_OPENCV_CUDAFEATURES2D
-		cv::cuda::GpuMat d_image(image);
-		cv::cuda::GpuMat d_descriptors;
-		try {
-			_gpuOrb->detectAndCompute(d_image, cv::cuda::GpuMat(), keypoints, d_descriptors, true);
-		} catch (cv::Exception& e) {
-			const char* err_msg = e.what();
-			UWARN("OpenCV exception caught: %s", err_msg);
-		}
-		// Download descriptors
-		if (d_descriptors.empty())
-			descriptors = cv::Mat();
-		else
-		{
-			UASSERT(d_descriptors.type() == CV_32F || d_descriptors.type() == CV_8U);
-			d_descriptors.download(descriptors);
-		}
-#endif
-#endif
-	}
-	else
-	{
-		_orb->compute(image, keypoints, descriptors);
-	}
-
-	return descriptors;
-}
-
-//////////////////////////
-//FAST
-//////////////////////////
-FAST::FAST(const ParametersMap & parameters) :
-		threshold_(Parameters::defaultFASTThreshold()),
-		nonmaxSuppression_(Parameters::defaultFASTNonmaxSuppression()),
-		gpu_(Parameters::defaultFASTGpu()),
-		gpuKeypointsRatio_(Parameters::defaultFASTGpuKeypointsRatio()),
-		minThreshold_(Parameters::defaultFASTMinThreshold()),
-		maxThreshold_(Parameters::defaultFASTMaxThreshold()),
-		gridRows_(Parameters::defaultFASTGridRows()),
-		gridCols_(Parameters::defaultFASTGridCols()),
-		fastCV_(Parameters::defaultFASTCV()),
-		fastCVinit_(false),
-		fastCVMaxFeatures_(10000),
-		fastCVLastImageHeight_(0)
-{
-#ifdef RTABMAP_FASTCV
-	char sVersion[128] = { 0 };
-	fcvGetVersion(sVersion, 128);
-	UINFO("fastcv version = %s", sVersion);
-	int ix;
-	if ((ix = fcvSetOperationMode(FASTCV_OP_PERFORMANCE)))
-	{
-		UERROR("fcvSetOperationMode return=%d, OpenCV FAST will be used instead!", ix);
-		fastCV_ = 0;
-	}
-	else
-	{
-		fcvMemInit();
-
-		if (!(fastCVCorners_ = (uint32_t*)fcvMemAlloc(fastCVMaxFeatures_ * sizeof(uint32_t) * 2, 16)) ||
-			!(fastCVCornerScores_ = (uint32_t*)fcvMemAlloc( fastCVMaxFeatures_ * sizeof(uint32_t), 16 )))
-		{
-			UERROR("could not alloc fastcv mem, using opencv fast instead!");
-
-			if (fastCVCorners_)
-			{
-				fcvMemFree(fastCVCorners_);
-				fastCVCorners_ = NULL;
-			}
-			if (fastCVCornerScores_)
-			{
-				fcvMemFree(fastCVCornerScores_);
-				fastCVCornerScores_ = NULL;
-			}
-		}
-		else
-		{
-			fastCVinit_ = true;
-		}
-	}
-	#endif
-	parseParameters(parameters);
-}
-
-FAST::~FAST()
-{
-#ifdef RTABMAP_FASTCV
-	if(fastCVinit_)
-	{
-		fcvMemDeInit();
-
-		if (fastCVCorners_)
-			fcvMemFree(fastCVCorners_);
-		if (fastCVCornerScores_)
-			fcvMemFree(fastCVCornerScores_);
-		if (fastCVTempBuf_)
-			fcvMemFree(fastCVTempBuf_);
-	}
-#endif
-}
-
-void FAST::parseParameters(const ParametersMap & parameters)
-{
-	Feature2D::parseParameters(parameters);
-
-	Parameters::parse(parameters, Parameters::kFASTThreshold(), threshold_);
-	Parameters::parse(parameters, Parameters::kFASTNonmaxSuppression(), nonmaxSuppression_);
-	Parameters::parse(parameters, Parameters::kFASTGpu(), gpu_);
-	Parameters::parse(parameters, Parameters::kFASTGpuKeypointsRatio(), gpuKeypointsRatio_);
-
-	Parameters::parse(parameters, Parameters::kFASTMinThreshold(), minThreshold_);
-	Parameters::parse(parameters, Parameters::kFASTMaxThreshold(), maxThreshold_);
-	Parameters::parse(parameters, Parameters::kFASTGridRows(), gridRows_);
-	Parameters::parse(parameters, Parameters::kFASTGridCols(), gridCols_);
-
-	Parameters::parse(parameters, Parameters::kFASTCV(), fastCV_);
-	UASSERT(fastCV_ == 0 || fastCV_ == 9 || fastCV_ == 10);
-
-	UASSERT_MSG(threshold_ >= minThreshold_, uFormat("%d vs %d", threshold_, minThreshold_).c_str());
-	UASSERT_MSG(threshold_ <= maxThreshold_, uFormat("%d vs %d", threshold_, maxThreshold_).c_str());
-
-#if CV_MAJOR_VERSION < 3
-#ifdef HAVE_OPENCV_GPU
-	if(gpu_ && cv::gpu::getCudaEnabledDeviceCount() == 0)
-	{
-		UWARN("GPU version of FAST not available! Using CPU version instead...");
-		gpu_ = false;
-	}
-#else
-	if(gpu_)
-	{
-		UWARN("GPU version of FAST not available (OpenCV not built with gpu/cuda module)! Using CPU version instead...");
-		gpu_ = false;
-	}
-#endif
-#else
-#ifdef HAVE_OPENCV_CUDAFEATURES2D
-	if(gpu_ && cv::cuda::getCudaEnabledDeviceCount() == 0)
-	{
-		UWARN("GPU version of FAST not available! Using CPU version instead...");
-		gpu_ = false;
-	}
-#else
-	if(gpu_)
-	{
-		UWARN("GPU version of FAST not available (OpenCV cudafeatures2d module)! Using CPU version instead...");
-		gpu_ = false;
-	}
-#endif
-#endif
-	if(gpu_)
-	{
-#if CV_MAJOR_VERSION < 3
-#ifdef HAVE_OPENCV_GPU
-		_gpuFast = new CV_FAST_GPU(threshold_, nonmaxSuppression_, gpuKeypointsRatio_);
-#else
-		UFATAL("not supposed to be here!");
-#endif
-#else
-#ifdef HAVE_OPENCV_CUDAFEATURES2D
-		UFATAL("not implemented");
-#endif
-#endif
-	}
-	else
-	{
-#if CV_MAJOR_VERSION < 3
-		if(gridRows_ > 0 && gridCols_ > 0)
-		{
-			UDEBUG("grid max features = %d", this->getMaxFeatures());
-			cv::Ptr<cv::FeatureDetector> fastAdjuster = cv::Ptr<cv::FastAdjuster>(new cv::FastAdjuster(threshold_, nonmaxSuppression_, minThreshold_, maxThreshold_));
-			_fast = cv::Ptr<cv::FeatureDetector>(new cv::GridAdaptedFeatureDetector(fastAdjuster, this->getMaxFeatures(), gridRows_, gridCols_));
-		}
-		else
-		{
-			if(gridRows_ > 0)
-			{
-				UWARN("Parameter \"%s\" is set (value=%d) but not \"%s\"! Grid adaptor will not be added.",
-						Parameters::kFASTGridRows().c_str(), gridRows_, Parameters::kFASTGridCols().c_str());
-			}
-			else if(gridCols_ > 0)
-			{
-				UWARN("Parameter \"%s\" is set (value=%d) but not \"%s\"! Grid adaptor will not be added.",
-						Parameters::kFASTGridCols().c_str(), gridCols_, Parameters::kFASTGridRows().c_str());
-			}
-			_fast = cv::Ptr<cv::FeatureDetector>(new CV_FAST(threshold_, nonmaxSuppression_));
-		}
-#else
-		_fast = CV_FAST::create(threshold_, nonmaxSuppression_);
-#endif
-	}
-}
-
-std::vector<cv::KeyPoint> FAST::generateKeypointsImpl(const cv::Mat & image, const cv::Rect & roi, const cv::Mat & mask)
-{
-	UASSERT(!image.empty() && image.channels() == 1 && image.depth() == CV_8U);
-	std::vector<cv::KeyPoint> keypoints;
-
-#ifdef RTABMAP_FASTCV
-	if(fastCV_>0)
-	{
-		// Note: mask not supported, it should be the inverse of the current mask used (0=where to extract)
-		uint32_t nCorners = 0;
-
-		UASSERT(fastCVCorners_ != NULL && fastCVCornerScores_ != NULL);
-		if (nonmaxSuppression_)
-		{
-			if(fastCVTempBuf_==NULL || (fastCVTempBuf_!= NULL && fastCVLastImageHeight_!= image.rows))
-			{
-				if (fastCVTempBuf_)
-				{
-					fcvMemFree(fastCVTempBuf_);
-					fastCVTempBuf_ = NULL;
-				}
-				if(!(fastCVTempBuf_ = (uint32_t*)fcvMemAlloc( (3*fastCVMaxFeatures_+image.rows+1)*4, 16 )))
-				{
-					UERROR("could not alloc fastcv mem for temp buf (%s=true)", Parameters::kFASTNonmaxSuppression().c_str());
-					fastCVLastImageHeight_ = 0;
-					return keypoints;
-				}
-				fastCVLastImageHeight_ = image.rows;
-			}
-		}
-
-		// image.data should be 128 bits aligned
-		UDEBUG("%dx%d (step=%d) thr=%d maxFeatures=%d", image.cols, image.rows, image.step1(), threshold_, fastCVMaxFeatures_);
-		if(fastCV_ == 10)
-		{
-			fcvCornerFast10Scoreu8(image.data, image.cols, image.rows, 0, threshold_, 0, fastCVCorners_, fastCVCornerScores_, fastCVMaxFeatures_, &nCorners, nonmaxSuppression_?1:0, fastCVTempBuf_);
-		}
-		else
-		{
-			fcvCornerFast9Scoreu8_v2(image.data, image.cols, image.rows, image.step1(), threshold_, 0, fastCVCorners_, fastCVCornerScores_, fastCVMaxFeatures_, &nCorners, nonmaxSuppression_?1:0, fastCVTempBuf_);
-		}
-		UDEBUG("number of corners found = %d:", nCorners);
-		keypoints.resize(nCorners);
-		for (uint32_t i = 0; i < nCorners; i++)
-		{
-			keypoints[i].pt.x = fastCVCorners_[i * 2];
-			keypoints[i].pt.y = fastCVCorners_[(i * 2) + 1];
-			keypoints[i].size = 3;
-			keypoints[i].response = fastCVCornerScores_[i];
-		}
-
-		if(this->getMaxFeatures() > 0)
-		{
-			this->limitKeypoints(keypoints, this->getMaxFeatures());
-		}
-		return keypoints;
-	}
-#endif
-
-	if(fastCV_>0)
-	{
-		UWARN(  "RTAB-Map is not built with FastCV support. OpenCV's FAST is used instead. "
-				"Please set %s to 0. This message will only appear once.",
-				Parameters::kFASTCV().c_str());
-		fastCV_ = 0;
-	}
-
-	cv::Mat imgRoi(image, roi);
-	cv::Mat maskRoi;
-	if(!mask.empty())
-	{
-		maskRoi = cv::Mat(mask, roi);
-	}
-	if(gpu_)
-	{
-#if CV_MAJOR_VERSION < 3
-#ifdef HAVE_OPENCV_GPU
-		cv::gpu::GpuMat imgGpu(imgRoi);
-		cv::gpu::GpuMat maskGpu(maskRoi);
-		(*_gpuFast.obj)(imgGpu, maskGpu, keypoints);
-#else
-		UERROR("Cannot use FAST GPU because OpenCV is not built with gpu module.");
-#endif
-#else
-#ifdef HAVE_OPENCV_CUDAFEATURES2D
-		UFATAL("not implemented");
-#endif
-#endif
-	}
-	else
-	{
-		_fast->detect(imgRoi, keypoints, maskRoi); // Opencv keypoints
-	}
-	return keypoints;
-}
-
-//////////////////////////
-//FAST-BRIEF
-//////////////////////////
-FAST_BRIEF::FAST_BRIEF(const ParametersMap & parameters) :
-	FAST(parameters),
-	bytes_(Parameters::defaultBRIEFBytes())
-{
-	parseParameters(parameters);
-}
-
-FAST_BRIEF::~FAST_BRIEF()
-{
-}
-
-void FAST_BRIEF::parseParameters(const ParametersMap & parameters)
-{
-	FAST::parseParameters(parameters);
-
-	Parameters::parse(parameters, Parameters::kBRIEFBytes(), bytes_);
-#if CV_MAJOR_VERSION < 3
-	_brief = cv::Ptr<CV_BRIEF>(new CV_BRIEF(bytes_));
-#else
-#ifdef HAVE_OPENCV_XFEATURES2D
-	_brief = CV_BRIEF::create(bytes_);
-#else
-	UWARN("RTAB-Map is not built with OpenCV xfeatures2d module so Brief cannot be used!");
-#endif
-#endif
-}
-
-cv::Mat FAST_BRIEF::generateDescriptorsImpl(const cv::Mat & image, std::vector<cv::KeyPoint> & keypoints) const
-{
-	UASSERT(!image.empty() && image.channels() == 1 && image.depth() == CV_8U);
-	cv::Mat descriptors;
-#if CV_MAJOR_VERSION < 3
-	_brief->compute(image, keypoints, descriptors);
-#else
-#ifdef HAVE_OPENCV_XFEATURES2D
-	_brief->compute(image, keypoints, descriptors);
-#else
-	UWARN("RTAB-Map is not built with OpenCV xfeatures2d module so Brief cannot be used!");
-#endif
-#endif
-	return descriptors;
-}
-
-//////////////////////////
-//FAST-FREAK
-//////////////////////////
-FAST_FREAK::FAST_FREAK(const ParametersMap & parameters) :
-	FAST(parameters),
-	orientationNormalized_(Parameters::defaultFREAKOrientationNormalized()),
-	scaleNormalized_(Parameters::defaultFREAKScaleNormalized()),
-	patternScale_(Parameters::defaultFREAKPatternScale()),
-	nOctaves_(Parameters::defaultFREAKNOctaves())
-{
-	parseParameters(parameters);
-}
-
-FAST_FREAK::~FAST_FREAK()
-{
-}
-
-void FAST_FREAK::parseParameters(const ParametersMap & parameters)
-{
-	FAST::parseParameters(parameters);
-
-	Parameters::parse(parameters, Parameters::kFREAKOrientationNormalized(), orientationNormalized_);
-	Parameters::parse(parameters, Parameters::kFREAKScaleNormalized(), scaleNormalized_);
-	Parameters::parse(parameters, Parameters::kFREAKPatternScale(), patternScale_);
-	Parameters::parse(parameters, Parameters::kFREAKNOctaves(), nOctaves_);
-
-#if CV_MAJOR_VERSION < 3
-	_freak = cv::Ptr<CV_FREAK>(new CV_FREAK(orientationNormalized_, scaleNormalized_, patternScale_, nOctaves_));
-#else
-#ifdef HAVE_OPENCV_XFEATURES2D
-	_freak = CV_FREAK::create(orientationNormalized_, scaleNormalized_, patternScale_, nOctaves_);
-#else
-	UWARN("RTAB-Map is not built with OpenCV xfeatures2d module so Freak cannot be used!");
-#endif
-#endif
-}
-
-cv::Mat FAST_FREAK::generateDescriptorsImpl(const cv::Mat & image, std::vector<cv::KeyPoint> & keypoints) const
-{
-	UASSERT(!image.empty() && image.channels() == 1 && image.depth() == CV_8U);
-	cv::Mat descriptors;
-#if CV_MAJOR_VERSION < 3
-	_freak->compute(image, keypoints, descriptors);
-#else
-#ifdef HAVE_OPENCV_XFEATURES2D
-	_freak->compute(image, keypoints, descriptors);
-#else
-	UWARN("RTAB-Map is not built with OpenCV xfeatures2d module so Freak cannot be used!");
-#endif
-#endif
-	return descriptors;
-}
-
-//////////////////////////
-//GFTT
-//////////////////////////
-GFTT::GFTT(const ParametersMap & parameters) :
-		_qualityLevel(Parameters::defaultGFTTQualityLevel()),
-		_minDistance(Parameters::defaultGFTTMinDistance()),
-		_blockSize(Parameters::defaultGFTTBlockSize()),
-		_useHarrisDetector(Parameters::defaultGFTTUseHarrisDetector()),
-		_k(Parameters::defaultGFTTK())
-{
-	parseParameters(parameters);
-}
-
-GFTT::~GFTT()
-{
-}
-
-void GFTT::parseParameters(const ParametersMap & parameters)
-{
-	Feature2D::parseParameters(parameters);
-
-	Parameters::parse(parameters, Parameters::kGFTTQualityLevel(), _qualityLevel);
-	Parameters::parse(parameters, Parameters::kGFTTMinDistance(), _minDistance);
-	Parameters::parse(parameters, Parameters::kGFTTBlockSize(), _blockSize);
-	Parameters::parse(parameters, Parameters::kGFTTUseHarrisDetector(), _useHarrisDetector);
-	Parameters::parse(parameters, Parameters::kGFTTK(), _k);
-
-#if CV_MAJOR_VERSION < 3
-	_gftt = cv::Ptr<CV_GFTT>(new CV_GFTT(this->getMaxFeatures(), _qualityLevel, _minDistance, _blockSize, _useHarrisDetector ,_k));
-#else
-	_gftt = CV_GFTT::create(this->getMaxFeatures(), _qualityLevel, _minDistance, _blockSize, _useHarrisDetector ,_k);
-#endif
-}
-
-std::vector<cv::KeyPoint> GFTT::generateKeypointsImpl(const cv::Mat & image, const cv::Rect & roi, const cv::Mat & mask)
-{
-	UASSERT(!image.empty() && image.channels() == 1 && image.depth() == CV_8U);
-	std::vector<cv::KeyPoint> keypoints;
-	cv::Mat imgRoi(image, roi);
-	cv::Mat maskRoi;
-	if(!mask.empty())
-	{
-		maskRoi = cv::Mat(mask, roi);
-	}
-	_gftt->detect(imgRoi, keypoints, maskRoi); // Opencv keypoints
-	return keypoints;
-}
-
-//////////////////////////
-//FAST-BRIEF
-//////////////////////////
-GFTT_BRIEF::GFTT_BRIEF(const ParametersMap & parameters) :
-	GFTT(parameters),
-	bytes_(Parameters::defaultBRIEFBytes())
-{
-	parseParameters(parameters);
-}
-
-GFTT_BRIEF::~GFTT_BRIEF()
-{
-}
-
-void GFTT_BRIEF::parseParameters(const ParametersMap & parameters)
-{
-	GFTT::parseParameters(parameters);
-
-	Parameters::parse(parameters, Parameters::kBRIEFBytes(), bytes_);
-#if CV_MAJOR_VERSION < 3
-	_brief = cv::Ptr<CV_BRIEF>(new CV_BRIEF(bytes_));
-#else
-#ifdef HAVE_OPENCV_XFEATURES2D
-	_brief = CV_BRIEF::create(bytes_);
-#else
-	UWARN("RTAB-Map is not built with OpenCV xfeatures2d module so Brief cannot be used!");
-#endif
-#endif
-}
-
-cv::Mat GFTT_BRIEF::generateDescriptorsImpl(const cv::Mat & image, std::vector<cv::KeyPoint> & keypoints) const
-{
-	UASSERT(!image.empty() && image.channels() == 1 && image.depth() == CV_8U);
-	cv::Mat descriptors;
-#if CV_MAJOR_VERSION < 3
-	_brief->compute(image, keypoints, descriptors);
-#else
-#ifdef HAVE_OPENCV_XFEATURES2D
-	_brief->compute(image, keypoints, descriptors);
-#else
-	UWARN("RTAB-Map is not built with OpenCV xfeatures2d module so Brief cannot be used!");
-#endif
-#endif
-	return descriptors;
-}
-
-//////////////////////////
-//GFTT-FREAK
-//////////////////////////
-GFTT_FREAK::GFTT_FREAK(const ParametersMap & parameters) :
-	GFTT(parameters),
-	orientationNormalized_(Parameters::defaultFREAKOrientationNormalized()),
-	scaleNormalized_(Parameters::defaultFREAKScaleNormalized()),
-	patternScale_(Parameters::defaultFREAKPatternScale()),
-	nOctaves_(Parameters::defaultFREAKNOctaves())
-{
-	parseParameters(parameters);
-}
-
-GFTT_FREAK::~GFTT_FREAK()
-{
-}
-
-void GFTT_FREAK::parseParameters(const ParametersMap & parameters)
-{
-	GFTT::parseParameters(parameters);
-
-	Parameters::parse(parameters, Parameters::kFREAKOrientationNormalized(), orientationNormalized_);
-	Parameters::parse(parameters, Parameters::kFREAKScaleNormalized(), scaleNormalized_);
-	Parameters::parse(parameters, Parameters::kFREAKPatternScale(), patternScale_);
-	Parameters::parse(parameters, Parameters::kFREAKNOctaves(), nOctaves_);
-
-#if CV_MAJOR_VERSION < 3
-	_freak = cv::Ptr<CV_FREAK>(new CV_FREAK(orientationNormalized_, scaleNormalized_, patternScale_, nOctaves_));
-#else
-#ifdef HAVE_OPENCV_XFEATURES2D
-	_freak = CV_FREAK::create(orientationNormalized_, scaleNormalized_, patternScale_, nOctaves_);
-#else
-	UWARN("RTAB-Map is not built with OpenCV xfeatures2d module so Freak cannot be used!");
-#endif
-#endif
-}
-
-cv::Mat GFTT_FREAK::generateDescriptorsImpl(const cv::Mat & image, std::vector<cv::KeyPoint> & keypoints) const
-{
-	UASSERT(!image.empty() && image.channels() == 1 && image.depth() == CV_8U);
-	cv::Mat descriptors;
-#if CV_MAJOR_VERSION < 3
-	_freak->compute(image, keypoints, descriptors);
-#else
-#ifdef HAVE_OPENCV_XFEATURES2D
-	_freak->compute(image, keypoints, descriptors);
-#else
-	UWARN("RTAB-Map is not built with OpenCV xfeatures2d module so Freak cannot be used!");
-#endif
-#endif
-	return descriptors;
-}
-
-//////////////////////////
-//SURF-FREAK
-//////////////////////////
-SURF_FREAK::SURF_FREAK(const ParametersMap & parameters) :
-	SURF(parameters),
-	orientationNormalized_(Parameters::defaultFREAKOrientationNormalized()),
-	scaleNormalized_(Parameters::defaultFREAKScaleNormalized()),
-	patternScale_(Parameters::defaultFREAKPatternScale()),
-	nOctaves_(Parameters::defaultFREAKNOctaves())
-{
-	parseParameters(parameters);
-}
-
-SURF_FREAK::~SURF_FREAK()
-{
-}
-
-void SURF_FREAK::parseParameters(const ParametersMap & parameters)
-{
-	SURF::parseParameters(parameters);
-
-	Parameters::parse(parameters, Parameters::kFREAKOrientationNormalized(), orientationNormalized_);
-	Parameters::parse(parameters, Parameters::kFREAKScaleNormalized(), scaleNormalized_);
-	Parameters::parse(parameters, Parameters::kFREAKPatternScale(), patternScale_);
-	Parameters::parse(parameters, Parameters::kFREAKNOctaves(), nOctaves_);
-
-#if CV_MAJOR_VERSION < 3
-	_freak = cv::Ptr<CV_FREAK>(new CV_FREAK(orientationNormalized_, scaleNormalized_, patternScale_, nOctaves_));
-#else
-#ifdef HAVE_OPENCV_XFEATURES2D
-	_freak = CV_FREAK::create(orientationNormalized_, scaleNormalized_, patternScale_, nOctaves_);
-#else
-	UWARN("RTAB-Map is not built with OpenCV xfeatures2d module so Freak cannot be used!");
-#endif
-#endif
-}
-
-cv::Mat SURF_FREAK::generateDescriptorsImpl(const cv::Mat & image, std::vector<cv::KeyPoint> & keypoints) const
-{
-	UASSERT(!image.empty() && image.channels() == 1 && image.depth() == CV_8U);
-	cv::Mat descriptors;
-#if CV_MAJOR_VERSION < 3
-	_freak->compute(image, keypoints, descriptors);
-#else
-#ifdef HAVE_OPENCV_XFEATURES2D
-	_freak->compute(image, keypoints, descriptors);
-#else
-	UWARN("RTAB-Map is not built with OpenCV xfeatures2d module so Freak cannot be used!");
-#endif
-#endif
-	return descriptors;
-}
-
-//////////////////////////
-//GFTT-ORB
-//////////////////////////
-GFTT_ORB::GFTT_ORB(const ParametersMap & parameters) :
-	GFTT(parameters),
-	_orb(parameters)
-{
-	parseParameters(parameters);
-}
-
-GFTT_ORB::~GFTT_ORB()
-{
-}
-
-void GFTT_ORB::parseParameters(const ParametersMap & parameters)
-{
-	GFTT::parseParameters(parameters);
-	_orb.parseParameters(parameters);
-}
-
-cv::Mat GFTT_ORB::generateDescriptorsImpl(const cv::Mat & image, std::vector<cv::KeyPoint> & keypoints) const
-{
-	UASSERT(!image.empty() && image.channels() == 1 && image.depth() == CV_8U);
-	return _orb.generateDescriptors(image, keypoints);
-}
-
-//////////////////////////
-//BRISK
-//////////////////////////
-BRISK::BRISK(const ParametersMap & parameters) :
-	thresh_(Parameters::defaultBRISKThresh()),
-	octaves_(Parameters::defaultBRISKOctaves()),
-	patternScale_(Parameters::defaultBRISKPatternScale())
-{
-	parseParameters(parameters);
-}
-
-BRISK::~BRISK()
-{
-}
-
-void BRISK::parseParameters(const ParametersMap & parameters)
-{
-	Feature2D::parseParameters(parameters);
-
-	Parameters::parse(parameters, Parameters::kBRISKThresh(), thresh_);
-	Parameters::parse(parameters, Parameters::kBRISKOctaves(), octaves_);
-	Parameters::parse(parameters, Parameters::kBRISKPatternScale(), patternScale_);
-
-#if CV_MAJOR_VERSION < 3
-	brisk_ = cv::Ptr<CV_BRISK>(new CV_BRISK(thresh_, octaves_, patternScale_));
-#else
-	brisk_ = CV_BRISK::create(thresh_, octaves_, patternScale_);
-#endif
-}
-
-std::vector<cv::KeyPoint> BRISK::generateKeypointsImpl(const cv::Mat & image, const cv::Rect & roi, const cv::Mat & mask)
-{
-	UASSERT(!image.empty() && image.channels() == 1 && image.depth() == CV_8U);
-	std::vector<cv::KeyPoint> keypoints;
-	cv::Mat imgRoi(image, roi);
-	cv::Mat maskRoi;
-	if(!mask.empty())
-	{
-		maskRoi = cv::Mat(mask, roi);
-	}
-	brisk_->detect(imgRoi, keypoints, maskRoi); // Opencv keypoints
-	return keypoints;
-}
-
-cv::Mat BRISK::generateDescriptorsImpl(const cv::Mat & image, std::vector<cv::KeyPoint> & keypoints) const
-{
-	UASSERT(!image.empty() && image.channels() == 1 && image.depth() == CV_8U);
-	cv::Mat descriptors;
-	brisk_->compute(image, keypoints, descriptors);
-	return descriptors;
-}
-
-//////////////////////////
-//KAZE
-//////////////////////////
-KAZE::KAZE(const ParametersMap & parameters) :
-		extended_(Parameters::defaultKAZEExtended()),
-		upright_(Parameters::defaultKAZEUpright()),
-		threshold_(Parameters::defaultKAZEThreshold()),
-		nOctaves_(Parameters::defaultKAZENOctaves()),
-		nOctaveLayers_(Parameters::defaultKAZENOctaveLayers()),
-		diffusivity_(Parameters::defaultKAZEDiffusivity())
-{
-	parseParameters(parameters);
-}
-
-KAZE::~KAZE()
-{
-}
-
-void KAZE::parseParameters(const ParametersMap & parameters)
-{
-	Feature2D::parseParameters(parameters);
-	
-	Parameters::parse(parameters, Parameters::kKAZEExtended(), extended_);
-	Parameters::parse(parameters, Parameters::kKAZEUpright(), upright_);
-	Parameters::parse(parameters, Parameters::kKAZEThreshold(), threshold_);
-	Parameters::parse(parameters, Parameters::kKAZENOctaves(), nOctaves_);
-	Parameters::parse(parameters, Parameters::kKAZENOctaveLayers(), nOctaveLayers_);
-	Parameters::parse(parameters, Parameters::kKAZEDiffusivity(), diffusivity_);
-
-#if CV_MAJOR_VERSION > 3
-	kaze_ = cv::KAZE::create(extended_, upright_, threshold_, nOctaves_, nOctaveLayers_, (cv::KAZE::DiffusivityType)diffusivity_);
-#elif CV_MAJOR_VERSION > 2
-	kaze_ = cv::KAZE::create(extended_, upright_, threshold_, nOctaves_, nOctaveLayers_, diffusivity_);
-#else
-	UWARN("RTAB-Map is not built with OpenCV3 so Kaze feature cannot be used!");
-#endif
-}
-
-std::vector<cv::KeyPoint> KAZE::generateKeypointsImpl(const cv::Mat & image, const cv::Rect & roi, const cv::Mat & mask)
-{
-	UASSERT(!image.empty() && image.channels() == 1 && image.depth() == CV_8U);
-	std::vector<cv::KeyPoint> keypoints;
-#if CV_MAJOR_VERSION > 2
-	cv::Mat imgRoi(image, roi);
-	cv::Mat maskRoi;
-	if (!mask.empty())
-	{
-		maskRoi = cv::Mat(mask, roi);
-	}
-	kaze_->detect(imgRoi, keypoints, maskRoi); // Opencv keypoints
-#else
-	UWARN("RTAB-Map is not built with OpenCV3 so Kaze feature cannot be used!");
-#endif
-	return keypoints;
-}
-
-cv::Mat KAZE::generateDescriptorsImpl(const cv::Mat & image, std::vector<cv::KeyPoint> & keypoints) const
-{
-	UASSERT(!image.empty() && image.channels() == 1 && image.depth() == CV_8U);
-	cv::Mat descriptors;
-#if CV_MAJOR_VERSION > 2
-	kaze_->compute(image, keypoints, descriptors);
-#else
-	UWARN("RTAB-Map is not built with OpenCV3 so Kaze feature cannot be used!");
-#endif
-	return descriptors;
-}
-
-//////////////////////////
-//ORBOctree
-//////////////////////////
-ORBOctree::ORBOctree(const ParametersMap & parameters) :
-		scaleFactor_(Parameters::defaultORBScaleFactor()),
-		nLevels_(Parameters::defaultORBNLevels()),
-		patchSize_(Parameters::defaultORBPatchSize()),
-		edgeThreshold_(Parameters::defaultORBEdgeThreshold()),
-		fastThreshold_(Parameters::defaultFASTThreshold()),
-		fastMinThreshold_(Parameters::defaultFASTMinThreshold())
-{
-	parseParameters(parameters);
-}
-
-ORBOctree::~ORBOctree()
-{
-}
-
-void ORBOctree::parseParameters(const ParametersMap & parameters)
-{
-	Feature2D::parseParameters(parameters);
-
-	Parameters::parse(parameters, Parameters::kORBScaleFactor(), scaleFactor_);
-	Parameters::parse(parameters, Parameters::kORBNLevels(), nLevels_);
-	Parameters::parse(parameters, Parameters::kORBPatchSize(), patchSize_);
-	Parameters::parse(parameters, Parameters::kORBEdgeThreshold(), edgeThreshold_);
-
-	Parameters::parse(parameters, Parameters::kFASTThreshold(), fastThreshold_);
-	Parameters::parse(parameters, Parameters::kFASTMinThreshold(), fastMinThreshold_);
-
-#ifdef RTABMAP_ORB_OCTREE
-	_orb = cv::Ptr<ORBextractor>(new ORBextractor(this->getMaxFeatures(), scaleFactor_, nLevels_, fastThreshold_, fastMinThreshold_, patchSize_, edgeThreshold_));
-#else
-	UWARN("RTAB-Map is not built with ORB OcTree option enabled so ORB OcTree feature cannot be used!");
-#endif
-}
-
-std::vector<cv::KeyPoint> ORBOctree::generateKeypointsImpl(const cv::Mat & image, const cv::Rect & roi, const cv::Mat & mask)
-{
-	std::vector<cv::KeyPoint> keypoints;
-	descriptors_ = cv::Mat();
-#ifdef RTABMAP_ORB_OCTREE
-	UASSERT(!image.empty() && image.channels() == 1 && image.depth() == CV_8U);
-	cv::Mat imgRoi(image, roi);
-	cv::Mat maskRoi;
-	if(!mask.empty())
-	{
-		maskRoi = cv::Mat(mask, roi);
-	}
-
-	(*_orb)(imgRoi, maskRoi, keypoints, descriptors_);
-
-	// OrbOctree ignores the mask, so we have to apply it manually here
-	if(!keypoints.empty() && !maskRoi.empty())
-	{
-		std::vector<cv::KeyPoint> validKeypoints;
-		validKeypoints.reserve(keypoints.size());
-		cv::Mat validDescriptors;
-		for(size_t i=0; i<keypoints.size(); ++i)
-		{
-			if(maskRoi.at<unsigned char>(keypoints[i].pt.y+roi.y, keypoints[i].pt.x+roi.x) != 0)
-			{
-				validKeypoints.push_back(keypoints[i]);
-				validDescriptors.push_back(descriptors_.row(i));
-			}
-		}
-		keypoints = validKeypoints;
-		descriptors_ = validDescriptors;
-	}
-
-	if((int)keypoints.size() > this->getMaxFeatures())
-	{
-		limitKeypoints(keypoints, descriptors_, this->getMaxFeatures());
-	}
-#else
-	UWARN("RTAB-Map is not built with ORB OcTree option enabled so ORB OcTree feature cannot be used!");
-#endif
-	return keypoints;
-}
-
-cv::Mat ORBOctree::generateDescriptorsImpl(const cv::Mat & image, std::vector<cv::KeyPoint> & keypoints) const
-{
-#ifdef RTABMAP_ORB_OCTREE
-	UASSERT_MSG((int)keypoints.size() == descriptors_.rows, uFormat("keypoints=%d descriptors=%d", (int)keypoints.size(), descriptors_.rows).c_str());
-#else
-	UWARN("RTAB-Map is not built with ORB OcTree option enabled so ORB OcTree feature cannot be used!");
-#endif
-	return descriptors_;
-}
-
-//////////////////////////
-//SuperPointTorch
-//////////////////////////
-SuperPointTorch::SuperPointTorch(const ParametersMap & parameters) :
-		path_(Parameters::defaultSuperPointModelPath()),
-		threshold_(Parameters::defaultSuperPointThreshold()),
-		nms_(Parameters::defaultSuperPointNMS()),
-		minDistance_(Parameters::defaultSuperPointNMSRadius()),
-		cuda_(Parameters::defaultSuperPointCuda())
-{
-	parseParameters(parameters);
-}
-
-SuperPointTorch::~SuperPointTorch()
-{
-}
-
-void SuperPointTorch::parseParameters(const ParametersMap & parameters)
-{
-	Feature2D::parseParameters(parameters);
-
-	std::string previousPath = path_;
-#ifdef RTABMAP_TORCH
-	bool previousCuda = cuda_;
-#endif
-	Parameters::parse(parameters, Parameters::kSuperPointModelPath(), path_);
-	Parameters::parse(parameters, Parameters::kSuperPointThreshold(), threshold_);
-	Parameters::parse(parameters, Parameters::kSuperPointNMS(), nms_);
-	Parameters::parse(parameters, Parameters::kSuperPointNMSRadius(), minDistance_);
-	Parameters::parse(parameters, Parameters::kSuperPointCuda(), cuda_);
-
-#ifdef RTABMAP_TORCH
-	if(superPoint_.get() == 0 || path_.compare(previousPath) != 0 || previousCuda != cuda_)
-	{
-		superPoint_ = cv::Ptr<SPDetector>(new SPDetector(path_, threshold_, nms_, minDistance_, cuda_));
-	}
-	else
-	{
-		superPoint_->setThreshold(threshold_);
-		superPoint_->SetNMS(nms_);
-		superPoint_->setMinDistance(minDistance_);
-	}
-#else
-	UWARN("RTAB-Map is not built with Torch support so SuperPoint Torch feature cannot be used!");
-#endif
-}
-
-std::vector<cv::KeyPoint> SuperPointTorch::generateKeypointsImpl(const cv::Mat & image, const cv::Rect & roi, const cv::Mat & mask)
-{
-#ifdef RTABMAP_TORCH
-	UASSERT(!image.empty() && image.channels() == 1 && image.depth() == CV_8U);
-	if(roi.x!=0 || roi.y !=0)
-	{
-		UERROR("SuperPoint: Not supporting ROI (%d,%d,%d,%d). Make sure %s, %s, %s, %s, %s, %s are all set to default values.",
-				roi.x, roi.y, roi.width, roi.height,
-				Parameters::kKpRoiRatios().c_str(),
-				Parameters::kVisRoiRatios().c_str(),
-				Parameters::kVisGridRows().c_str(),
-				Parameters::kVisGridCols().c_str(),
-				Parameters::kKpGridRows().c_str(),
-				Parameters::kKpGridCols().c_str());
-		return std::vector<cv::KeyPoint>();
-	}
-	return superPoint_->detect(image, mask);
-#else
-	UWARN("RTAB-Map is not built with Torch support so SuperPoint Torch feature cannot be used!");
-	return std::vector<cv::KeyPoint>();
-#endif
-}
-
-cv::Mat SuperPointTorch::generateDescriptorsImpl(const cv::Mat & image, std::vector<cv::KeyPoint> & keypoints) const
-{
-#ifdef RTABMAP_TORCH
-	UASSERT(!image.empty() && image.channels() == 1 && image.depth() == CV_8U);
-	return superPoint_->compute(keypoints);
-#else
-	UWARN("RTAB-Map is not built with Torch support so SuperPoint Torch feature cannot be used!");
-	return cv::Mat();
-#endif
-}
-
-
-//////////////////////////
-//GFTT-DAISY
-//////////////////////////
-GFTT_DAISY::GFTT_DAISY(const ParametersMap & parameters) :
-	GFTT(parameters),
-	orientationNormalized_(Parameters::defaultFREAKOrientationNormalized()),
-	scaleNormalized_(Parameters::defaultFREAKScaleNormalized()),
-	patternScale_(Parameters::defaultFREAKPatternScale()),
-	nOctaves_(Parameters::defaultFREAKNOctaves())
-{
-	parseParameters(parameters);
-}
-
-GFTT_DAISY::~GFTT_DAISY()
-{
-}
-
-void GFTT_DAISY::parseParameters(const ParametersMap & parameters)
-{
-	GFTT::parseParameters(parameters);
-
-	Parameters::parse(parameters, Parameters::kFREAKOrientationNormalized(), orientationNormalized_);
-	Parameters::parse(parameters, Parameters::kFREAKScaleNormalized(), scaleNormalized_);
-	Parameters::parse(parameters, Parameters::kFREAKPatternScale(), patternScale_);
-	Parameters::parse(parameters, Parameters::kFREAKNOctaves(), nOctaves_);
-
-#ifdef HAVE_OPENCV_XFEATURES2D
-	_daisy = CV_DAISY::create();
-#else
-	UWARN("RTAB-Map is not built with OpenCV xfeatures2d module so DAISY cannot be used!");
-#endif
-}
-
-cv::Mat GFTT_DAISY::generateDescriptorsImpl(const cv::Mat & image, std::vector<cv::KeyPoint> & keypoints) const
-{
-	UASSERT(!image.empty() && image.channels() == 1 && image.depth() == CV_8U);
-	cv::Mat descriptors;
-#ifdef HAVE_OPENCV_XFEATURES2D
-	_daisy->compute(image, keypoints, descriptors);
-#else
-	UWARN("RTAB-Map is not built with OpenCV xfeatures2d module so DAISY cannot be used!");
-#endif
-	return descriptors;
-}
-
-//////////////////////////
-//SURF-DAISY
-//////////////////////////
-SURF_DAISY::SURF_DAISY(const ParametersMap & parameters) :
-	SURF(parameters),
-	orientationNormalized_(Parameters::defaultFREAKOrientationNormalized()),
-	scaleNormalized_(Parameters::defaultFREAKScaleNormalized()),
-	patternScale_(Parameters::defaultFREAKPatternScale()),
-	nOctaves_(Parameters::defaultFREAKNOctaves())
-{
-	parseParameters(parameters);
-}
-
-SURF_DAISY::~SURF_DAISY()
-{
-}
-
-void SURF_DAISY::parseParameters(const ParametersMap & parameters)
-{
-	SURF::parseParameters(parameters);
-
-	Parameters::parse(parameters, Parameters::kFREAKOrientationNormalized(), orientationNormalized_);
-	Parameters::parse(parameters, Parameters::kFREAKScaleNormalized(), scaleNormalized_);
-	Parameters::parse(parameters, Parameters::kFREAKPatternScale(), patternScale_);
-	Parameters::parse(parameters, Parameters::kFREAKNOctaves(), nOctaves_);
-
-#ifdef HAVE_OPENCV_XFEATURES2D
-	_daisy = CV_DAISY::create();
-#else
-	UWARN("RTAB-Map is not built with OpenCV xfeatures2d module so DAISY cannot be used!");
-#endif
-}
-
-cv::Mat SURF_DAISY::generateDescriptorsImpl(const cv::Mat & image, std::vector<cv::KeyPoint> & keypoints) const
-{
-	UASSERT(!image.empty() && image.channels() == 1 && image.depth() == CV_8U);
-	cv::Mat descriptors;
-#ifdef HAVE_OPENCV_XFEATURES2D
-	_daisy->compute(image, keypoints, descriptors);
-#else
-	UWARN("RTAB-Map is not built with OpenCV xfeatures2d module so DAISY cannot be used!");
-#endif
-	return descriptors;
-}
-
-}
+/*
+Copyright (c) 2010-2016, Mathieu Labbe - IntRoLab - Universite de Sherbrooke
+All rights reserved.
+
+Redistribution and use in source and binary forms, with or without
+modification, are permitted provided that the following conditions are met:
+    * Redistributions of source code must retain the above copyright
+      notice, this list of conditions and the following disclaimer.
+    * Redistributions in binary form must reproduce the above copyright
+      notice, this list of conditions and the following disclaimer in the
+      documentation and/or other materials provided with the distribution.
+    * Neither the name of the Universite de Sherbrooke nor the
+      names of its contributors may be used to endorse or promote products
+      derived from this software without specific prior written permission.
+
+THIS SOFTWARE IS PROVIDED BY THE COPYRIGHT HOLDERS AND CONTRIBUTORS "AS IS" AND
+ANY EXPRESS OR IMPLIED WARRANTIES, INCLUDING, BUT NOT LIMITED TO, THE IMPLIED
+WARRANTIES OF MERCHANTABILITY AND FITNESS FOR A PARTICULAR PURPOSE ARE
+DISCLAIMED. IN NO EVENT SHALL THE COPYRIGHT HOLDER OR CONTRIBUTORS BE LIABLE FOR ANY
+DIRECT, INDIRECT, INCIDENTAL, SPECIAL, EXEMPLARY, OR CONSEQUENTIAL DAMAGES
+(INCLUDING, BUT NOT LIMITED TO, PROCUREMENT OF SUBSTITUTE GOODS OR SERVICES;
+LOSS OF USE, DATA, OR PROFITS; OR BUSINESS INTERRUPTION) HOWEVER CAUSED AND
+ON ANY THEORY OF LIABILITY, WHETHER IN CONTRACT, STRICT LIABILITY, OR TORT
+(INCLUDING NEGLIGENCE OR OTHERWISE) ARISING IN ANY WAY OUT OF THE USE OF THIS
+SOFTWARE, EVEN IF ADVISED OF THE POSSIBILITY OF SUCH DAMAGE.
+*/
+
+#include "rtabmap/core/Features2d.h"
+#include "rtabmap/core/util3d.h"
+#include "rtabmap/core/util3d_features.h"
+#include "rtabmap/core/Stereo.h"
+#include "rtabmap/core/util2d.h"
+#include "rtabmap/utilite/UStl.h"
+#include "rtabmap/utilite/UConversion.h"
+#include "rtabmap/utilite/ULogger.h"
+#include "rtabmap/utilite/UMath.h"
+#include "rtabmap/utilite/ULogger.h"
+#include "rtabmap/utilite/UTimer.h"
+#include <opencv2/imgproc/imgproc_c.h>
+#include <opencv2/core/version.hpp>
+#include <opencv2/opencv_modules.hpp>
+
+#ifdef RTABMAP_ORB_OCTREE
+#include "opencv/ORBextractor.h"
+#endif
+
+#ifdef RTABMAP_TORCH
+#include "superpoint_torch/SuperPoint.h"
+#endif
+
+#ifdef RTABMAP_PYTHON
+#include "python/PyDetector.h"
+#endif
+
+#if CV_MAJOR_VERSION < 3
+#include "opencv/Orb.h"
+#ifdef HAVE_OPENCV_GPU
+#include <opencv2/gpu/gpu.hpp>
+#endif
+#else
+#include <opencv2/core/cuda.hpp>
+#endif
+
+#ifdef HAVE_OPENCV_NONFREE
+  #if CV_MAJOR_VERSION == 2 && CV_MINOR_VERSION >=4
+  #include <opencv2/nonfree/gpu.hpp>
+  #include <opencv2/nonfree/features2d.hpp>
+  #endif
+#endif
+#ifdef HAVE_OPENCV_XFEATURES2D
+  #include <opencv2/xfeatures2d.hpp>
+  #include <opencv2/xfeatures2d/nonfree.hpp>
+  #include <opencv2/xfeatures2d/cuda.hpp>
+#endif
+#ifdef HAVE_OPENCV_CUDAFEATURES2D
+  #include <opencv2/cudafeatures2d.hpp>
+#endif
+
+#ifdef RTABMAP_FASTCV
+#include <fastcv.h>
+#endif
+
+namespace rtabmap {
+
+void Feature2D::filterKeypointsByDepth(
+		std::vector<cv::KeyPoint> & keypoints,
+		const cv::Mat & depth,
+		float minDepth,
+		float maxDepth)
+{
+	cv::Mat descriptors;
+	filterKeypointsByDepth(keypoints, descriptors, depth, minDepth, maxDepth);
+}
+
+void Feature2D::filterKeypointsByDepth(
+		std::vector<cv::KeyPoint> & keypoints,
+		cv::Mat & descriptors,
+		const cv::Mat & depth,
+		float minDepth,
+		float maxDepth)
+{
+	UASSERT(minDepth >= 0.0f);
+	UASSERT(maxDepth <= 0.0f || maxDepth > minDepth);
+	if(!depth.empty() && (descriptors.empty() || descriptors.rows == (int)keypoints.size()))
+	{
+		std::vector<cv::KeyPoint> output(keypoints.size());
+		std::vector<int> indexes(keypoints.size(), 0);
+		int oi=0;
+		bool isInMM = depth.type() == CV_16UC1;
+		for(unsigned int i=0; i<keypoints.size(); ++i)
+		{
+			int u = int(keypoints[i].pt.x+0.5f);
+			int v = int(keypoints[i].pt.y+0.5f);
+			if(u >=0 && u<depth.cols && v >=0 && v<depth.rows)
+			{
+				float d = isInMM?(float)depth.at<uint16_t>(v,u)*0.001f:depth.at<float>(v,u);
+				if(uIsFinite(d) && d>minDepth && (maxDepth <= 0.0f || d < maxDepth))
+				{
+					output[oi++] = keypoints[i];
+					indexes[i] = 1;
+				}
+			}
+		}
+		output.resize(oi);
+		keypoints = output;
+
+		if(!descriptors.empty() && (int)keypoints.size() != descriptors.rows)
+		{
+			if(keypoints.size() == 0)
+			{
+				descriptors = cv::Mat();
+			}
+			else
+			{
+				cv::Mat newDescriptors((int)keypoints.size(), descriptors.cols, descriptors.type());
+				int di = 0;
+				for(unsigned int i=0; i<indexes.size(); ++i)
+				{
+					if(indexes[i] == 1)
+					{
+						if(descriptors.type() == CV_32FC1)
+						{
+							memcpy(newDescriptors.ptr<float>(di++), descriptors.ptr<float>(i), descriptors.cols*sizeof(float));
+						}
+						else // CV_8UC1
+						{
+							memcpy(newDescriptors.ptr<char>(di++), descriptors.ptr<char>(i), descriptors.cols*sizeof(char));
+						}
+					}
+				}
+				descriptors = newDescriptors;
+			}
+		}
+	}
+}
+
+void Feature2D::filterKeypointsByDepth(
+		std::vector<cv::KeyPoint> & keypoints,
+		cv::Mat & descriptors,
+		std::vector<cv::Point3f> & keypoints3D,
+		float minDepth,
+		float maxDepth)
+{
+	UDEBUG("");
+	//remove all keypoints/descriptors with no valid 3D points
+	UASSERT(((int)keypoints.size() == descriptors.rows || descriptors.empty()) &&
+			keypoints3D.size() == keypoints.size());
+	std::vector<cv::KeyPoint> validKeypoints(keypoints.size());
+	std::vector<cv::Point3f> validKeypoints3D(keypoints.size());
+	cv::Mat validDescriptors(descriptors.size(), descriptors.type());
+
+	int oi=0;
+	float minDepthSqr = minDepth * minDepth;
+	float maxDepthSqr = maxDepth * maxDepth;
+	for(unsigned int i=0; i<keypoints3D.size(); ++i)
+	{
+		cv::Point3f & pt = keypoints3D[i];
+		if(util3d::isFinite(pt))
+		{
+			float distSqr = pt.x*pt.x+pt.y*pt.y+pt.z*pt.z;
+			if(distSqr >= minDepthSqr && (maxDepthSqr==0.0f || distSqr <= maxDepthSqr))
+			{
+				validKeypoints[oi] = keypoints[i];
+				validKeypoints3D[oi] = pt;
+				if(!descriptors.empty())
+				{
+					descriptors.row(i).copyTo(validDescriptors.row(oi));
+				}
+				++oi;
+			}
+		}
+	}
+	UDEBUG("Removed %d invalid 3D points", (int)keypoints3D.size()-oi);
+	validKeypoints.resize(oi);
+	validKeypoints3D.resize(oi);
+	keypoints = validKeypoints;
+	keypoints3D = validKeypoints3D;
+	if(!descriptors.empty())
+	{
+		descriptors = validDescriptors.rowRange(0, oi).clone();
+	}
+}
+
+void Feature2D::filterKeypointsByDisparity(
+		std::vector<cv::KeyPoint> & keypoints,
+		const cv::Mat & disparity,
+		float minDisparity)
+{
+	cv::Mat descriptors;
+	filterKeypointsByDisparity(keypoints, descriptors, disparity, minDisparity);
+}
+
+void Feature2D::filterKeypointsByDisparity(
+		std::vector<cv::KeyPoint> & keypoints,
+		cv::Mat & descriptors,
+		const cv::Mat & disparity,
+		float minDisparity)
+{
+	if(!disparity.empty() && minDisparity > 0.0f && (descriptors.empty() || descriptors.rows == (int)keypoints.size()))
+	{
+		std::vector<cv::KeyPoint> output(keypoints.size());
+		std::vector<int> indexes(keypoints.size(), 0);
+		int oi=0;
+		for(unsigned int i=0; i<keypoints.size(); ++i)
+		{
+			int u = int(keypoints[i].pt.x+0.5f);
+			int v = int(keypoints[i].pt.y+0.5f);
+			if(u >=0 && u<disparity.cols && v >=0 && v<disparity.rows)
+			{
+				float d = disparity.type() == CV_16SC1?float(disparity.at<short>(v,u))/16.0f:disparity.at<float>(v,u);
+				if(d!=0.0f && uIsFinite(d) && d >= minDisparity)
+				{
+					output[oi++] = keypoints[i];
+					indexes[i] = 1;
+				}
+			}
+		}
+		output.resize(oi);
+		keypoints = output;
+
+		if(!descriptors.empty() && (int)keypoints.size() != descriptors.rows)
+		{
+			if(keypoints.size() == 0)
+			{
+				descriptors = cv::Mat();
+			}
+			else
+			{
+				cv::Mat newDescriptors((int)keypoints.size(), descriptors.cols, descriptors.type());
+				int di = 0;
+				for(unsigned int i=0; i<indexes.size(); ++i)
+				{
+					if(indexes[i] == 1)
+					{
+						if(descriptors.type() == CV_32FC1)
+						{
+							memcpy(newDescriptors.ptr<float>(di++), descriptors.ptr<float>(i), descriptors.cols*sizeof(float));
+						}
+						else // CV_8UC1
+						{
+							memcpy(newDescriptors.ptr<char>(di++), descriptors.ptr<char>(i), descriptors.cols*sizeof(char));
+						}
+					}
+				}
+				descriptors = newDescriptors;
+			}
+		}
+	}
+}
+
+void Feature2D::limitKeypoints(std::vector<cv::KeyPoint> & keypoints, int maxKeypoints)
+{
+	cv::Mat descriptors;
+	limitKeypoints(keypoints, descriptors, maxKeypoints);
+}
+
+void Feature2D::limitKeypoints(std::vector<cv::KeyPoint> & keypoints, cv::Mat & descriptors, int maxKeypoints)
+{
+	std::vector<cv::Point3f> keypoints3D;
+	limitKeypoints(keypoints, keypoints3D, descriptors, maxKeypoints);
+}
+
+void Feature2D::limitKeypoints(std::vector<cv::KeyPoint> & keypoints, std::vector<cv::Point3f> & keypoints3D, cv::Mat & descriptors, int maxKeypoints)
+{
+	UASSERT_MSG((int)keypoints.size() == descriptors.rows || descriptors.rows == 0, uFormat("keypoints=%d descriptors=%d", (int)keypoints.size(), descriptors.rows).c_str());
+	UASSERT_MSG(keypoints.size() == keypoints3D.size() || keypoints3D.size() == 0, uFormat("keypoints=%d keypoints3D=%d", (int)keypoints.size(), (int)keypoints3D.size()).c_str());
+	if(maxKeypoints > 0 && (int)keypoints.size() > maxKeypoints)
+	{
+		UTimer timer;
+		ULOGGER_DEBUG("too much words (%d), removing words with the hessian threshold", keypoints.size());
+		// Remove words under the new hessian threshold
+
+		// Sort words by hessian
+		std::multimap<float, int> hessianMap; // <hessian,id>
+		for(unsigned int i = 0; i <keypoints.size(); ++i)
+		{
+			//Keep track of the data, to be easier to manage the data in the next step
+			hessianMap.insert(std::pair<float, int>(fabs(keypoints[i].response), i));
+		}
+
+		// Remove them from the signature
+		int removed = (int)hessianMap.size()-maxKeypoints;
+		std::multimap<float, int>::reverse_iterator iter = hessianMap.rbegin();
+		std::vector<cv::KeyPoint> kptsTmp(maxKeypoints);
+		std::vector<cv::Point3f> kpts3DTmp;
+		if(!keypoints3D.empty())
+		{
+			kpts3DTmp.resize(maxKeypoints);
+		}
+		cv::Mat descriptorsTmp;
+		if(descriptors.rows)
+		{
+			descriptorsTmp = cv::Mat(maxKeypoints, descriptors.cols, descriptors.type());
+		}
+		for(unsigned int k=0; k < kptsTmp.size() && iter!=hessianMap.rend(); ++k, ++iter)
+		{
+			kptsTmp[k] = keypoints[iter->second];
+			if(keypoints3D.size())
+			{
+				kpts3DTmp[k] = keypoints3D[iter->second];
+			}
+			if(descriptors.rows)
+			{
+				if(descriptors.type() == CV_32FC1)
+				{
+					memcpy(descriptorsTmp.ptr<float>(k), descriptors.ptr<float>(iter->second), descriptors.cols*sizeof(float));
+				}
+				else
+				{
+					memcpy(descriptorsTmp.ptr<char>(k), descriptors.ptr<char>(iter->second), descriptors.cols*sizeof(char));
+				}
+			}
+		}
+		ULOGGER_DEBUG("%d keypoints removed, (kept %d), minimum response=%f", removed, (int)kptsTmp.size(), kptsTmp.size()?kptsTmp.back().response:0.0f);
+		ULOGGER_DEBUG("removing words time = %f s", timer.ticks());
+		keypoints = kptsTmp;
+		keypoints3D = kpts3DTmp;
+		if(descriptors.rows)
+		{
+			descriptors = descriptorsTmp;
+		}
+	}
+}
+
+void Feature2D::limitKeypoints(const std::vector<cv::KeyPoint> & keypoints, std::vector<bool> & inliers, int maxKeypoints)
+{
+	if(maxKeypoints > 0 && (int)keypoints.size() > maxKeypoints)
+	{
+		UTimer timer;
+		ULOGGER_DEBUG("too much words (%d), removing words with the hessian threshold", (int)keypoints.size());
+		// Remove words under the new hessian threshold
+
+		// Sort words by hessian
+		std::multimap<float, int> hessianMap; // <hessian,id>
+		for(unsigned int i = 0; i <keypoints.size(); ++i)
+		{
+			//Keep track of the data, to be easier to manage the data in the next step
+			hessianMap.insert(std::pair<float, int>(fabs(keypoints[i].response), i));
+		}
+
+		// Keep keypoints with highest response
+		int removed = (int)hessianMap.size()-maxKeypoints;
+		std::multimap<float, int>::reverse_iterator iter = hessianMap.rbegin();
+		inliers.resize(keypoints.size(), false);
+		float minimumHessian = 0.0f;
+		for(int k=0; k < maxKeypoints && iter!=hessianMap.rend(); ++k, ++iter)
+		{
+			inliers[iter->second] = true;
+			minimumHessian = iter->first;
+		}
+		ULOGGER_DEBUG("%d keypoints removed, (kept %d), minimum response=%f", removed, maxKeypoints, minimumHessian);
+		ULOGGER_DEBUG("filter keypoints time = %f s", timer.ticks());
+	}
+	else
+	{
+		ULOGGER_DEBUG("keeping all %d keypoints", (int)keypoints.size());
+		inliers.resize(keypoints.size(), true);
+	}
+}
+
+void Feature2D::limitKeypoints(const std::vector<cv::KeyPoint> & keypoints, std::vector<bool> & inliers, int maxKeypoints, const cv::Size & imageSize, int gridRows, int gridCols)
+{
+	if(maxKeypoints <= 0 || (int)keypoints.size() <= maxKeypoints)
+	{
+		inliers.resize(keypoints.size(), true);
+		return;
+	}
+	UASSERT(gridCols>=1 && gridRows >=1);
+	UASSERT(imageSize.height>gridRows && imageSize.width>gridCols);
+	int rowSize = imageSize.height / gridRows;
+	int colSize = imageSize.width / gridCols;
+	int maxKeypointsPerCell = maxKeypoints / (gridRows * gridCols);
+	std::vector<std::vector<cv::KeyPoint> > keypointsPerCell(gridRows * gridCols);
+	std::vector<std::vector<int> > indexesPerCell(gridRows * gridCols);
+	for(size_t i=0; i<keypoints.size(); ++i)
+	{
+		int cellRow = int(keypoints[i].pt.y)/rowSize;
+		int cellCol = int(keypoints[i].pt.x)/colSize;
+		UASSERT(cellRow >=0 && cellRow < gridRows);
+		UASSERT(cellCol >=0 && cellCol < gridCols);
+
+		keypointsPerCell[cellRow*gridCols + cellCol].push_back(keypoints[i]);
+		indexesPerCell[cellRow*gridCols + cellCol].push_back(i);
+	}
+	inliers.resize(keypoints.size(), false);
+	for(size_t i=0; i<keypointsPerCell.size(); ++i)
+	{
+		std::vector<bool> inliersCell;
+		limitKeypoints(keypointsPerCell[i], inliersCell, maxKeypointsPerCell);
+		for(size_t j=0; j<inliersCell.size(); ++j)
+		{
+			if(inliersCell[j])
+			{
+				inliers.at(indexesPerCell[i][j]) = true;
+			}
+		}
+	}
+}
+
+cv::Rect Feature2D::computeRoi(const cv::Mat & image, const std::string & roiRatios)
+{
+	return util2d::computeRoi(image, roiRatios);
+}
+
+cv::Rect Feature2D::computeRoi(const cv::Mat & image, const std::vector<float> & roiRatios)
+{
+	return util2d::computeRoi(image, roiRatios);
+}
+
+/////////////////////
+// Feature2D
+/////////////////////
+Feature2D::Feature2D(const ParametersMap & parameters) :
+		maxFeatures_(Parameters::defaultKpMaxFeatures()),
+		_maxDepth(Parameters::defaultKpMaxDepth()),
+		_minDepth(Parameters::defaultKpMinDepth()),
+		_roiRatios(std::vector<float>(4, 0.0f)),
+		_subPixWinSize(Parameters::defaultKpSubPixWinSize()),
+		_subPixIterations(Parameters::defaultKpSubPixIterations()),
+		_subPixEps(Parameters::defaultKpSubPixEps()),
+		gridRows_(Parameters::defaultKpGridRows()),
+		gridCols_(Parameters::defaultKpGridCols())
+{
+	_stereo = new Stereo(parameters);
+	this->parseParameters(parameters);
+}
+Feature2D::~Feature2D()
+{
+	delete _stereo;
+}
+void Feature2D::parseParameters(const ParametersMap & parameters)
+{
+	uInsert(parameters_, parameters);
+
+	Parameters::parse(parameters, Parameters::kKpMaxFeatures(), maxFeatures_);
+	Parameters::parse(parameters, Parameters::kKpMaxDepth(), _maxDepth);
+	Parameters::parse(parameters, Parameters::kKpMinDepth(), _minDepth);
+	Parameters::parse(parameters, Parameters::kKpSubPixWinSize(), _subPixWinSize);
+	Parameters::parse(parameters, Parameters::kKpSubPixIterations(), _subPixIterations);
+	Parameters::parse(parameters, Parameters::kKpSubPixEps(), _subPixEps);
+	Parameters::parse(parameters, Parameters::kKpGridRows(), gridRows_);
+	Parameters::parse(parameters, Parameters::kKpGridCols(), gridCols_);
+
+	UASSERT(gridRows_ >= 1 && gridCols_>=1);
+
+	// convert ROI from string to vector
+	ParametersMap::const_iterator iter;
+	if((iter=parameters.find(Parameters::kKpRoiRatios())) != parameters.end())
+	{
+		std::list<std::string> strValues = uSplit(iter->second, ' ');
+		if(strValues.size() != 4)
+		{
+			ULOGGER_ERROR("The number of values must be 4 (roi=\"%s\")", iter->second.c_str());
+		}
+		else
+		{
+			std::vector<float> tmpValues(4);
+			unsigned int i=0;
+			for(std::list<std::string>::iterator jter = strValues.begin(); jter!=strValues.end(); ++jter)
+			{
+				tmpValues[i] = uStr2Float(*jter);
+				++i;
+			}
+
+			if(tmpValues[0] >= 0 && tmpValues[0] < 1 && tmpValues[0] < 1.0f-tmpValues[1] &&
+				tmpValues[1] >= 0 && tmpValues[1] < 1 && tmpValues[1] < 1.0f-tmpValues[0] &&
+				tmpValues[2] >= 0 && tmpValues[2] < 1 && tmpValues[2] < 1.0f-tmpValues[3] &&
+				tmpValues[3] >= 0 && tmpValues[3] < 1 && tmpValues[3] < 1.0f-tmpValues[2])
+			{
+				_roiRatios = tmpValues;
+			}
+			else
+			{
+				ULOGGER_ERROR("The roi ratios are not valid (roi=\"%s\")", iter->second.c_str());
+			}
+		}
+	}
+
+	//stereo
+	UASSERT(_stereo != 0);
+	if((iter=parameters.find(Parameters::kStereoOpticalFlow())) != parameters.end())
+	{
+		delete _stereo;
+		_stereo = Stereo::create(parameters_);
+	}
+	else
+	{
+		_stereo->parseParameters(parameters);
+	}
+}
+Feature2D * Feature2D::create(const ParametersMap & parameters)
+{
+	int type = Parameters::defaultKpDetectorStrategy();
+	Parameters::parse(parameters, Parameters::kKpDetectorStrategy(), type);
+	return create((Feature2D::Type)type, parameters);
+}
+Feature2D * Feature2D::create(Feature2D::Type type, const ParametersMap & parameters)
+{
+
+// NONFREE checks
+#if CV_MAJOR_VERSION < 3 || (CV_MAJOR_VERSION == 4 && CV_MINOR_VERSION <= 3) || (CV_MAJOR_VERSION == 3 && (CV_MINOR_VERSION < 4 || (CV_MINOR_VERSION==4 && CV_SUBMINOR_VERSION<11)))
+
+  #ifndef RTABMAP_NONFREE
+	if(type == Feature2D::kFeatureSurf || type == Feature2D::kFeatureSift || type == Feature2D::kFeatureSurfFreak || type == Feature2D::kFeatureSurfDaisy)
+	{
+    #if CV_MAJOR_VERSION < 3
+		UWARN("SURF and SIFT features cannot be used because OpenCV was not built with nonfree module. GFTT/ORB is used instead.");
+    #else
+		UWARN("SURF and SIFT features cannot be used because OpenCV was not built with xfeatures2d module. GFTT/ORB is used instead.");
+    #endif
+		type = Feature2D::kFeatureGfttOrb;
+	}
+  #endif
+
+#else // >= 4.4.0 >= 3.4.11
+
+  #ifndef RTABMAP_NONFREE
+	if(type == Feature2D::kFeatureSurf)
+	{
+		UWARN("SURF features cannot be used because OpenCV was not built with nonfree module. SIFT is used instead.");
+		type = Feature2D::kFeatureSift;
+	}
+	else if(type == Feature2D::kFeatureSurfFreak || type == Feature2D::kFeatureSurfDaisy)
+	{
+		UWARN("SURF detector cannot be used because OpenCV was not built with nonfree module. GFTT/ORB is used instead.");
+		type = Feature2D::kFeatureGfttOrb;
+	}
+  #endif
+
+#endif // >= 4.4.0 >= 3.4.11
+
+#if !defined(HAVE_OPENCV_XFEATURES2D) && CV_MAJOR_VERSION >= 3
+	if(type == Feature2D::kFeatureFastBrief ||
+	   type == Feature2D::kFeatureFastFreak ||
+	   type == Feature2D::kFeatureGfttBrief ||
+	   type == Feature2D::kFeatureGfttFreak ||
+	   type == Feature2D::kFeatureSurfFreak ||
+	   type == Feature2D::kFeatureGfttDaisy ||
+	   type == Feature2D::kFeatureSurfDaisy)
+	{
+		UWARN("BRIEF, FREAK and DAISY features cannot be used because OpenCV was not built with xfeatures2d module. GFTT/ORB is used instead.");
+		type = Feature2D::kFeatureGfttOrb;
+	}
+#elif CV_MAJOR_VERSION < 3
+	if(type == Feature2D::kFeatureKaze)
+	{
+  #ifdef RTABMAP_NONFREE
+		UWARN("KAZE detector/descriptor can be used only with OpenCV3. SURF is used instead.");
+		type = Feature2D::kFeatureSurf;
+  #else
+		UWARN("KAZE detector/descriptor can be used only with OpenCV3. GFTT/ORB is used instead.");
+		type = Feature2D::kFeatureGfttOrb;
+  #endif
+	}
+	if(type == Feature2D::kFeatureGfttDaisy || type == Feature2D::kFeatureSurfDaisy)
+	{
+		UWARN("DAISY detector/descriptor can be used only with OpenCV3. GFTT/BRIEF is used instead.");
+		type = Feature2D::kFeatureGfttBrief;
+	}
+#endif
+
+
+#ifndef RTABMAP_ORB_OCTREE
+	if(type == Feature2D::kFeatureOrbOctree)
+	{
+		UWARN("ORB OcTree feature cannot be used as RTAB-Map is not built with the option enabled. GFTT/ORB is used instead.");
+		type = Feature2D::kFeatureGfttOrb;
+	}
+#endif
+
+#ifndef RTABMAP_TORCH
+	if(type == Feature2D::kFeatureSuperPointTorch)
+	{
+		UWARN("SupertPoint Torch feature cannot be used as RTAB-Map is not built with the option enabled. GFTT/ORB is used instead.");
+		type = Feature2D::kFeatureGfttOrb;
+	}
+#endif
+
+	Feature2D * feature2D = 0;
+	switch(type)
+	{
+	case Feature2D::kFeatureSurf:
+		feature2D = new SURF(parameters);
+		break;
+	case Feature2D::kFeatureSift:
+		feature2D = new SIFT(parameters);
+		break;
+	case Feature2D::kFeatureOrb:
+		feature2D = new ORB(parameters);
+		break;
+	case Feature2D::kFeatureFastBrief:
+		feature2D = new FAST_BRIEF(parameters);
+		break;
+	case Feature2D::kFeatureFastFreak:
+		feature2D = new FAST_FREAK(parameters);
+		break;
+	case Feature2D::kFeatureGfttFreak:
+		feature2D = new GFTT_FREAK(parameters);
+		break;
+	case Feature2D::kFeatureGfttBrief:
+		feature2D = new GFTT_BRIEF(parameters);
+		break;
+	case Feature2D::kFeatureGfttOrb:
+		feature2D = new GFTT_ORB(parameters);
+		break;
+	case Feature2D::kFeatureBrisk:
+		feature2D = new BRISK(parameters);
+		break;
+	case Feature2D::kFeatureKaze:
+		feature2D = new KAZE(parameters);
+		break;
+	case Feature2D::kFeatureOrbOctree:
+		feature2D = new ORBOctree(parameters);
+		break;
+#ifdef RTABMAP_TORCH
+	case Feature2D::kFeatureSuperPointTorch:
+		feature2D = new SuperPointTorch(parameters);
+		break;
+#endif
+	case Feature2D::kFeatureSurfFreak:
+		feature2D = new SURF_FREAK(parameters);
+		break;
+	case Feature2D::kFeatureGfttDaisy:
+		feature2D = new GFTT_DAISY(parameters);
+		break;
+	case Feature2D::kFeatureSurfDaisy:
+		feature2D = new SURF_DAISY(parameters);
+		break;
+#ifdef RTABMAP_PYTHON
+	case Feature2D::kFeaturePyDetector:
+		feature2D = new PyDetector(parameters);
+		break;
+#endif
+#ifdef RTABMAP_NONFREE
+	default:
+		feature2D = new SURF(parameters);
+		break;
+#else
+	default:
+		feature2D = new ORB(parameters);
+		type = Feature2D::kFeatureGfttOrb;
+		break;
+#endif
+
+	}
+	return feature2D;
+}
+
+std::vector<cv::KeyPoint> Feature2D::generateKeypoints(const cv::Mat & image, const cv::Mat & maskIn)
+{
+	UASSERT(!image.empty());
+	UASSERT(image.type() == CV_8UC1);
+
+	cv::Mat mask;
+	if(!maskIn.empty())
+	{
+		if(maskIn.type()==CV_16UC1 || maskIn.type() == CV_32FC1)
+		{
+			mask = cv::Mat::zeros(maskIn.rows, maskIn.cols, CV_8UC1);
+			for(int i=0; i<(int)mask.total(); ++i)
+			{
+				float value = 0.0f;
+				if(maskIn.type()==CV_16UC1)
+				{
+					if(((unsigned short*)maskIn.data)[i] > 0 &&
+					   ((unsigned short*)maskIn.data)[i] < std::numeric_limits<unsigned short>::max())
+					{
+						value = float(((unsigned short*)maskIn.data)[i])*0.001f;
+					}
+				}
+				else
+				{
+					value = ((float*)maskIn.data)[i];
+				}
+
+				if(value>_minDepth &&
+				   (_maxDepth == 0.0f || value <= _maxDepth) &&
+				   uIsFinite(value))
+				{
+					((unsigned char*)mask.data)[i] = 255; // ORB uses 255 to handle pyramids
+				}
+			}
+		}
+		else if(maskIn.type()==CV_8UC1)
+		{
+			// assume a standard mask
+			mask = maskIn;
+		}
+		else
+		{
+			UERROR("Wrong mask type (%d)! Should be 8UC1, 16UC1 or 32FC1.", maskIn.type());
+		}
+	}
+
+	UASSERT(mask.empty() || (mask.cols == image.cols && mask.rows == image.rows));
+
+	std::vector<cv::KeyPoint> keypoints;
+	UTimer timer;
+	cv::Rect globalRoi = Feature2D::computeRoi(image, _roiRatios);
+	if(!(globalRoi.width && globalRoi.height))
+	{
+		globalRoi = cv::Rect(0,0,image.cols, image.rows);
+	}
+
+	// Get keypoints
+	int rowSize = globalRoi.height / gridRows_;
+	int colSize = globalRoi.width / gridCols_;
+	int maxFeatures =	maxFeatures_ / (gridRows_ * gridCols_);
+	for (int i = 0; i<gridRows_; ++i)
+	{
+		for (int j = 0; j<gridCols_; ++j)
+		{
+			cv::Rect roi(globalRoi.x + j*colSize, globalRoi.y + i*rowSize, colSize, rowSize);
+			std::vector<cv::KeyPoint> subKeypoints;
+			subKeypoints = this->generateKeypointsImpl(image, roi, mask);
+			if (this->getType() != Feature2D::Type::kFeaturePyDetector)
+			{
+				limitKeypoints(subKeypoints, maxFeatures);
+			}
+			if(roi.x || roi.y)
+			{
+				// Adjust keypoint position to raw image
+				for(std::vector<cv::KeyPoint>::iterator iter=subKeypoints.begin(); iter!=subKeypoints.end(); ++iter)
+				{
+					iter->pt.x += roi.x;
+					iter->pt.y += roi.y;
+				}
+			}
+			keypoints.insert( keypoints.end(), subKeypoints.begin(), subKeypoints.end() );
+		}
+	}
+	UDEBUG("Keypoints extraction time = %f s, keypoints extracted = %d (grid=%dx%d, mask empty=%d)",
+			timer.ticks(), keypoints.size(), gridCols_, gridRows_,  mask.empty()?1:0);
+
+	if(keypoints.size() && _subPixWinSize > 0 && _subPixIterations > 0)
+	{
+		std::vector<cv::Point2f> corners;
+		cv::KeyPoint::convert(keypoints, corners);
+		cv::cornerSubPix( image, corners,
+				cv::Size( _subPixWinSize, _subPixWinSize ),
+				cv::Size( -1, -1 ),
+				cv::TermCriteria( CV_TERMCRIT_ITER | CV_TERMCRIT_EPS, _subPixIterations, _subPixEps ) );
+
+		for(unsigned int i=0;i<corners.size(); ++i)
+		{
+			keypoints[i].pt = corners[i];
+		}
+		UDEBUG("subpixel time = %f s", timer.ticks());
+	}
+
+	return keypoints;
+}
+
+cv::Mat Feature2D::generateDescriptors(
+		const cv::Mat & image,
+		std::vector<cv::KeyPoint> & keypoints) const
+{
+	cv::Mat descriptors;
+	if(keypoints.size())
+	{
+		UASSERT(!image.empty());
+		UASSERT(image.type() == CV_8UC1);
+		descriptors = generateDescriptorsImpl(image, keypoints);
+		UASSERT_MSG(descriptors.rows == (int)keypoints.size(), uFormat("descriptors=%d, keypoints=%d", descriptors.rows, (int)keypoints.size()).c_str());
+		UDEBUG("Descriptors extracted = %d, remaining kpts=%d", descriptors.rows, (int)keypoints.size());
+	}
+	return descriptors;
+}
+
+std::vector<cv::Point3f> Feature2D::generateKeypoints3D(
+		const SensorData & data,
+		const std::vector<cv::KeyPoint> & keypoints) const
+{
+	std::vector<cv::Point3f> keypoints3D;
+	if(keypoints.size())
+	{
+		if(!data.rightRaw().empty() && !data.imageRaw().empty() &&
+			!data.stereoCameraModels().empty() &&
+			data.stereoCameraModels()[0].isValidForProjection())
+		{
+			//stereo
+			cv::Mat imageMono;
+			// convert to grayscale
+			if(data.imageRaw().channels() > 1)
+			{
+				cv::cvtColor(data.imageRaw(), imageMono, cv::COLOR_BGR2GRAY);
+			}
+			else
+			{
+				imageMono = data.imageRaw();
+			}
+
+			std::vector<cv::Point2f> leftCorners;
+			cv::KeyPoint::convert(keypoints, leftCorners);
+
+			std::vector<cv::Point2f> rightCorners;
+
+			if(data.stereoCameraModels().size() == 1)
+			{
+				std::vector<unsigned char> status;
+				rightCorners = _stereo->computeCorrespondences(
+						imageMono,
+						data.rightRaw(),
+						leftCorners,
+						status);
+
+				if(ULogger::level() >= ULogger::kWarning)
+				{
+					int rejected = 0;
+					for(size_t i=0; i<status.size(); ++i)
+					{
+						if(status[i]==0)
+						{
+							++rejected;
+						}
+					}
+					if(rejected > (int)status.size()/2)
+					{
+						UWARN("A large number (%d/%d) of stereo correspondences are rejected! "
+								"Optical flow may have failed because images are not calibrated, "
+								"the background is too far (no disparity between the images), "
+								"maximum disparity may be too small (%f) or that exposure between "
+								"left and right images is too different.",
+								rejected,
+								(int)status.size(),
+								_stereo->maxDisparity());
+					}
+				}
+
+				keypoints3D = util3d::generateKeypoints3DStereo(
+						leftCorners,
+						rightCorners,
+						data.stereoCameraModels()[0],
+						status,
+						_minDepth,
+						_maxDepth);
+			}
+			else
+			{
+				int subImageWith = imageMono.cols / data.stereoCameraModels().size();
+				UASSERT(imageMono.cols % subImageWith == 0);
+				std::vector<std::vector<cv::Point2f> > subLeftCorners(data.stereoCameraModels().size());
+				std::vector<std::vector<int> > subIndex(data.stereoCameraModels().size());
+				// Assign keypoints per camera
+				for(size_t i=0; i<leftCorners.size(); ++i)
+				{
+					int cameraIndex = int(leftCorners[i].x / subImageWith);
+					leftCorners[i].x -= cameraIndex*subImageWith;
+					subLeftCorners[cameraIndex].push_back(leftCorners[i]);
+					subIndex[cameraIndex].push_back(i);
+				}
+
+				keypoints3D.resize(keypoints.size());
+				int total = 0;
+				int rejected = 0;
+				for(size_t i=0; i<data.stereoCameraModels().size(); ++i)
+				{
+					if(!subLeftCorners[i].empty())
+					{
+						std::vector<unsigned char> status;
+						rightCorners = _stereo->computeCorrespondences(
+								imageMono.colRange(cv::Range(subImageWith*i, subImageWith*(i+1))),
+								data.rightRaw().colRange(cv::Range(subImageWith*i, subImageWith*(i+1))),
+								subLeftCorners[i],
+								status);
+
+						std::vector<cv::Point3f> subKeypoints3D = util3d::generateKeypoints3DStereo(
+								subLeftCorners[i],
+								rightCorners,
+								data.stereoCameraModels()[i],
+								status,
+								_minDepth,
+								_maxDepth);
+
+						if(ULogger::level() >= ULogger::kWarning)
+						{
+							for(size_t i=0; i<status.size(); ++i)
+							{
+								if(status[i]==0)
+								{
+									++rejected;
+								}
+							}
+							total+=status.size();
+						}
+
+						UASSERT(subIndex[i].size() == subKeypoints3D.size());
+						for(size_t j=0; j<subKeypoints3D.size(); ++j)
+						{
+							keypoints3D[subIndex[i][j]] = subKeypoints3D[j];
+						}
+					}
+				}
+
+				if(ULogger::level() >= ULogger::kWarning)
+				{
+					if(rejected > total/2)
+					{
+						UWARN("A large number (%d/%d) of stereo correspondences are rejected! "
+								"Optical flow may have failed because images are not calibrated, "
+								"the background is too far (no disparity between the images), "
+								"maximum disparity may be too small (%f) or that exposure between "
+								"left and right images is too different.",
+								rejected,
+								total,
+								_stereo->maxDisparity());
+					}
+				}
+			}
+		}
+		else if(!data.depthRaw().empty() && data.cameraModels().size())
+		{
+			keypoints3D = util3d::generateKeypoints3DDepth(
+					keypoints,
+					data.depthOrRightRaw(),
+					data.cameraModels(),
+					_minDepth,
+					_maxDepth);
+		}
+	}
+
+	return keypoints3D;
+}
+
+//////////////////////////
+//SURF
+//////////////////////////
+SURF::SURF(const ParametersMap & parameters) :
+		hessianThreshold_(Parameters::defaultSURFHessianThreshold()),
+		nOctaves_(Parameters::defaultSURFOctaves()),
+		nOctaveLayers_(Parameters::defaultSURFOctaveLayers()),
+		extended_(Parameters::defaultSURFExtended()),
+		upright_(Parameters::defaultSURFUpright()),
+		gpuKeypointsRatio_(Parameters::defaultSURFGpuKeypointsRatio()),
+		gpuVersion_(Parameters::defaultSURFGpuVersion())
+{
+	parseParameters(parameters);
+}
+
+SURF::~SURF()
+{
+}
+
+void SURF::parseParameters(const ParametersMap & parameters)
+{
+	Feature2D::parseParameters(parameters);
+
+	Parameters::parse(parameters, Parameters::kSURFExtended(), extended_);
+	Parameters::parse(parameters, Parameters::kSURFHessianThreshold(), hessianThreshold_);
+	Parameters::parse(parameters, Parameters::kSURFOctaveLayers(), nOctaveLayers_);
+	Parameters::parse(parameters, Parameters::kSURFOctaves(), nOctaves_);
+	Parameters::parse(parameters, Parameters::kSURFUpright(), upright_);
+	Parameters::parse(parameters, Parameters::kSURFGpuKeypointsRatio(), gpuKeypointsRatio_);
+	Parameters::parse(parameters, Parameters::kSURFGpuVersion(), gpuVersion_);
+
+#ifdef RTABMAP_NONFREE
+#if CV_MAJOR_VERSION < 3
+	if(gpuVersion_ && cv::gpu::getCudaEnabledDeviceCount() == 0)
+	{
+		UWARN("GPU version of SURF not available! Using CPU version instead...");
+		gpuVersion_ = false;
+	}
+#else
+	if(gpuVersion_ && cv::cuda::getCudaEnabledDeviceCount() == 0)
+	{
+		UWARN("GPU version of SURF not available! Using CPU version instead...");
+		gpuVersion_ = false;
+	}
+#endif
+	if(gpuVersion_)
+	{
+		_gpuSurf = cv::Ptr<CV_SURF_GPU>(new CV_SURF_GPU(hessianThreshold_, nOctaves_, nOctaveLayers_, extended_, gpuKeypointsRatio_, upright_));
+	}
+	else
+	{
+#if CV_MAJOR_VERSION < 3
+		_surf = cv::Ptr<CV_SURF>(new CV_SURF(hessianThreshold_, nOctaves_, nOctaveLayers_, extended_, upright_));
+#else
+		_surf = CV_SURF::create(hessianThreshold_, nOctaves_, nOctaveLayers_, extended_, upright_);
+#endif
+	}
+#else
+	UWARN("RTAB-Map is not built with OpenCV nonfree module so SURF cannot be used!");
+#endif
+}
+
+std::vector<cv::KeyPoint> SURF::generateKeypointsImpl(const cv::Mat & image, const cv::Rect & roi, const cv::Mat & mask)
+{
+	UASSERT(!image.empty() && image.channels() == 1 && image.depth() == CV_8U);
+	std::vector<cv::KeyPoint> keypoints;
+
+#ifdef RTABMAP_NONFREE
+	cv::Mat imgRoi(image, roi);
+	cv::Mat maskRoi;
+	if(!mask.empty())
+	{
+		maskRoi = cv::Mat(mask, roi);
+	}
+	if(gpuVersion_)
+	{
+#if CV_MAJOR_VERSION < 3
+		cv::gpu::GpuMat imgGpu(imgRoi);
+		cv::gpu::GpuMat maskGpu(maskRoi);
+		(*_gpuSurf.obj)(imgGpu, maskGpu, keypoints);
+#else
+		cv::cuda::GpuMat imgGpu(imgRoi);
+		cv::cuda::GpuMat maskGpu(maskRoi);
+		(*_gpuSurf.get())(imgGpu, maskGpu, keypoints);
+#endif
+	}
+	else
+	{
+		_surf->detect(imgRoi, keypoints, maskRoi);
+	}
+#else
+	UWARN("RTAB-Map is not built with OpenCV nonfree module so SURF cannot be used!");
+#endif
+	return keypoints;
+}
+
+cv::Mat SURF::generateDescriptorsImpl(const cv::Mat & image, std::vector<cv::KeyPoint> & keypoints) const
+{
+	UASSERT(!image.empty() && image.channels() == 1 && image.depth() == CV_8U);
+	cv::Mat descriptors;
+#ifdef RTABMAP_NONFREE
+	if(gpuVersion_)
+	{
+#if CV_MAJOR_VERSION < 3
+		cv::gpu::GpuMat imgGpu(image);
+		cv::gpu::GpuMat descriptorsGPU;
+		(*_gpuSurf.obj)(imgGpu, cv::gpu::GpuMat(), keypoints, descriptorsGPU, true);
+#else
+		cv::cuda::GpuMat imgGpu(image);
+		cv::cuda::GpuMat descriptorsGPU;
+		(*_gpuSurf.get())(imgGpu, cv::cuda::GpuMat(), keypoints, descriptorsGPU, true);
+#endif
+
+		// Download descriptors
+		if (descriptorsGPU.empty())
+			descriptors = cv::Mat();
+		else
+		{
+			UASSERT(descriptorsGPU.type() == CV_32F);
+			descriptors = cv::Mat(descriptorsGPU.size(), CV_32F);
+			descriptorsGPU.download(descriptors);
+		}
+	}
+	else
+	{
+		_surf->compute(image, keypoints, descriptors);
+	}
+#else
+	UWARN("RTAB-Map is not built with OpenCV nonfree module so SURF cannot be used!");
+#endif
+
+	return descriptors;
+}
+
+//////////////////////////
+//SIFT
+//////////////////////////
+SIFT::SIFT(const ParametersMap & parameters) :
+	nOctaveLayers_(Parameters::defaultSIFTNOctaveLayers()),
+	contrastThreshold_(Parameters::defaultSIFTContrastThreshold()),
+	edgeThreshold_(Parameters::defaultSIFTEdgeThreshold()),
+	sigma_(Parameters::defaultSIFTSigma()),
+	rootSIFT_(Parameters::defaultSIFTRootSIFT())
+{
+	parseParameters(parameters);
+}
+
+SIFT::~SIFT()
+{
+}
+
+void SIFT::parseParameters(const ParametersMap & parameters)
+{
+	Feature2D::parseParameters(parameters);
+
+	Parameters::parse(parameters, Parameters::kSIFTContrastThreshold(), contrastThreshold_);
+	Parameters::parse(parameters, Parameters::kSIFTEdgeThreshold(), edgeThreshold_);
+	Parameters::parse(parameters, Parameters::kSIFTNOctaveLayers(), nOctaveLayers_);
+	Parameters::parse(parameters, Parameters::kSIFTSigma(), sigma_);
+	Parameters::parse(parameters, Parameters::kSIFTRootSIFT(), rootSIFT_);
+
+#if CV_MAJOR_VERSION < 3 || (CV_MAJOR_VERSION == 4 && CV_MINOR_VERSION <= 3) || (CV_MAJOR_VERSION == 3 && (CV_MINOR_VERSION < 4 || (CV_MINOR_VERSION==4 && CV_SUBMINOR_VERSION<11)))
+#ifdef RTABMAP_NONFREE
+#if CV_MAJOR_VERSION < 3
+	_sift = cv::Ptr<CV_SIFT>(new CV_SIFT(this->getMaxFeatures(), nOctaveLayers_, contrastThreshold_, edgeThreshold_, sigma_));
+#else
+	_sift = CV_SIFT::create(this->getMaxFeatures(), nOctaveLayers_, contrastThreshold_, edgeThreshold_, sigma_);
+#endif
+#else
+	UWARN("RTAB-Map is not built with OpenCV nonfree module so SIFT cannot be used!");
+#endif
+#else // >=4.4, >=3.4.11
+	_sift = CV_SIFT::create(this->getMaxFeatures(), nOctaveLayers_, contrastThreshold_, edgeThreshold_, sigma_);
+#endif
+}
+
+std::vector<cv::KeyPoint> SIFT::generateKeypointsImpl(const cv::Mat & image, const cv::Rect & roi, const cv::Mat & mask)
+{
+	UASSERT(!image.empty() && image.channels() == 1 && image.depth() == CV_8U);
+	std::vector<cv::KeyPoint> keypoints;
+	cv::Mat imgRoi(image, roi);
+	cv::Mat maskRoi;
+	if(!mask.empty())
+	{
+		maskRoi = cv::Mat(mask, roi);
+	}
+#if CV_MAJOR_VERSION < 3 || (CV_MAJOR_VERSION == 4 && CV_MINOR_VERSION <= 3) || (CV_MAJOR_VERSION == 3 && (CV_MINOR_VERSION < 4 || (CV_MINOR_VERSION==4 && CV_SUBMINOR_VERSION<11)))
+#ifdef RTABMAP_NONFREE
+	_sift->detect(imgRoi, keypoints, maskRoi); // Opencv keypoints
+#else
+	UWARN("RTAB-Map is not built with OpenCV nonfree module so SIFT cannot be used!");
+#endif
+#else // >=4.4, >=3.4.11
+	_sift->detect(imgRoi, keypoints, maskRoi); // Opencv keypoints
+#endif
+	return keypoints;
+}
+
+cv::Mat SIFT::generateDescriptorsImpl(const cv::Mat & image, std::vector<cv::KeyPoint> & keypoints) const
+{
+	UASSERT(!image.empty() && image.channels() == 1 && image.depth() == CV_8U);
+	cv::Mat descriptors;
+#if CV_MAJOR_VERSION < 3 || (CV_MAJOR_VERSION == 4 && CV_MINOR_VERSION <= 3) || (CV_MAJOR_VERSION == 3 && (CV_MINOR_VERSION < 4 || (CV_MINOR_VERSION==4 && CV_SUBMINOR_VERSION<11)))
+#ifdef RTABMAP_NONFREE
+	_sift->compute(image, keypoints, descriptors);
+#else
+	UWARN("RTAB-Map is not built with OpenCV nonfree module so SIFT cannot be used!");
+#endif
+#else // >=4.4, >=3.4.11
+	_sift->compute(image, keypoints, descriptors);
+#endif
+	if( rootSIFT_ && !descriptors.empty())
+	{
+		UDEBUG("Performing RootSIFT...");
+		// see http://www.pyimagesearch.com/2015/04/13/implementing-rootsift-in-python-and-opencv/
+		// apply the Hellinger kernel by first L1-normalizing and taking the
+		// square-root
+		for(int i=0; i<descriptors.rows; ++i)
+		{
+			// By taking the L1 norm, followed by the square-root, we have
+			// already L2 normalized the feature vector and further normalization
+			// is not needed.
+			descriptors.row(i) = descriptors.row(i) / cv::sum(descriptors.row(i))[0];
+			cv::sqrt(descriptors.row(i), descriptors.row(i));
+		}
+	}
+	return descriptors;
+}
+
+//////////////////////////
+//ORB
+//////////////////////////
+ORB::ORB(const ParametersMap & parameters) :
+		scaleFactor_(Parameters::defaultORBScaleFactor()),
+		nLevels_(Parameters::defaultORBNLevels()),
+		edgeThreshold_(Parameters::defaultORBEdgeThreshold()),
+		firstLevel_(Parameters::defaultORBFirstLevel()),
+		WTA_K_(Parameters::defaultORBWTA_K()),
+		scoreType_(Parameters::defaultORBScoreType()),
+		patchSize_(Parameters::defaultORBPatchSize()),
+		gpu_(Parameters::defaultORBGpu()),
+		fastThreshold_(Parameters::defaultFASTThreshold()),
+		nonmaxSuppresion_(Parameters::defaultFASTNonmaxSuppression())
+{
+	parseParameters(parameters);
+}
+
+ORB::~ORB()
+{
+}
+
+void ORB::parseParameters(const ParametersMap & parameters)
+{
+	Feature2D::parseParameters(parameters);
+
+	Parameters::parse(parameters, Parameters::kORBScaleFactor(), scaleFactor_);
+	Parameters::parse(parameters, Parameters::kORBNLevels(), nLevels_);
+	Parameters::parse(parameters, Parameters::kORBEdgeThreshold(), edgeThreshold_);
+	Parameters::parse(parameters, Parameters::kORBFirstLevel(), firstLevel_);
+	Parameters::parse(parameters, Parameters::kORBWTA_K(), WTA_K_);
+	Parameters::parse(parameters, Parameters::kORBScoreType(), scoreType_);
+	Parameters::parse(parameters, Parameters::kORBPatchSize(), patchSize_);
+	Parameters::parse(parameters, Parameters::kORBGpu(), gpu_);
+
+	Parameters::parse(parameters, Parameters::kFASTThreshold(), fastThreshold_);
+	Parameters::parse(parameters, Parameters::kFASTNonmaxSuppression(), nonmaxSuppresion_);
+
+#if CV_MAJOR_VERSION < 3
+#ifdef HAVE_OPENCV_GPU
+	if(gpu_ && cv::gpu::getCudaEnabledDeviceCount() == 0)
+	{
+		UWARN("GPU version of ORB not available! Using CPU version instead...");
+		gpu_ = false;
+	}
+#else
+	if(gpu_)
+	{
+		UWARN("GPU version of ORB not available (OpenCV not built with gpu/cuda module)! Using CPU version instead...");
+		gpu_ = false;
+	}
+#endif
+#else
+#ifndef HAVE_OPENCV_CUDAFEATURES2D
+	if(gpu_)
+	{
+		UWARN("GPU version of ORB not available (OpenCV cudafeatures2d module)! Using CPU version instead...");
+		gpu_ = false;
+	}
+#endif
+	if(gpu_ && cv::cuda::getCudaEnabledDeviceCount() == 0)
+	{
+		UWARN("GPU version of ORB not available (no GPU found)! Using CPU version instead...");
+		gpu_ = false;
+	}
+#endif
+	if(gpu_)
+	{
+#if CV_MAJOR_VERSION < 3
+#ifdef HAVE_OPENCV_GPU
+		_gpuOrb = cv::Ptr<CV_ORB_GPU>(new CV_ORB_GPU(this->getMaxFeatures(), scaleFactor_, nLevels_, edgeThreshold_, firstLevel_, WTA_K_, scoreType_, patchSize_));
+		_gpuOrb->setFastParams(fastThreshold_, nonmaxSuppresion_);
+#else
+		UFATAL("not supposed to be here");
+#endif
+#else
+#ifdef HAVE_OPENCV_CUDAFEATURES2D
+		_gpuOrb = CV_ORB_GPU::create(this->getMaxFeatures(), scaleFactor_, nLevels_, edgeThreshold_, firstLevel_, WTA_K_, scoreType_, patchSize_, fastThreshold_);
+#endif
+#endif
+	}
+	else
+	{
+#if CV_MAJOR_VERSION < 3
+		_orb = cv::Ptr<CV_ORB>(new CV_ORB(this->getMaxFeatures(), scaleFactor_, nLevels_, edgeThreshold_, firstLevel_, WTA_K_, scoreType_, patchSize_, parameters));
+#elif CV_MAJOR_VERSION > 3
+		_orb = CV_ORB::create(this->getMaxFeatures(), scaleFactor_, nLevels_, edgeThreshold_, firstLevel_, WTA_K_, (cv::ORB::ScoreType)scoreType_, patchSize_, fastThreshold_);
+#else
+		_orb = CV_ORB::create(this->getMaxFeatures(), scaleFactor_, nLevels_, edgeThreshold_, firstLevel_, WTA_K_, scoreType_, patchSize_, fastThreshold_);
+#endif
+	}
+}
+
+std::vector<cv::KeyPoint> ORB::generateKeypointsImpl(const cv::Mat & image, const cv::Rect & roi, const cv::Mat & mask)
+{
+	UASSERT(!image.empty() && image.channels() == 1 && image.depth() == CV_8U);
+	std::vector<cv::KeyPoint> keypoints;
+	cv::Mat imgRoi(image, roi);
+	cv::Mat maskRoi;
+	if(!mask.empty())
+	{
+		maskRoi = cv::Mat(mask, roi);
+	}
+
+	if(gpu_)
+	{
+#if CV_MAJOR_VERSION < 3
+#ifdef HAVE_OPENCV_GPU
+		cv::gpu::GpuMat imgGpu(imgRoi);
+		cv::gpu::GpuMat maskGpu(maskRoi);
+		(*_gpuOrb.obj)(imgGpu, maskGpu, keypoints);
+#else
+		UERROR("Cannot use ORBGPU because OpenCV is not built with gpu module.");
+#endif
+#else
+#ifdef HAVE_OPENCV_CUDAFEATURES2D
+		cv::cuda::GpuMat d_image(imgRoi);
+		cv::cuda::GpuMat d_mask(maskRoi);
+		try {
+			_gpuOrb->detectAndCompute(d_image, d_mask, keypoints, cv::cuda::GpuMat(), false);
+		} catch (cv::Exception& e) {
+			const char* err_msg = e.what();
+			UWARN("OpenCV exception caught: %s", err_msg);
+		}
+#endif
+#endif
+	}
+	else
+	{
+		_orb->detect(imgRoi, keypoints, maskRoi);
+	}
+
+	return keypoints;
+}
+
+cv::Mat ORB::generateDescriptorsImpl(const cv::Mat & image, std::vector<cv::KeyPoint> & keypoints) const
+{
+	UASSERT(!image.empty() && image.channels() == 1 && image.depth() == CV_8U);
+	cv::Mat descriptors;
+	if(image.empty())
+	{
+		ULOGGER_ERROR("Image is null ?!?");
+		return descriptors;
+	}
+	if(gpu_)
+	{
+#if CV_MAJOR_VERSION < 3
+#ifdef HAVE_OPENCV_GPU
+		cv::gpu::GpuMat imgGpu(image);
+		cv::gpu::GpuMat descriptorsGPU;
+		(*_gpuOrb.obj)(imgGpu, cv::gpu::GpuMat(), keypoints, descriptorsGPU);
+		// Download descriptors
+		if (descriptorsGPU.empty())
+			descriptors = cv::Mat();
+		else
+		{
+			UASSERT(descriptorsGPU.type() == CV_32F);
+			descriptors = cv::Mat(descriptorsGPU.size(), CV_32F);
+			descriptorsGPU.download(descriptors);
+		}
+#else
+		UERROR("GPU version of ORB not available (OpenCV not built with gpu/cuda module)! Using CPU version instead...");
+#endif
+#else
+#ifdef HAVE_OPENCV_CUDAFEATURES2D
+		cv::cuda::GpuMat d_image(image);
+		cv::cuda::GpuMat d_descriptors;
+		try {
+			_gpuOrb->detectAndCompute(d_image, cv::cuda::GpuMat(), keypoints, d_descriptors, true);
+		} catch (cv::Exception& e) {
+			const char* err_msg = e.what();
+			UWARN("OpenCV exception caught: %s", err_msg);
+		}
+		// Download descriptors
+		if (d_descriptors.empty())
+			descriptors = cv::Mat();
+		else
+		{
+			UASSERT(d_descriptors.type() == CV_32F || d_descriptors.type() == CV_8U);
+			d_descriptors.download(descriptors);
+		}
+#endif
+#endif
+	}
+	else
+	{
+		_orb->compute(image, keypoints, descriptors);
+	}
+
+	return descriptors;
+}
+
+//////////////////////////
+//FAST
+//////////////////////////
+FAST::FAST(const ParametersMap & parameters) :
+		threshold_(Parameters::defaultFASTThreshold()),
+		nonmaxSuppression_(Parameters::defaultFASTNonmaxSuppression()),
+		gpu_(Parameters::defaultFASTGpu()),
+		gpuKeypointsRatio_(Parameters::defaultFASTGpuKeypointsRatio()),
+		minThreshold_(Parameters::defaultFASTMinThreshold()),
+		maxThreshold_(Parameters::defaultFASTMaxThreshold()),
+		gridRows_(Parameters::defaultFASTGridRows()),
+		gridCols_(Parameters::defaultFASTGridCols()),
+		fastCV_(Parameters::defaultFASTCV()),
+		fastCVinit_(false),
+		fastCVMaxFeatures_(10000),
+		fastCVLastImageHeight_(0)
+{
+#ifdef RTABMAP_FASTCV
+	char sVersion[128] = { 0 };
+	fcvGetVersion(sVersion, 128);
+	UINFO("fastcv version = %s", sVersion);
+	int ix;
+	if ((ix = fcvSetOperationMode(FASTCV_OP_PERFORMANCE)))
+	{
+		UERROR("fcvSetOperationMode return=%d, OpenCV FAST will be used instead!", ix);
+		fastCV_ = 0;
+	}
+	else
+	{
+		fcvMemInit();
+
+		if (!(fastCVCorners_ = (uint32_t*)fcvMemAlloc(fastCVMaxFeatures_ * sizeof(uint32_t) * 2, 16)) ||
+			!(fastCVCornerScores_ = (uint32_t*)fcvMemAlloc( fastCVMaxFeatures_ * sizeof(uint32_t), 16 )))
+		{
+			UERROR("could not alloc fastcv mem, using opencv fast instead!");
+
+			if (fastCVCorners_)
+			{
+				fcvMemFree(fastCVCorners_);
+				fastCVCorners_ = NULL;
+			}
+			if (fastCVCornerScores_)
+			{
+				fcvMemFree(fastCVCornerScores_);
+				fastCVCornerScores_ = NULL;
+			}
+		}
+		else
+		{
+			fastCVinit_ = true;
+		}
+	}
+	#endif
+	parseParameters(parameters);
+}
+
+FAST::~FAST()
+{
+#ifdef RTABMAP_FASTCV
+	if(fastCVinit_)
+	{
+		fcvMemDeInit();
+
+		if (fastCVCorners_)
+			fcvMemFree(fastCVCorners_);
+		if (fastCVCornerScores_)
+			fcvMemFree(fastCVCornerScores_);
+		if (fastCVTempBuf_)
+			fcvMemFree(fastCVTempBuf_);
+	}
+#endif
+}
+
+void FAST::parseParameters(const ParametersMap & parameters)
+{
+	Feature2D::parseParameters(parameters);
+
+	Parameters::parse(parameters, Parameters::kFASTThreshold(), threshold_);
+	Parameters::parse(parameters, Parameters::kFASTNonmaxSuppression(), nonmaxSuppression_);
+	Parameters::parse(parameters, Parameters::kFASTGpu(), gpu_);
+	Parameters::parse(parameters, Parameters::kFASTGpuKeypointsRatio(), gpuKeypointsRatio_);
+
+	Parameters::parse(parameters, Parameters::kFASTMinThreshold(), minThreshold_);
+	Parameters::parse(parameters, Parameters::kFASTMaxThreshold(), maxThreshold_);
+	Parameters::parse(parameters, Parameters::kFASTGridRows(), gridRows_);
+	Parameters::parse(parameters, Parameters::kFASTGridCols(), gridCols_);
+
+	Parameters::parse(parameters, Parameters::kFASTCV(), fastCV_);
+	UASSERT(fastCV_ == 0 || fastCV_ == 9 || fastCV_ == 10);
+
+	UASSERT_MSG(threshold_ >= minThreshold_, uFormat("%d vs %d", threshold_, minThreshold_).c_str());
+	UASSERT_MSG(threshold_ <= maxThreshold_, uFormat("%d vs %d", threshold_, maxThreshold_).c_str());
+
+#if CV_MAJOR_VERSION < 3
+#ifdef HAVE_OPENCV_GPU
+	if(gpu_ && cv::gpu::getCudaEnabledDeviceCount() == 0)
+	{
+		UWARN("GPU version of FAST not available! Using CPU version instead...");
+		gpu_ = false;
+	}
+#else
+	if(gpu_)
+	{
+		UWARN("GPU version of FAST not available (OpenCV not built with gpu/cuda module)! Using CPU version instead...");
+		gpu_ = false;
+	}
+#endif
+#else
+#ifdef HAVE_OPENCV_CUDAFEATURES2D
+	if(gpu_ && cv::cuda::getCudaEnabledDeviceCount() == 0)
+	{
+		UWARN("GPU version of FAST not available! Using CPU version instead...");
+		gpu_ = false;
+	}
+#else
+	if(gpu_)
+	{
+		UWARN("GPU version of FAST not available (OpenCV cudafeatures2d module)! Using CPU version instead...");
+		gpu_ = false;
+	}
+#endif
+#endif
+	if(gpu_)
+	{
+#if CV_MAJOR_VERSION < 3
+#ifdef HAVE_OPENCV_GPU
+		_gpuFast = new CV_FAST_GPU(threshold_, nonmaxSuppression_, gpuKeypointsRatio_);
+#else
+		UFATAL("not supposed to be here!");
+#endif
+#else
+#ifdef HAVE_OPENCV_CUDAFEATURES2D
+		UFATAL("not implemented");
+#endif
+#endif
+	}
+	else
+	{
+#if CV_MAJOR_VERSION < 3
+		if(gridRows_ > 0 && gridCols_ > 0)
+		{
+			UDEBUG("grid max features = %d", this->getMaxFeatures());
+			cv::Ptr<cv::FeatureDetector> fastAdjuster = cv::Ptr<cv::FastAdjuster>(new cv::FastAdjuster(threshold_, nonmaxSuppression_, minThreshold_, maxThreshold_));
+			_fast = cv::Ptr<cv::FeatureDetector>(new cv::GridAdaptedFeatureDetector(fastAdjuster, this->getMaxFeatures(), gridRows_, gridCols_));
+		}
+		else
+		{
+			if(gridRows_ > 0)
+			{
+				UWARN("Parameter \"%s\" is set (value=%d) but not \"%s\"! Grid adaptor will not be added.",
+						Parameters::kFASTGridRows().c_str(), gridRows_, Parameters::kFASTGridCols().c_str());
+			}
+			else if(gridCols_ > 0)
+			{
+				UWARN("Parameter \"%s\" is set (value=%d) but not \"%s\"! Grid adaptor will not be added.",
+						Parameters::kFASTGridCols().c_str(), gridCols_, Parameters::kFASTGridRows().c_str());
+			}
+			_fast = cv::Ptr<cv::FeatureDetector>(new CV_FAST(threshold_, nonmaxSuppression_));
+		}
+#else
+		_fast = CV_FAST::create(threshold_, nonmaxSuppression_);
+#endif
+	}
+}
+
+std::vector<cv::KeyPoint> FAST::generateKeypointsImpl(const cv::Mat & image, const cv::Rect & roi, const cv::Mat & mask)
+{
+	UASSERT(!image.empty() && image.channels() == 1 && image.depth() == CV_8U);
+	std::vector<cv::KeyPoint> keypoints;
+
+#ifdef RTABMAP_FASTCV
+	if(fastCV_>0)
+	{
+		// Note: mask not supported, it should be the inverse of the current mask used (0=where to extract)
+		uint32_t nCorners = 0;
+
+		UASSERT(fastCVCorners_ != NULL && fastCVCornerScores_ != NULL);
+		if (nonmaxSuppression_)
+		{
+			if(fastCVTempBuf_==NULL || (fastCVTempBuf_!= NULL && fastCVLastImageHeight_!= image.rows))
+			{
+				if (fastCVTempBuf_)
+				{
+					fcvMemFree(fastCVTempBuf_);
+					fastCVTempBuf_ = NULL;
+				}
+				if(!(fastCVTempBuf_ = (uint32_t*)fcvMemAlloc( (3*fastCVMaxFeatures_+image.rows+1)*4, 16 )))
+				{
+					UERROR("could not alloc fastcv mem for temp buf (%s=true)", Parameters::kFASTNonmaxSuppression().c_str());
+					fastCVLastImageHeight_ = 0;
+					return keypoints;
+				}
+				fastCVLastImageHeight_ = image.rows;
+			}
+		}
+
+		// image.data should be 128 bits aligned
+		UDEBUG("%dx%d (step=%d) thr=%d maxFeatures=%d", image.cols, image.rows, image.step1(), threshold_, fastCVMaxFeatures_);
+		if(fastCV_ == 10)
+		{
+			fcvCornerFast10Scoreu8(image.data, image.cols, image.rows, 0, threshold_, 0, fastCVCorners_, fastCVCornerScores_, fastCVMaxFeatures_, &nCorners, nonmaxSuppression_?1:0, fastCVTempBuf_);
+		}
+		else
+		{
+			fcvCornerFast9Scoreu8_v2(image.data, image.cols, image.rows, image.step1(), threshold_, 0, fastCVCorners_, fastCVCornerScores_, fastCVMaxFeatures_, &nCorners, nonmaxSuppression_?1:0, fastCVTempBuf_);
+		}
+		UDEBUG("number of corners found = %d:", nCorners);
+		keypoints.resize(nCorners);
+		for (uint32_t i = 0; i < nCorners; i++)
+		{
+			keypoints[i].pt.x = fastCVCorners_[i * 2];
+			keypoints[i].pt.y = fastCVCorners_[(i * 2) + 1];
+			keypoints[i].size = 3;
+			keypoints[i].response = fastCVCornerScores_[i];
+		}
+
+		if(this->getMaxFeatures() > 0)
+		{
+			this->limitKeypoints(keypoints, this->getMaxFeatures());
+		}
+		return keypoints;
+	}
+#endif
+
+	if(fastCV_>0)
+	{
+		UWARN(  "RTAB-Map is not built with FastCV support. OpenCV's FAST is used instead. "
+				"Please set %s to 0. This message will only appear once.",
+				Parameters::kFASTCV().c_str());
+		fastCV_ = 0;
+	}
+
+	cv::Mat imgRoi(image, roi);
+	cv::Mat maskRoi;
+	if(!mask.empty())
+	{
+		maskRoi = cv::Mat(mask, roi);
+	}
+	if(gpu_)
+	{
+#if CV_MAJOR_VERSION < 3
+#ifdef HAVE_OPENCV_GPU
+		cv::gpu::GpuMat imgGpu(imgRoi);
+		cv::gpu::GpuMat maskGpu(maskRoi);
+		(*_gpuFast.obj)(imgGpu, maskGpu, keypoints);
+#else
+		UERROR("Cannot use FAST GPU because OpenCV is not built with gpu module.");
+#endif
+#else
+#ifdef HAVE_OPENCV_CUDAFEATURES2D
+		UFATAL("not implemented");
+#endif
+#endif
+	}
+	else
+	{
+		_fast->detect(imgRoi, keypoints, maskRoi); // Opencv keypoints
+	}
+	return keypoints;
+}
+
+//////////////////////////
+//FAST-BRIEF
+//////////////////////////
+FAST_BRIEF::FAST_BRIEF(const ParametersMap & parameters) :
+	FAST(parameters),
+	bytes_(Parameters::defaultBRIEFBytes())
+{
+	parseParameters(parameters);
+}
+
+FAST_BRIEF::~FAST_BRIEF()
+{
+}
+
+void FAST_BRIEF::parseParameters(const ParametersMap & parameters)
+{
+	FAST::parseParameters(parameters);
+
+	Parameters::parse(parameters, Parameters::kBRIEFBytes(), bytes_);
+#if CV_MAJOR_VERSION < 3
+	_brief = cv::Ptr<CV_BRIEF>(new CV_BRIEF(bytes_));
+#else
+#ifdef HAVE_OPENCV_XFEATURES2D
+	_brief = CV_BRIEF::create(bytes_);
+#else
+	UWARN("RTAB-Map is not built with OpenCV xfeatures2d module so Brief cannot be used!");
+#endif
+#endif
+}
+
+cv::Mat FAST_BRIEF::generateDescriptorsImpl(const cv::Mat & image, std::vector<cv::KeyPoint> & keypoints) const
+{
+	UASSERT(!image.empty() && image.channels() == 1 && image.depth() == CV_8U);
+	cv::Mat descriptors;
+#if CV_MAJOR_VERSION < 3
+	_brief->compute(image, keypoints, descriptors);
+#else
+#ifdef HAVE_OPENCV_XFEATURES2D
+	_brief->compute(image, keypoints, descriptors);
+#else
+	UWARN("RTAB-Map is not built with OpenCV xfeatures2d module so Brief cannot be used!");
+#endif
+#endif
+	return descriptors;
+}
+
+//////////////////////////
+//FAST-FREAK
+//////////////////////////
+FAST_FREAK::FAST_FREAK(const ParametersMap & parameters) :
+	FAST(parameters),
+	orientationNormalized_(Parameters::defaultFREAKOrientationNormalized()),
+	scaleNormalized_(Parameters::defaultFREAKScaleNormalized()),
+	patternScale_(Parameters::defaultFREAKPatternScale()),
+	nOctaves_(Parameters::defaultFREAKNOctaves())
+{
+	parseParameters(parameters);
+}
+
+FAST_FREAK::~FAST_FREAK()
+{
+}
+
+void FAST_FREAK::parseParameters(const ParametersMap & parameters)
+{
+	FAST::parseParameters(parameters);
+
+	Parameters::parse(parameters, Parameters::kFREAKOrientationNormalized(), orientationNormalized_);
+	Parameters::parse(parameters, Parameters::kFREAKScaleNormalized(), scaleNormalized_);
+	Parameters::parse(parameters, Parameters::kFREAKPatternScale(), patternScale_);
+	Parameters::parse(parameters, Parameters::kFREAKNOctaves(), nOctaves_);
+
+#if CV_MAJOR_VERSION < 3
+	_freak = cv::Ptr<CV_FREAK>(new CV_FREAK(orientationNormalized_, scaleNormalized_, patternScale_, nOctaves_));
+#else
+#ifdef HAVE_OPENCV_XFEATURES2D
+	_freak = CV_FREAK::create(orientationNormalized_, scaleNormalized_, patternScale_, nOctaves_);
+#else
+	UWARN("RTAB-Map is not built with OpenCV xfeatures2d module so Freak cannot be used!");
+#endif
+#endif
+}
+
+cv::Mat FAST_FREAK::generateDescriptorsImpl(const cv::Mat & image, std::vector<cv::KeyPoint> & keypoints) const
+{
+	UASSERT(!image.empty() && image.channels() == 1 && image.depth() == CV_8U);
+	cv::Mat descriptors;
+#if CV_MAJOR_VERSION < 3
+	_freak->compute(image, keypoints, descriptors);
+#else
+#ifdef HAVE_OPENCV_XFEATURES2D
+	_freak->compute(image, keypoints, descriptors);
+#else
+	UWARN("RTAB-Map is not built with OpenCV xfeatures2d module so Freak cannot be used!");
+#endif
+#endif
+	return descriptors;
+}
+
+//////////////////////////
+//GFTT
+//////////////////////////
+GFTT::GFTT(const ParametersMap & parameters) :
+		_qualityLevel(Parameters::defaultGFTTQualityLevel()),
+		_minDistance(Parameters::defaultGFTTMinDistance()),
+		_blockSize(Parameters::defaultGFTTBlockSize()),
+		_useHarrisDetector(Parameters::defaultGFTTUseHarrisDetector()),
+		_k(Parameters::defaultGFTTK())
+{
+	parseParameters(parameters);
+}
+
+GFTT::~GFTT()
+{
+}
+
+void GFTT::parseParameters(const ParametersMap & parameters)
+{
+	Feature2D::parseParameters(parameters);
+
+	Parameters::parse(parameters, Parameters::kGFTTQualityLevel(), _qualityLevel);
+	Parameters::parse(parameters, Parameters::kGFTTMinDistance(), _minDistance);
+	Parameters::parse(parameters, Parameters::kGFTTBlockSize(), _blockSize);
+	Parameters::parse(parameters, Parameters::kGFTTUseHarrisDetector(), _useHarrisDetector);
+	Parameters::parse(parameters, Parameters::kGFTTK(), _k);
+
+#if CV_MAJOR_VERSION < 3
+	_gftt = cv::Ptr<CV_GFTT>(new CV_GFTT(this->getMaxFeatures(), _qualityLevel, _minDistance, _blockSize, _useHarrisDetector ,_k));
+#else
+	_gftt = CV_GFTT::create(this->getMaxFeatures(), _qualityLevel, _minDistance, _blockSize, _useHarrisDetector ,_k);
+#endif
+}
+
+std::vector<cv::KeyPoint> GFTT::generateKeypointsImpl(const cv::Mat & image, const cv::Rect & roi, const cv::Mat & mask)
+{
+	UASSERT(!image.empty() && image.channels() == 1 && image.depth() == CV_8U);
+	std::vector<cv::KeyPoint> keypoints;
+	cv::Mat imgRoi(image, roi);
+	cv::Mat maskRoi;
+	if(!mask.empty())
+	{
+		maskRoi = cv::Mat(mask, roi);
+	}
+	_gftt->detect(imgRoi, keypoints, maskRoi); // Opencv keypoints
+	return keypoints;
+}
+
+//////////////////////////
+//FAST-BRIEF
+//////////////////////////
+GFTT_BRIEF::GFTT_BRIEF(const ParametersMap & parameters) :
+	GFTT(parameters),
+	bytes_(Parameters::defaultBRIEFBytes())
+{
+	parseParameters(parameters);
+}
+
+GFTT_BRIEF::~GFTT_BRIEF()
+{
+}
+
+void GFTT_BRIEF::parseParameters(const ParametersMap & parameters)
+{
+	GFTT::parseParameters(parameters);
+
+	Parameters::parse(parameters, Parameters::kBRIEFBytes(), bytes_);
+#if CV_MAJOR_VERSION < 3
+	_brief = cv::Ptr<CV_BRIEF>(new CV_BRIEF(bytes_));
+#else
+#ifdef HAVE_OPENCV_XFEATURES2D
+	_brief = CV_BRIEF::create(bytes_);
+#else
+	UWARN("RTAB-Map is not built with OpenCV xfeatures2d module so Brief cannot be used!");
+#endif
+#endif
+}
+
+cv::Mat GFTT_BRIEF::generateDescriptorsImpl(const cv::Mat & image, std::vector<cv::KeyPoint> & keypoints) const
+{
+	UASSERT(!image.empty() && image.channels() == 1 && image.depth() == CV_8U);
+	cv::Mat descriptors;
+#if CV_MAJOR_VERSION < 3
+	_brief->compute(image, keypoints, descriptors);
+#else
+#ifdef HAVE_OPENCV_XFEATURES2D
+	_brief->compute(image, keypoints, descriptors);
+#else
+	UWARN("RTAB-Map is not built with OpenCV xfeatures2d module so Brief cannot be used!");
+#endif
+#endif
+	return descriptors;
+}
+
+//////////////////////////
+//GFTT-FREAK
+//////////////////////////
+GFTT_FREAK::GFTT_FREAK(const ParametersMap & parameters) :
+	GFTT(parameters),
+	orientationNormalized_(Parameters::defaultFREAKOrientationNormalized()),
+	scaleNormalized_(Parameters::defaultFREAKScaleNormalized()),
+	patternScale_(Parameters::defaultFREAKPatternScale()),
+	nOctaves_(Parameters::defaultFREAKNOctaves())
+{
+	parseParameters(parameters);
+}
+
+GFTT_FREAK::~GFTT_FREAK()
+{
+}
+
+void GFTT_FREAK::parseParameters(const ParametersMap & parameters)
+{
+	GFTT::parseParameters(parameters);
+
+	Parameters::parse(parameters, Parameters::kFREAKOrientationNormalized(), orientationNormalized_);
+	Parameters::parse(parameters, Parameters::kFREAKScaleNormalized(), scaleNormalized_);
+	Parameters::parse(parameters, Parameters::kFREAKPatternScale(), patternScale_);
+	Parameters::parse(parameters, Parameters::kFREAKNOctaves(), nOctaves_);
+
+#if CV_MAJOR_VERSION < 3
+	_freak = cv::Ptr<CV_FREAK>(new CV_FREAK(orientationNormalized_, scaleNormalized_, patternScale_, nOctaves_));
+#else
+#ifdef HAVE_OPENCV_XFEATURES2D
+	_freak = CV_FREAK::create(orientationNormalized_, scaleNormalized_, patternScale_, nOctaves_);
+#else
+	UWARN("RTAB-Map is not built with OpenCV xfeatures2d module so Freak cannot be used!");
+#endif
+#endif
+}
+
+cv::Mat GFTT_FREAK::generateDescriptorsImpl(const cv::Mat & image, std::vector<cv::KeyPoint> & keypoints) const
+{
+	UASSERT(!image.empty() && image.channels() == 1 && image.depth() == CV_8U);
+	cv::Mat descriptors;
+#if CV_MAJOR_VERSION < 3
+	_freak->compute(image, keypoints, descriptors);
+#else
+#ifdef HAVE_OPENCV_XFEATURES2D
+	_freak->compute(image, keypoints, descriptors);
+#else
+	UWARN("RTAB-Map is not built with OpenCV xfeatures2d module so Freak cannot be used!");
+#endif
+#endif
+	return descriptors;
+}
+
+//////////////////////////
+//SURF-FREAK
+//////////////////////////
+SURF_FREAK::SURF_FREAK(const ParametersMap & parameters) :
+	SURF(parameters),
+	orientationNormalized_(Parameters::defaultFREAKOrientationNormalized()),
+	scaleNormalized_(Parameters::defaultFREAKScaleNormalized()),
+	patternScale_(Parameters::defaultFREAKPatternScale()),
+	nOctaves_(Parameters::defaultFREAKNOctaves())
+{
+	parseParameters(parameters);
+}
+
+SURF_FREAK::~SURF_FREAK()
+{
+}
+
+void SURF_FREAK::parseParameters(const ParametersMap & parameters)
+{
+	SURF::parseParameters(parameters);
+
+	Parameters::parse(parameters, Parameters::kFREAKOrientationNormalized(), orientationNormalized_);
+	Parameters::parse(parameters, Parameters::kFREAKScaleNormalized(), scaleNormalized_);
+	Parameters::parse(parameters, Parameters::kFREAKPatternScale(), patternScale_);
+	Parameters::parse(parameters, Parameters::kFREAKNOctaves(), nOctaves_);
+
+#if CV_MAJOR_VERSION < 3
+	_freak = cv::Ptr<CV_FREAK>(new CV_FREAK(orientationNormalized_, scaleNormalized_, patternScale_, nOctaves_));
+#else
+#ifdef HAVE_OPENCV_XFEATURES2D
+	_freak = CV_FREAK::create(orientationNormalized_, scaleNormalized_, patternScale_, nOctaves_);
+#else
+	UWARN("RTAB-Map is not built with OpenCV xfeatures2d module so Freak cannot be used!");
+#endif
+#endif
+}
+
+cv::Mat SURF_FREAK::generateDescriptorsImpl(const cv::Mat & image, std::vector<cv::KeyPoint> & keypoints) const
+{
+	UASSERT(!image.empty() && image.channels() == 1 && image.depth() == CV_8U);
+	cv::Mat descriptors;
+#if CV_MAJOR_VERSION < 3
+	_freak->compute(image, keypoints, descriptors);
+#else
+#ifdef HAVE_OPENCV_XFEATURES2D
+	_freak->compute(image, keypoints, descriptors);
+#else
+	UWARN("RTAB-Map is not built with OpenCV xfeatures2d module so Freak cannot be used!");
+#endif
+#endif
+	return descriptors;
+}
+
+//////////////////////////
+//GFTT-ORB
+//////////////////////////
+GFTT_ORB::GFTT_ORB(const ParametersMap & parameters) :
+	GFTT(parameters),
+	_orb(parameters)
+{
+	parseParameters(parameters);
+}
+
+GFTT_ORB::~GFTT_ORB()
+{
+}
+
+void GFTT_ORB::parseParameters(const ParametersMap & parameters)
+{
+	GFTT::parseParameters(parameters);
+	_orb.parseParameters(parameters);
+}
+
+cv::Mat GFTT_ORB::generateDescriptorsImpl(const cv::Mat & image, std::vector<cv::KeyPoint> & keypoints) const
+{
+	UASSERT(!image.empty() && image.channels() == 1 && image.depth() == CV_8U);
+	return _orb.generateDescriptors(image, keypoints);
+}
+
+//////////////////////////
+//BRISK
+//////////////////////////
+BRISK::BRISK(const ParametersMap & parameters) :
+	thresh_(Parameters::defaultBRISKThresh()),
+	octaves_(Parameters::defaultBRISKOctaves()),
+	patternScale_(Parameters::defaultBRISKPatternScale())
+{
+	parseParameters(parameters);
+}
+
+BRISK::~BRISK()
+{
+}
+
+void BRISK::parseParameters(const ParametersMap & parameters)
+{
+	Feature2D::parseParameters(parameters);
+
+	Parameters::parse(parameters, Parameters::kBRISKThresh(), thresh_);
+	Parameters::parse(parameters, Parameters::kBRISKOctaves(), octaves_);
+	Parameters::parse(parameters, Parameters::kBRISKPatternScale(), patternScale_);
+
+#if CV_MAJOR_VERSION < 3
+	brisk_ = cv::Ptr<CV_BRISK>(new CV_BRISK(thresh_, octaves_, patternScale_));
+#else
+	brisk_ = CV_BRISK::create(thresh_, octaves_, patternScale_);
+#endif
+}
+
+std::vector<cv::KeyPoint> BRISK::generateKeypointsImpl(const cv::Mat & image, const cv::Rect & roi, const cv::Mat & mask)
+{
+	UASSERT(!image.empty() && image.channels() == 1 && image.depth() == CV_8U);
+	std::vector<cv::KeyPoint> keypoints;
+	cv::Mat imgRoi(image, roi);
+	cv::Mat maskRoi;
+	if(!mask.empty())
+	{
+		maskRoi = cv::Mat(mask, roi);
+	}
+	brisk_->detect(imgRoi, keypoints, maskRoi); // Opencv keypoints
+	return keypoints;
+}
+
+cv::Mat BRISK::generateDescriptorsImpl(const cv::Mat & image, std::vector<cv::KeyPoint> & keypoints) const
+{
+	UASSERT(!image.empty() && image.channels() == 1 && image.depth() == CV_8U);
+	cv::Mat descriptors;
+	brisk_->compute(image, keypoints, descriptors);
+	return descriptors;
+}
+
+//////////////////////////
+//KAZE
+//////////////////////////
+KAZE::KAZE(const ParametersMap & parameters) :
+		extended_(Parameters::defaultKAZEExtended()),
+		upright_(Parameters::defaultKAZEUpright()),
+		threshold_(Parameters::defaultKAZEThreshold()),
+		nOctaves_(Parameters::defaultKAZENOctaves()),
+		nOctaveLayers_(Parameters::defaultKAZENOctaveLayers()),
+		diffusivity_(Parameters::defaultKAZEDiffusivity())
+{
+	parseParameters(parameters);
+}
+
+KAZE::~KAZE()
+{
+}
+
+void KAZE::parseParameters(const ParametersMap & parameters)
+{
+	Feature2D::parseParameters(parameters);
+	
+	Parameters::parse(parameters, Parameters::kKAZEExtended(), extended_);
+	Parameters::parse(parameters, Parameters::kKAZEUpright(), upright_);
+	Parameters::parse(parameters, Parameters::kKAZEThreshold(), threshold_);
+	Parameters::parse(parameters, Parameters::kKAZENOctaves(), nOctaves_);
+	Parameters::parse(parameters, Parameters::kKAZENOctaveLayers(), nOctaveLayers_);
+	Parameters::parse(parameters, Parameters::kKAZEDiffusivity(), diffusivity_);
+
+#if CV_MAJOR_VERSION > 3
+	kaze_ = cv::KAZE::create(extended_, upright_, threshold_, nOctaves_, nOctaveLayers_, (cv::KAZE::DiffusivityType)diffusivity_);
+#elif CV_MAJOR_VERSION > 2
+	kaze_ = cv::KAZE::create(extended_, upright_, threshold_, nOctaves_, nOctaveLayers_, diffusivity_);
+#else
+	UWARN("RTAB-Map is not built with OpenCV3 so Kaze feature cannot be used!");
+#endif
+}
+
+std::vector<cv::KeyPoint> KAZE::generateKeypointsImpl(const cv::Mat & image, const cv::Rect & roi, const cv::Mat & mask)
+{
+	UASSERT(!image.empty() && image.channels() == 1 && image.depth() == CV_8U);
+	std::vector<cv::KeyPoint> keypoints;
+#if CV_MAJOR_VERSION > 2
+	cv::Mat imgRoi(image, roi);
+	cv::Mat maskRoi;
+	if (!mask.empty())
+	{
+		maskRoi = cv::Mat(mask, roi);
+	}
+	kaze_->detect(imgRoi, keypoints, maskRoi); // Opencv keypoints
+#else
+	UWARN("RTAB-Map is not built with OpenCV3 so Kaze feature cannot be used!");
+#endif
+	return keypoints;
+}
+
+cv::Mat KAZE::generateDescriptorsImpl(const cv::Mat & image, std::vector<cv::KeyPoint> & keypoints) const
+{
+	UASSERT(!image.empty() && image.channels() == 1 && image.depth() == CV_8U);
+	cv::Mat descriptors;
+#if CV_MAJOR_VERSION > 2
+	kaze_->compute(image, keypoints, descriptors);
+#else
+	UWARN("RTAB-Map is not built with OpenCV3 so Kaze feature cannot be used!");
+#endif
+	return descriptors;
+}
+
+//////////////////////////
+//ORBOctree
+//////////////////////////
+ORBOctree::ORBOctree(const ParametersMap & parameters) :
+		scaleFactor_(Parameters::defaultORBScaleFactor()),
+		nLevels_(Parameters::defaultORBNLevels()),
+		patchSize_(Parameters::defaultORBPatchSize()),
+		edgeThreshold_(Parameters::defaultORBEdgeThreshold()),
+		fastThreshold_(Parameters::defaultFASTThreshold()),
+		fastMinThreshold_(Parameters::defaultFASTMinThreshold())
+{
+	parseParameters(parameters);
+}
+
+ORBOctree::~ORBOctree()
+{
+}
+
+void ORBOctree::parseParameters(const ParametersMap & parameters)
+{
+	Feature2D::parseParameters(parameters);
+
+	Parameters::parse(parameters, Parameters::kORBScaleFactor(), scaleFactor_);
+	Parameters::parse(parameters, Parameters::kORBNLevels(), nLevels_);
+	Parameters::parse(parameters, Parameters::kORBPatchSize(), patchSize_);
+	Parameters::parse(parameters, Parameters::kORBEdgeThreshold(), edgeThreshold_);
+
+	Parameters::parse(parameters, Parameters::kFASTThreshold(), fastThreshold_);
+	Parameters::parse(parameters, Parameters::kFASTMinThreshold(), fastMinThreshold_);
+
+#ifdef RTABMAP_ORB_OCTREE
+	_orb = cv::Ptr<ORBextractor>(new ORBextractor(this->getMaxFeatures(), scaleFactor_, nLevels_, fastThreshold_, fastMinThreshold_, patchSize_, edgeThreshold_));
+#else
+	UWARN("RTAB-Map is not built with ORB OcTree option enabled so ORB OcTree feature cannot be used!");
+#endif
+}
+
+std::vector<cv::KeyPoint> ORBOctree::generateKeypointsImpl(const cv::Mat & image, const cv::Rect & roi, const cv::Mat & mask)
+{
+	std::vector<cv::KeyPoint> keypoints;
+	descriptors_ = cv::Mat();
+#ifdef RTABMAP_ORB_OCTREE
+	UASSERT(!image.empty() && image.channels() == 1 && image.depth() == CV_8U);
+	cv::Mat imgRoi(image, roi);
+	cv::Mat maskRoi;
+	if(!mask.empty())
+	{
+		maskRoi = cv::Mat(mask, roi);
+	}
+
+	(*_orb)(imgRoi, maskRoi, keypoints, descriptors_);
+
+	// OrbOctree ignores the mask, so we have to apply it manually here
+	if(!keypoints.empty() && !maskRoi.empty())
+	{
+		std::vector<cv::KeyPoint> validKeypoints;
+		validKeypoints.reserve(keypoints.size());
+		cv::Mat validDescriptors;
+		for(size_t i=0; i<keypoints.size(); ++i)
+		{
+			if(maskRoi.at<unsigned char>(keypoints[i].pt.y+roi.y, keypoints[i].pt.x+roi.x) != 0)
+			{
+				validKeypoints.push_back(keypoints[i]);
+				validDescriptors.push_back(descriptors_.row(i));
+			}
+		}
+		keypoints = validKeypoints;
+		descriptors_ = validDescriptors;
+	}
+
+	if((int)keypoints.size() > this->getMaxFeatures())
+	{
+		limitKeypoints(keypoints, descriptors_, this->getMaxFeatures());
+	}
+#else
+	UWARN("RTAB-Map is not built with ORB OcTree option enabled so ORB OcTree feature cannot be used!");
+#endif
+	return keypoints;
+}
+
+cv::Mat ORBOctree::generateDescriptorsImpl(const cv::Mat & image, std::vector<cv::KeyPoint> & keypoints) const
+{
+#ifdef RTABMAP_ORB_OCTREE
+	UASSERT_MSG((int)keypoints.size() == descriptors_.rows, uFormat("keypoints=%d descriptors=%d", (int)keypoints.size(), descriptors_.rows).c_str());
+#else
+	UWARN("RTAB-Map is not built with ORB OcTree option enabled so ORB OcTree feature cannot be used!");
+#endif
+	return descriptors_;
+}
+
+//////////////////////////
+//SuperPointTorch
+//////////////////////////
+SuperPointTorch::SuperPointTorch(const ParametersMap & parameters) :
+		path_(Parameters::defaultSuperPointModelPath()),
+		threshold_(Parameters::defaultSuperPointThreshold()),
+		nms_(Parameters::defaultSuperPointNMS()),
+		minDistance_(Parameters::defaultSuperPointNMSRadius()),
+		cuda_(Parameters::defaultSuperPointCuda())
+{
+	parseParameters(parameters);
+}
+
+SuperPointTorch::~SuperPointTorch()
+{
+}
+
+void SuperPointTorch::parseParameters(const ParametersMap & parameters)
+{
+	Feature2D::parseParameters(parameters);
+
+	std::string previousPath = path_;
+#ifdef RTABMAP_TORCH
+	bool previousCuda = cuda_;
+#endif
+	Parameters::parse(parameters, Parameters::kSuperPointModelPath(), path_);
+	Parameters::parse(parameters, Parameters::kSuperPointThreshold(), threshold_);
+	Parameters::parse(parameters, Parameters::kSuperPointNMS(), nms_);
+	Parameters::parse(parameters, Parameters::kSuperPointNMSRadius(), minDistance_);
+	Parameters::parse(parameters, Parameters::kSuperPointCuda(), cuda_);
+
+#ifdef RTABMAP_TORCH
+	if(superPoint_.get() == 0 || path_.compare(previousPath) != 0 || previousCuda != cuda_)
+	{
+		superPoint_ = cv::Ptr<SPDetector>(new SPDetector(path_, threshold_, nms_, minDistance_, cuda_));
+	}
+	else
+	{
+		superPoint_->setThreshold(threshold_);
+		superPoint_->SetNMS(nms_);
+		superPoint_->setMinDistance(minDistance_);
+	}
+#else
+	UWARN("RTAB-Map is not built with Torch support so SuperPoint Torch feature cannot be used!");
+#endif
+}
+
+std::vector<cv::KeyPoint> SuperPointTorch::generateKeypointsImpl(const cv::Mat & image, const cv::Rect & roi, const cv::Mat & mask)
+{
+#ifdef RTABMAP_TORCH
+	UASSERT(!image.empty() && image.channels() == 1 && image.depth() == CV_8U);
+	if(roi.x!=0 || roi.y !=0)
+	{
+		UERROR("SuperPoint: Not supporting ROI (%d,%d,%d,%d). Make sure %s, %s, %s, %s, %s, %s are all set to default values.",
+				roi.x, roi.y, roi.width, roi.height,
+				Parameters::kKpRoiRatios().c_str(),
+				Parameters::kVisRoiRatios().c_str(),
+				Parameters::kVisGridRows().c_str(),
+				Parameters::kVisGridCols().c_str(),
+				Parameters::kKpGridRows().c_str(),
+				Parameters::kKpGridCols().c_str());
+		return std::vector<cv::KeyPoint>();
+	}
+	return superPoint_->detect(image, mask);
+#else
+	UWARN("RTAB-Map is not built with Torch support so SuperPoint Torch feature cannot be used!");
+	return std::vector<cv::KeyPoint>();
+#endif
+}
+
+cv::Mat SuperPointTorch::generateDescriptorsImpl(const cv::Mat & image, std::vector<cv::KeyPoint> & keypoints) const
+{
+#ifdef RTABMAP_TORCH
+	UASSERT(!image.empty() && image.channels() == 1 && image.depth() == CV_8U);
+	return superPoint_->compute(keypoints);
+#else
+	UWARN("RTAB-Map is not built with Torch support so SuperPoint Torch feature cannot be used!");
+	return cv::Mat();
+#endif
+}
+
+
+//////////////////////////
+//GFTT-DAISY
+//////////////////////////
+GFTT_DAISY::GFTT_DAISY(const ParametersMap & parameters) :
+	GFTT(parameters),
+	orientationNormalized_(Parameters::defaultFREAKOrientationNormalized()),
+	scaleNormalized_(Parameters::defaultFREAKScaleNormalized()),
+	patternScale_(Parameters::defaultFREAKPatternScale()),
+	nOctaves_(Parameters::defaultFREAKNOctaves())
+{
+	parseParameters(parameters);
+}
+
+GFTT_DAISY::~GFTT_DAISY()
+{
+}
+
+void GFTT_DAISY::parseParameters(const ParametersMap & parameters)
+{
+	GFTT::parseParameters(parameters);
+
+	Parameters::parse(parameters, Parameters::kFREAKOrientationNormalized(), orientationNormalized_);
+	Parameters::parse(parameters, Parameters::kFREAKScaleNormalized(), scaleNormalized_);
+	Parameters::parse(parameters, Parameters::kFREAKPatternScale(), patternScale_);
+	Parameters::parse(parameters, Parameters::kFREAKNOctaves(), nOctaves_);
+
+#ifdef HAVE_OPENCV_XFEATURES2D
+	_daisy = CV_DAISY::create();
+#else
+	UWARN("RTAB-Map is not built with OpenCV xfeatures2d module so DAISY cannot be used!");
+#endif
+}
+
+cv::Mat GFTT_DAISY::generateDescriptorsImpl(const cv::Mat & image, std::vector<cv::KeyPoint> & keypoints) const
+{
+	UASSERT(!image.empty() && image.channels() == 1 && image.depth() == CV_8U);
+	cv::Mat descriptors;
+#ifdef HAVE_OPENCV_XFEATURES2D
+	_daisy->compute(image, keypoints, descriptors);
+#else
+	UWARN("RTAB-Map is not built with OpenCV xfeatures2d module so DAISY cannot be used!");
+#endif
+	return descriptors;
+}
+
+//////////////////////////
+//SURF-DAISY
+//////////////////////////
+SURF_DAISY::SURF_DAISY(const ParametersMap & parameters) :
+	SURF(parameters),
+	orientationNormalized_(Parameters::defaultFREAKOrientationNormalized()),
+	scaleNormalized_(Parameters::defaultFREAKScaleNormalized()),
+	patternScale_(Parameters::defaultFREAKPatternScale()),
+	nOctaves_(Parameters::defaultFREAKNOctaves())
+{
+	parseParameters(parameters);
+}
+
+SURF_DAISY::~SURF_DAISY()
+{
+}
+
+void SURF_DAISY::parseParameters(const ParametersMap & parameters)
+{
+	SURF::parseParameters(parameters);
+
+	Parameters::parse(parameters, Parameters::kFREAKOrientationNormalized(), orientationNormalized_);
+	Parameters::parse(parameters, Parameters::kFREAKScaleNormalized(), scaleNormalized_);
+	Parameters::parse(parameters, Parameters::kFREAKPatternScale(), patternScale_);
+	Parameters::parse(parameters, Parameters::kFREAKNOctaves(), nOctaves_);
+
+#ifdef HAVE_OPENCV_XFEATURES2D
+	_daisy = CV_DAISY::create();
+#else
+	UWARN("RTAB-Map is not built with OpenCV xfeatures2d module so DAISY cannot be used!");
+#endif
+}
+
+cv::Mat SURF_DAISY::generateDescriptorsImpl(const cv::Mat & image, std::vector<cv::KeyPoint> & keypoints) const
+{
+	UASSERT(!image.empty() && image.channels() == 1 && image.depth() == CV_8U);
+	cv::Mat descriptors;
+#ifdef HAVE_OPENCV_XFEATURES2D
+	_daisy->compute(image, keypoints, descriptors);
+#else
+	UWARN("RTAB-Map is not built with OpenCV xfeatures2d module so DAISY cannot be used!");
+#endif
+	return descriptors;
+}
+
+}