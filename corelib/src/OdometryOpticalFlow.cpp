--- conflicted
+++ resolved
@@ -122,40 +122,19 @@
 		const SensorData & data,
 		OdometryInfo * info)
 {
-<<<<<<< HEAD
 	UTimer timer;
-=======
-	UDEBUG("");
-
-	if(info)
-	{
-		info->type = 1;
-	}
-
-	if(data.stereoCameraModel().isValid())
-	{
-		//stereo
-		return computeTransformStereo(data, info);
-	}
-	else
-	{
-		//rgbd
-		return computeTransformRGBD(data, info);
-	}
-}
-
-Transform OdometryOpticalFlow::computeTransformStereo(
-		const SensorData & data,
-		OdometryInfo * info)
-{
->>>>>>> 039ae45d
 	Transform output;
-	if(!data.stereoCameraModel().isValid())
-	{
-		UERROR("Calibrated camera required.");
+	if(!data.rightRaw().empty() && !data.stereoCameraModel().isValid())
+	{
+		UERROR("Calibrated stereo camera required");
 		return output;
 	}
-	UTimer timer;
+	if(!data.depthRaw().empty() &&
+		(data.cameraModels().size() != 1 || !data.cameraModels()[0].isValid()))
+	{
+		UERROR("Calibrated camera required (multi-cameras not supported).");
+		return output;
+	}
 
 	double variance = 0;
 	int inliers = 0;
@@ -176,16 +155,12 @@
 	{
 		newLeftFrame = data.imageRaw().clone();
 	}
-<<<<<<< HEAD
-=======
-	cv::Mat newRightFrame = data.depthOrRightRaw().clone();
->>>>>>> 039ae45d
 
 	std::vector<cv::Point2f> newCorners;
 	UDEBUG("lastCorners_.size()=%d lastFrame_=%d depthRight=%d",
-			(int)refCorners_.size(), refFrame_.empty()?0:1, data.depthOrRightImage().empty()?0:1);
+			(int)refCorners_.size(), refFrame_.empty()?0:1, data.depthOrRightRaw().empty()?0:1);
 	if(!refFrame_.empty() &&
-	   !data.depthOrRightImage().empty() &&
+	   ((data.cameraModels().size() == 1 && data.cameraModels()[0].isValid()) || data.stereoCameraModel().isValid()) &&
 	   refCorners_.size() &&
 	   refCorners3D_->size())
 	{
@@ -194,11 +169,9 @@
 
 		// make guess
 		bool flowGuessByMotion = true;
-		cv::Mat K = (cv::Mat_<double>(3,3) <<
-			data.fx(), 0, data.cx(),
-			0, data.fx(), data.cy(),
-			0, 0, 1);
-		Transform guess = (this->previousTransform() * data.localTransform()).inverse();
+		cv::Mat K = data.cameraModels().size()?data.cameraModels()[0].K():data.stereoCameraModel().left().K();
+		Transform localTransform = data.cameraModels().size()?data.cameraModels()[0].localTransform():data.stereoCameraModel().left().localTransform();
+		Transform guess = (this->previousTransform() * localTransform).inverse();
 		cv::Mat R = (cv::Mat_<double>(3,3) <<
 				(double)guess.r11(), (double)guess.r12(), (double)guess.r13(),
 				(double)guess.r21(), (double)guess.r22(), (double)guess.r23(),
@@ -270,101 +243,11 @@
 					info->newCorners = newCornersKept;
 				}
 
-<<<<<<< HEAD
 				correspondences = refCornersKept.size();
-=======
-				int flowInliers = 0;
-				std::vector<cv::Point3f> objectPoints(statusLast.size());
-				std::vector<cv::Point2f> imagePoints(statusLast.size());
-				std::vector<pcl::PointXYZ> image3DPoints(statusLast.size());
-				int oi=0;
-				float bad_point = std::numeric_limits<float>::quiet_NaN ();
-				for(unsigned int i=0; i<statusLast.size(); ++i)
-				{
-					if(statusLast[i])
-					{
-						float lastDisparity = lastCornersKept[i].x - lastCornersKeptRight[i].x;
-						float lastSlope = fabs((lastCornersKept[i].y-lastCornersKeptRight[i].y) / (lastCornersKept[i].x-lastCornersKeptRight[i].x));
-						float newDisparity = newCornersKept[i].x - newCornersKeptRight[i].x;
-						float newSlope = fabs((newCornersKept[i].y-newCornersKeptRight[i].y) / (newCornersKept[i].x-newCornersKeptRight[i].x));
-						if(lastDisparity > 0.0f && lastSlope < stereoMaxSlope_)
-						{
-							pcl::PointXYZ lastPt3D = util3d::projectDisparityTo3D(
-									lastCornersKept[i],
-									lastDisparity,
-									data.stereoCameraModel().left().cx(),
-									data.stereoCameraModel().left().cy(),
-									data.stereoCameraModel().left().fx(),
-									data.stereoCameraModel().baseline());
-
-							if(pcl::isFinite(lastPt3D) &&
-							   (this->getMaxDepth() == 0.0f || uIsInBounds(lastPt3D.z, 0.0f, this->getMaxDepth())))
-							{
-								//Add 3D correspondences!
-								lastPt3D = util3d::transformPoint(lastPt3D, data.stereoCameraModel().left().localTransform());
-								objectPoints[oi].x = lastPt3D.x;
-								objectPoints[oi].y = lastPt3D.y;
-								objectPoints[oi].z = lastPt3D.z;
-								imagePoints[oi] = newCornersKept.at(i);
-
-								// new 3D points, used to compute variance
-								image3DPoints[oi] = pcl::PointXYZ(bad_point, bad_point, bad_point);
-								if(newDisparity > 0.0f && newSlope < stereoMaxSlope_)
-								{
-									pcl::PointXYZ newPt3D = util3d::projectDisparityTo3D(
-											newCornersKept[i],
-											newDisparity,
-											data.stereoCameraModel().left().cx(),
-											data.stereoCameraModel().left().cy(),
-											data.stereoCameraModel().left().fx(),
-											data.stereoCameraModel().baseline());
-									if(pcl::isFinite(newPt3D) &&
-									   (this->getMaxDepth() == 0.0f || uIsInBounds(newPt3D.z, 0.0f, this->getMaxDepth())))
-									{
-										image3DPoints[oi] = util3d::transformPoint(newPt3D, data.stereoCameraModel().left().localTransform());
-									}
-								}
-
-								if(this->isInfoDataFilled() && info)
-								{
-									info->refCorners[oi] = lastCornersKept[i];
-									info->newCorners[oi] = newCornersKept[i];
-								}
-								++oi;
-							}
-						}
-						++flowInliers;
-					}
-				}
-				objectPoints.resize(oi);
-				imagePoints.resize(oi);
-				image3DPoints.resize(oi);
-				UDEBUG("Flow inliers = %d, added inliers=%d", flowInliers, oi);
-
-				if(this->isInfoDataFilled() && info)
-				{
-					info->refCorners.resize(oi);
-					info->newCorners.resize(oi);
-				}
-
-				correspondences = oi;
->>>>>>> 039ae45d
 
 				if(correspondences >= this->getMinInliers())
 				{
 					//PnPRansac
-<<<<<<< HEAD
-=======
-					cv::Mat K = data.stereoCameraModel().left().K();
-					Transform guess = (data.stereoCameraModel().left().localTransform()).inverse();
-					cv::Mat R = (cv::Mat_<double>(3,3) <<
-							(double)guess.r11(), (double)guess.r12(), (double)guess.r13(),
-							(double)guess.r21(), (double)guess.r22(), (double)guess.r23(),
-							(double)guess.r31(), (double)guess.r32(), (double)guess.r33());
-					cv::Mat rvec(1,3, CV_64FC1);
-					cv::Rodrigues(R, rvec);
-					cv::Mat tvec = (cv::Mat_<double>(1,3) << (double)guess.x(), (double)guess.y(), (double)guess.z());
->>>>>>> 039ae45d
 					std::vector<int> inliersV;
 					cv::solvePnPRansac(
 							objectPointsKept,
@@ -389,35 +272,8 @@
 					if((int)inliersV.size() >= this->getMinInliers())
 					{
 						// make it incremental
-<<<<<<< HEAD
-						output = (data.localTransform() * pnp).inverse();
+						output = (localTransform * pnp).inverse();
 						variance = 1; // FIXME, is there a way to compute a variance from the PNP approach?
-=======
-						output = (data.stereoCameraModel().left().localTransform() * pnp).inverse();
-
-						UDEBUG("Odom transform = %s", output.prettyPrint().c_str());
-
-						// compute variance (like in PCL computeVariance() method of sac_model.h)
-						std::vector<float> errorSqrdDists(inliersV.size());
-						int ii=0;
-						for(unsigned int i=0; i<inliersV.size(); ++i)
-						{
-							pcl::PointXYZ & newPt = image3DPoints[inliersV[i]];
-							if(pcl::isFinite(newPt))
-							{
-								newPt = util3d::transformPoint(newPt, output);
-								const cv::Point3f & objPt = objectPoints[inliersV[i]];
-								errorSqrdDists[ii++] = uNormSquared(objPt.x-newPt.x, objPt.y-newPt.y, objPt.z-newPt.z);
-							}
-						}
-						errorSqrdDists.resize(ii);
-						if(errorSqrdDists.size())
-						{
-							std::sort(errorSqrdDists.begin(), errorSqrdDists.end());
-							double median_error_sqr = (double)errorSqrdDists[errorSqrdDists.size () >> 1];
-							variance = 2.1981 * median_error_sqr;
-						}
->>>>>>> 039ae45d
 					}
 					else
 					{
@@ -447,17 +303,17 @@
 					info->newCorners.resize(newCornersKept.size());
 				}
 				int oi = 0;
-				if(!data.rightImage().empty())
+				if(!data.rightRaw().empty())
 				{
 					// stereo
 					pcl::PointCloud<pcl::PointXYZ>::Ptr newCorners3D = util3d::generateKeypoints3DStereo(
 							newCornersKept,
 							newLeftFrame,
-							data.rightImage(),
-							data.fx(),
-							data.baseline(),
-							data.cx(),
-							data.cy(),
+							data.rightRaw(),
+							data.stereoCameraModel().left().fx(),
+							data.stereoCameraModel().baseline(),
+							data.stereoCameraModel().left().cx(),
+							data.stereoCameraModel().left().cy(),
 							Transform::getIdentity(),
 							stereoWinSize_,
 							stereoMaxLevel_,
@@ -472,7 +328,7 @@
 						{
 							//Add 3D correspondences!
 							correspondencesRef->at(oi) = refCorners3DKept->at(i);
-							correspondencesNew->at(oi) = util3d::transformPoint(newCorners3D->at(i), data.localTransform());
+							correspondencesNew->at(oi) = util3d::transformPoint(newCorners3D->at(i), localTransform);
 							if(this->isInfoDataFilled() && info)
 							{
 								info->refCorners[oi] = refCornersKept[i];
@@ -487,43 +343,18 @@
 					//depth
 					for(unsigned int i=0; i<newCornersKept.size(); ++i)
 					{
-						if(uIsInBounds(newCornersKept[i].x, 0.0f, float(data.depth().cols)) &&
-						   uIsInBounds(newCornersKept[i].y, 0.0f, float(data.depth().rows)))
+						if(uIsInBounds(newCornersKept[i].x, 0.0f, float(data.depthRaw().cols)) &&
+						   uIsInBounds(newCornersKept[i].y, 0.0f, float(data.depthRaw().rows)))
 						{
-<<<<<<< HEAD
-							pcl::PointXYZ pt = util3d::projectDepthTo3D(data.depth(), newCornersKept[i].x, newCorners[i].y,
-									data.cx(), data.cy(), data.fx(), data.fy(), true);
+							pcl::PointXYZ pt = util3d::projectDepthTo3D(data.depthRaw(), newCornersKept[i].x, newCorners[i].y,
+									data.cameraModels()[0].cx(), data.cameraModels()[0].cy(), data.cameraModels()[0].fx(), data.cameraModels()[0].fy(), true);
 							if(pcl::isFinite(pt) &&
 								(this->getMaxDepth() == 0.0f || pt.z < this->getMaxDepth()))
 							{
 								//Add 3D correspondences!
 								correspondencesRef->at(oi) = refCorners3DKept->at(i);
-								correspondencesNew->at(oi) = util3d::transformPoint(pt, data.localTransform());
-=======
-							pcl::PointXYZ lastPt3D = util3d::projectDisparityTo3D(
-									lastCornersKept[i],
-									lastDisparity,
-									data.stereoCameraModel().left().cx(),
-									data.stereoCameraModel().left().cy(),
-									data.stereoCameraModel().left().fx(),
-									data.stereoCameraModel().baseline());
-							pcl::PointXYZ newPt3D = util3d::projectDisparityTo3D(
-									newCornersKept[i],
-									newDisparity,
-									data.stereoCameraModel().left().cx(),
-									data.stereoCameraModel().left().cy(),
-									data.stereoCameraModel().left().fx(),
-									data.stereoCameraModel().baseline());
-
-							if(pcl::isFinite(lastPt3D) && (this->getMaxDepth() == 0.0f || uIsInBounds(lastPt3D.z, 0.0f, this->getMaxDepth())) &&
-							   pcl::isFinite(newPt3D) && (this->getMaxDepth() == 0.0f || uIsInBounds(newPt3D.z, 0.0f, this->getMaxDepth())))
-							{
-								//Add 3D correspondences!
-								lastPt3D = util3d::transformPoint(lastPt3D, data.stereoCameraModel().left().localTransform());
-								newPt3D = util3d::transformPoint(newPt3D, data.stereoCameraModel().left().localTransform());
-								correspondencesLast->at(oi) = lastPt3D;
-								correspondencesNew->at(oi) = newPt3D;
->>>>>>> 039ae45d
+								correspondencesNew->at(oi) = util3d::transformPoint(pt, localTransform);
+
 								if(this->isInfoDataFilled() && info)
 								{
 									info->refCorners[oi] = refCornersKept[i];
@@ -617,109 +448,23 @@
 			}
 		}
 
-<<<<<<< HEAD
 		if((int)newCorners.size() >= this->getMinInliers())
-=======
-		if((int)newCorners.size() > this->getMinInliers())
-		{
-			refFrame_ = newLeftFrame;
-			refRightFrame_ = newRightFrame;
-			refCorners_ = newCorners;
-		}
-		else
-		{
-			UWARN("Too low 2D corners (%d), ignoring new frame...",
-					(int)newCorners.size());
-			output.setNull();
-		}
-	}
-
-	if(info)
-	{
-		info->type = 1;
-		info->variance = variance;
-		info->inliers = inliers;
-		info->features = (int)newCorners.size();
-		info->matches = correspondences;
-	}
-
-	UINFO("Odom update time = %fs lost=%s inliers=%d/%d, new corners=%d, transform accepted=%s",
-			timer.elapsed(),
-			output.isNull()?"true":"false",
-			inliers,
-			correspondences,
-			(int)newCorners.size(),
-			!output.isNull()?"true":"false");
-
-	return output;
-}
-
-Transform OdometryOpticalFlow::computeTransformRGBD(
-		const SensorData & data,
-		OdometryInfo * info)
-{
-	Transform output;
-	if(data.cameraModels().size() != 1 || !data.cameraModels()[0].isValid())
-	{
-		UERROR("Calibrated camera required (multi-cameras not supported).");
-		return output;
-	}
-	const CameraModel & cameraModel = data.cameraModels()[0];
-	UTimer timer;
-
-	double variance = 0;
-	int inliers = 0;
-	int correspondences = 0;
-
-	cv::Mat newFrame;
-	// convert to grayscale
-	if(data.imageRaw().channels() > 1)
-	{
-		cv::cvtColor(data.imageRaw(), newFrame, cv::COLOR_BGR2GRAY);
-	}
-	else
-	{
-		newFrame = data.imageRaw().clone();
-	}
-
-	std::vector<cv::Point2f> newCorners;
-	if(!refFrame_.empty() &&
-		(int)refCorners_.size() >= this->getMinInliers() &&
-		(int)refCorners3D_->size() >= this->getMinInliers())
-	{
-		std::vector<unsigned char> status;
-		std::vector<float> err;
-		UDEBUG("cv::calcOpticalFlowPyrLK() begin");
-		cv::calcOpticalFlowPyrLK(
-				refFrame_,
-				newFrame,
-				refCorners_,
-				newCorners,
-				status,
-				err,
-				cv::Size(flowWinSize_, flowWinSize_), flowMaxLevel_,
-				cv::TermCriteria(cv::TermCriteria::COUNT+cv::TermCriteria::EPS, flowIterations_, flowEps_),
-				cv::OPTFLOW_LK_GET_MIN_EIGENVALS, 1e-4);
-		UDEBUG("cv::calcOpticalFlowPyrLK() end");
-
-		if(this->isPnPEstimationUsed())
->>>>>>> 039ae45d
 		{
 			pcl::PointCloud<pcl::PointXYZ>::Ptr newCorners3D(new pcl::PointCloud<pcl::PointXYZ>);
 			newCorners3D->resize(newCorners.size());
 			std::vector<cv::Point2f> newCornersFiltered(newCorners.size());
 			int oi=0;
-			if(!data.rightImage().empty())
+			if(!data.rightRaw().empty())
 			{
 				/// stereo
 				pcl::PointCloud<pcl::PointXYZ>::Ptr refCorners3DTmp = util3d::generateKeypoints3DStereo(
 						newCorners,
 						newLeftFrame,
-						data.rightImage(),
-						data.fx(),
-						data.baseline(),
-						data.cx(),
-						data.cy(),
+						data.rightRaw(),
+						data.stereoCameraModel().left().fx(),
+						data.stereoCameraModel().baseline(),
+						data.stereoCameraModel().left().cx(),
+						data.stereoCameraModel().left().cy(),
 						Transform::getIdentity(),
 						stereoWinSize_,
 						stereoMaxLevel_,
@@ -732,328 +477,36 @@
 					if(pcl::isFinite(refCorners3DTmp->at(i)) &&
 						(this->getMaxDepth() == 0.0f || refCorners3DTmp->at(i).z < this->getMaxDepth()))
 					{
-<<<<<<< HEAD
-						newCorners3D->at(oi) = util3d::transformPoint(refCorners3DTmp->at(i), data.localTransform());
+						newCorners3D->at(oi) = util3d::transformPoint(refCorners3DTmp->at(i), data.stereoCameraModel().left().localTransform());
 						newCornersFiltered[oi] = newCorners[i];
 						++oi;
 					}
-=======
-						objectPoints[oi].x = refCorners3D_->at(i).x;
-						objectPoints[oi].y = refCorners3D_->at(i).y;
-						objectPoints[oi].z = refCorners3D_->at(i).z;
-						imagePoints[oi] = newCorners.at(i);
-
-						// new 3D points, used to compute variance
-						image3DPoints[oi] = pcl::PointXYZ(bad_point, bad_point, bad_point);
-						if(uIsInBounds(newCorners[i].x, 0.0f, float(data.depthOrRightRaw().cols)) &&
-						   uIsInBounds(newCorners[i].y, 0.0f, float(data.depthOrRightRaw().rows)))
-						{
-							pcl::PointXYZ pt = util3d::projectDepthTo3D(
-									data.depthOrRightRaw(),
-									newCorners[i].x,
-									newCorners[i].y,
-									cameraModel.cx(),
-									cameraModel.cy(),
-									cameraModel.fx(),
-									cameraModel.fy(),
-									true);
-							if(pcl::isFinite(pt) &&
-								(this->getMaxDepth() == 0.0f || (
-								uIsInBounds(pt.x, -this->getMaxDepth(), this->getMaxDepth()) &&
-								uIsInBounds(pt.y, -this->getMaxDepth(), this->getMaxDepth()) &&
-								uIsInBounds(pt.z, 0.0f, this->getMaxDepth()))))
-							{
-								image3DPoints[oi] = util3d::transformPoint(pt, cameraModel.localTransform());
-							}
-						}
-
-						if(this->isInfoDataFilled() && info)
-						{
-							info->refCorners[oi] = refCorners_[i];
-							info->newCorners[oi] = newCorners[i];
-						}
-
-						++oi;
-					}
-					++flowInliers;
-				}
-			}
-			objectPoints.resize(oi);
-			imagePoints.resize(oi);
-			image3DPoints.resize(oi);
-			UDEBUG("Flow inliers = %d, added inliers=%d", flowInliers, oi);
-
-			if(this->isInfoDataFilled() && info)
-			{
-				info->refCorners.resize(oi);
-				info->newCorners.resize(oi);
-			}
-
-			correspondences = oi;
-
-			if(correspondences >= this->getMinInliers())
-			{
-				//PnPRansac
-				cv::Mat K = cameraModel.K();
-				Transform guess = (cameraModel.localTransform()).inverse();
-				cv::Mat R = (cv::Mat_<double>(3,3) <<
-						(double)guess.r11(), (double)guess.r12(), (double)guess.r13(),
-						(double)guess.r21(), (double)guess.r22(), (double)guess.r23(),
-						(double)guess.r31(), (double)guess.r32(), (double)guess.r33());
-				cv::Mat rvec(1,3, CV_64FC1);
-				cv::Rodrigues(R, rvec);
-				cv::Mat tvec = (cv::Mat_<double>(1,3) << (double)guess.x(), (double)guess.y(), (double)guess.z());
-				std::vector<int> inliersV;
-				cv::solvePnPRansac(objectPoints,
-						imagePoints,
-						K,
-						cv::Mat(),
-						rvec,
-						tvec,
-						true,
-						this->getIterations(),
-						this->getPnPReprojError(),
-						0,
-						inliersV,
-						this->getPnPFlags());
-
-				inliers = (int)inliersV.size();
-				if((int)inliersV.size() >= this->getMinInliers())
-				{
-					cv::Rodrigues(rvec, R);
-					Transform pnp(R.at<double>(0,0), R.at<double>(0,1), R.at<double>(0,2), tvec.at<double>(0),
-								   R.at<double>(1,0), R.at<double>(1,1), R.at<double>(1,2), tvec.at<double>(1),
-								   R.at<double>(2,0), R.at<double>(2,1), R.at<double>(2,2), tvec.at<double>(2));
-
-					// make it incremental
-					output = (cameraModel.localTransform() * pnp).inverse();
-
-					UDEBUG("Odom transform = %s", output.prettyPrint().c_str());
-
-					// compute variance (like in PCL computeVariance() method of sac_model.h)
-					std::vector<float> errorSqrdDists(inliersV.size());
-					int ii=0;
-					for(unsigned int i=0; i<inliersV.size(); ++i)
-					{
-						pcl::PointXYZ & newPt = image3DPoints[inliersV[i]];
-						if(pcl::isFinite(newPt))
-						{
-							newPt = util3d::transformPoint(newPt, output);
-							const cv::Point3f & objPt = objectPoints[inliersV[i]];
-							errorSqrdDists[ii++] = uNormSquared(objPt.x-newPt.x, objPt.y-newPt.y, objPt.z-newPt.z);
-						}
-					}
-					errorSqrdDists.resize(ii);
-					if(errorSqrdDists.size())
-					{
-						std::sort(errorSqrdDists.begin(), errorSqrdDists.end());
-						double median_error_sqr = (double)errorSqrdDists[errorSqrdDists.size () >> 1];
-						variance = 2.1981 * median_error_sqr;
-					}
-				}
-				else
-				{
-					UWARN("PnP not enough inliers (%d < %d), rejecting the transform...", (int)inliersV.size(), this->getMinInliers());
-				}
-
-				if(this->isInfoDataFilled() && info)
-				{
-					info->cornerInliers = inliersV;
->>>>>>> 039ae45d
 				}
 			}
 			else
 			{
-<<<<<<< HEAD
 				// depth
 				for(unsigned int i=0; i<newCorners.size(); ++i)
 				{
-					if(uIsInBounds(newCorners[i].x, 0.0f, float(data.depth().cols)) &&
-					   uIsInBounds(newCorners[i].y, 0.0f, float(data.depth().rows)))
-					{
-						pcl::PointXYZ pt = util3d::projectDepthTo3D(data.depth(), newCorners[i].x, newCorners[i].y,
-								data.cx(), data.cy(), data.fx(), data.fy(), true);
+					if(uIsInBounds(newCorners[i].x, 0.0f, float(data.depthRaw().cols)) &&
+					   uIsInBounds(newCorners[i].y, 0.0f, float(data.depthRaw().rows)))
+					{
+						pcl::PointXYZ pt = util3d::projectDepthTo3D(
+								data.depthRaw(),
+								newCorners[i].x,
+								newCorners[i].y,
+								data.cameraModels()[0].cx(),
+								data.cameraModels()[0].cy(),
+								data.cameraModels()[0].fx(),
+								data.cameraModels()[0].fy(),
+								true);
 						if(pcl::isFinite(pt) &&
 							(this->getMaxDepth() == 0.0f || pt.z < this->getMaxDepth()))
-=======
-				UWARN("Not enough correspondences (%d < %d)", correspondences, this->getMinInliers());
-			}
-		}
-		else
-		{
-			pcl::PointCloud<pcl::PointXYZ>::Ptr correspondencesLast(new pcl::PointCloud<pcl::PointXYZ>);
-			pcl::PointCloud<pcl::PointXYZ>::Ptr correspondencesNew(new pcl::PointCloud<pcl::PointXYZ>);
-			correspondencesLast->resize(refCorners_.size());
-			correspondencesNew->resize(refCorners_.size());
-			int oi=0;
-
-			if(this->isInfoDataFilled() && info)
-			{
-				info->refCorners.resize(refCorners_.size());
-				info->newCorners.resize(refCorners_.size());
-			}
-
-			UASSERT(refCorners_.size() == refCorners3D_->size());
-			UDEBUG("lastCorners3D_ = %d", refCorners3D_->size());
-			int flowInliers = 0;
-			for(unsigned int i=0; i<status.size(); ++i)
-			{
-				if(status[i] && pcl::isFinite(refCorners3D_->at(i)) &&
-					uIsInBounds(newCorners[i].x, 0.0f, float(data.depthOrRightRaw().cols)) &&
-					uIsInBounds(newCorners[i].y, 0.0f, float(data.depthOrRightRaw().rows)))
-				{
-					pcl::PointXYZ pt = util3d::projectDepthTo3D(
-							data.depthOrRightRaw(),
-							newCorners[i].x,
-							newCorners[i].y,
-							cameraModel.cx(),
-							cameraModel.cy(),
-							cameraModel.fx(),
-							cameraModel.fy(),
-							true);
-					if(pcl::isFinite(pt) &&
-						(this->getMaxDepth() == 0.0f || (
-						uIsInBounds(pt.x, -this->getMaxDepth(), this->getMaxDepth()) &&
-						uIsInBounds(pt.y, -this->getMaxDepth(), this->getMaxDepth()) &&
-						uIsInBounds(pt.z, 0.0f, this->getMaxDepth()))))
-					{
-						pt = util3d::transformPoint(pt, cameraModel.localTransform());
-						correspondencesLast->at(oi) = refCorners3D_->at(i);
-						correspondencesNew->at(oi) = pt;
-
-						if(this->isInfoDataFilled() && info)
->>>>>>> 039ae45d
 						{
-							newCorners3D->at(oi) = util3d::transformPoint(pt, data.localTransform());
+							newCorners3D->at(oi) = util3d::transformPoint(pt, data.cameraModels()[0].localTransform());
 							newCornersFiltered[oi] = newCorners[i];
 							++oi;
 						}
-<<<<<<< HEAD
-=======
-
-						++oi;
-					}
-					++flowInliers;
-				}
-				else if(status[i])
-				{
-					++flowInliers;
-				}
-			}
-			UDEBUG("Flow inliers = %d, added inliers=%d", flowInliers, oi);
-
-			if(this->isInfoDataFilled() && info)
-			{
-				info->refCorners.resize(oi);
-				info->newCorners.resize(oi);
-			}
-			correspondencesLast->resize(oi);
-			correspondencesNew->resize(oi);
-			correspondences = oi;
-			if(correspondences >= this->getMinInliers())
-			{
-				std::vector<int> inliersV;
-				UTimer timerRANSAC;
-				output = util3d::transformFromXYZCorrespondences(
-						correspondencesNew,
-						correspondencesLast,
-						this->getInlierDistance(),
-						this->getIterations(),
-						this->getRefineIterations()>0, 3.0, this->getRefineIterations(),
-						&inliersV,
-						&variance);
-				UDEBUG("time RANSAC = %fs", timerRANSAC.ticks());
-
-				inliers = (int)inliersV.size();
-				if(inliers < this->getMinInliers())
-				{
-					output.setNull();
-					UWARN("Transform not valid (inliers = %d/%d)", inliers, correspondences);
-				}
-
-				if(this->isInfoDataFilled() && info)
-				{
-					info->cornerInliers = inliersV;
-				}
-			}
-			else
-			{
-				UWARN("Not enough correspondences (%d)", correspondences);
-			}
-		}
-	}
-	else
-	{
-		//return Identity
-		output = Transform::getIdentity();
-	}
-
-	newCorners.clear();
-	if(!output.isNull())
-	{
-		// Copy or generate new keypoints
-		if(data.keypoints().size())
-		{
-			newCorners.resize(data.keypoints().size());
-			for(unsigned int i=0; i<data.keypoints().size(); ++i)
-			{
-				newCorners[i] = data.keypoints().at(i).pt;
-			}
-		}
-		else
-		{
-			// generate kpts
-			std::vector<cv::KeyPoint> newKtps;
-			cv::Rect roi = Feature2D::computeRoi(newFrame, this->getRoiRatios());
-			newKtps = feature2D_->generateKeypoints(newFrame, roi);
-			Feature2D::filterKeypointsByDepth(newKtps, data.depthOrRightRaw(), this->getMaxDepth());
-
-			if(newKtps.size())
-			{
-				cv::KeyPoint::convert(newKtps, newCorners);
-
-				if(subPixWinSize_ > 0 && subPixIterations_ > 0)
-				{
-					cv::cornerSubPix(newFrame, newCorners,
-						cv::Size( subPixWinSize_, subPixWinSize_ ),
-						cv::Size( -1, -1 ),
-						cv::TermCriteria( CV_TERMCRIT_ITER | CV_TERMCRIT_EPS, subPixIterations_, subPixEps_ ) );
-				}
-			}
-		}
-
-		if((int)newCorners.size() > this->getMinInliers())
-		{
-			// get 3D corners for the extracted 2D corners (not the ones refined by Optical Flow)
-			pcl::PointCloud<pcl::PointXYZ>::Ptr newCorners3D(new pcl::PointCloud<pcl::PointXYZ>);
-			newCorners3D->resize(newCorners.size());
-			std::vector<cv::Point2f> newCornersFiltered(newCorners.size());
-			int oi=0;
-			for(unsigned int i=0; i<newCorners.size(); ++i)
-			{
-				if(uIsInBounds(newCorners[i].x, 0.0f, float(data.depthOrRightRaw().cols)) &&
-				   uIsInBounds(newCorners[i].y, 0.0f, float(data.depthOrRightRaw().rows)))
-				{
-					pcl::PointXYZ pt = util3d::projectDepthTo3D(
-							data.depthOrRightRaw(),
-							newCorners[i].x,
-							newCorners[i].y,
-							cameraModel.cx(),
-							cameraModel.cy(),
-							cameraModel.fx(),
-							cameraModel.fy(),
-							true);
-					if(pcl::isFinite(pt) &&
-						(this->getMaxDepth() == 0.0f || (
-						uIsInBounds(pt.x, -this->getMaxDepth(), this->getMaxDepth()) &&
-						uIsInBounds(pt.y, -this->getMaxDepth(), this->getMaxDepth()) &&
-						uIsInBounds(pt.z, 0.0f, this->getMaxDepth()))))
-					{
-						pt = util3d::transformPoint(pt, cameraModel.localTransform());
-						newCorners3D->at(oi) = pt;
-						newCornersFiltered[oi] = newCorners[i];
-						++oi;
->>>>>>> 039ae45d
 					}
 				}
 			}
